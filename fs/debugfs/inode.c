// SPDX-License-Identifier: GPL-2.0
/*
 *  inode.c - part of debugfs, a tiny little debug file system
 *
 *  Copyright (C) 2004 Greg Kroah-Hartman <greg@kroah.com>
 *  Copyright (C) 2004 IBM Inc.
 *
 *  debugfs is for people to use instead of /proc or /sys.
 *  See ./Documentation/core-api/kernel-api.rst for more details.
 */

#include <linux/module.h>
#include <linux/fs.h>
#include <linux/mount.h>
#include <linux/pagemap.h>
#include <linux/init.h>
#include <linux/kobject.h>
#include <linux/namei.h>
#include <linux/debugfs.h>
#include <linux/fsnotify.h>
#include <linux/string.h>
#include <linux/seq_file.h>
#include <linux/parser.h>
#include <linux/magic.h>
#include <linux/slab.h>

#include "internal.h"

#define DEBUGFS_DEFAULT_MODE	0700

static struct vfsmount *debugfs_mount;
static int debugfs_mount_count;
static bool debugfs_registered;

static struct inode *debugfs_get_inode(struct super_block *sb)
{
	struct inode *inode = new_inode(sb);
	if (inode) {
		inode->i_ino = get_next_ino();
		inode->i_atime = inode->i_mtime =
			inode->i_ctime = current_time(inode);
	}
	return inode;
}

struct debugfs_mount_opts {
	kuid_t uid;
	kgid_t gid;
	umode_t mode;
};

enum {
	Opt_uid,
	Opt_gid,
	Opt_mode,
	Opt_err
};

static const match_table_t tokens = {
	{Opt_uid, "uid=%u"},
	{Opt_gid, "gid=%u"},
	{Opt_mode, "mode=%o"},
	{Opt_err, NULL}
};

struct debugfs_fs_info {
	struct debugfs_mount_opts mount_opts;
};

static int debugfs_parse_options(char *data, struct debugfs_mount_opts *opts)
{
	substring_t args[MAX_OPT_ARGS];
	int option;
	int token;
	kuid_t uid;
	kgid_t gid;
	char *p;

	opts->mode = DEBUGFS_DEFAULT_MODE;

	while ((p = strsep(&data, ",")) != NULL) {
		if (!*p)
			continue;

		token = match_token(p, tokens, args);
		switch (token) {
		case Opt_uid:
			if (match_int(&args[0], &option))
				return -EINVAL;
			uid = make_kuid(current_user_ns(), option);
			if (!uid_valid(uid))
				return -EINVAL;
			opts->uid = uid;
			break;
		case Opt_gid:
			if (match_int(&args[0], &option))
				return -EINVAL;
			gid = make_kgid(current_user_ns(), option);
			if (!gid_valid(gid))
				return -EINVAL;
			opts->gid = gid;
			break;
		case Opt_mode:
			if (match_octal(&args[0], &option))
				return -EINVAL;
			opts->mode = option & S_IALLUGO;
			break;
		/*
		 * We might like to report bad mount options here;
		 * but traditionally debugfs has ignored all mount options
		 */
		}
	}

	return 0;
}

static int debugfs_apply_options(struct super_block *sb)
{
	struct debugfs_fs_info *fsi = sb->s_fs_info;
	struct inode *inode = d_inode(sb->s_root);
	struct debugfs_mount_opts *opts = &fsi->mount_opts;

	inode->i_mode &= ~S_IALLUGO;
	inode->i_mode |= opts->mode;

	inode->i_uid = opts->uid;
	inode->i_gid = opts->gid;

	return 0;
}

static int debugfs_remount(struct super_block *sb, int *flags, char *data)
{
	int err;
	struct debugfs_fs_info *fsi = sb->s_fs_info;

	sync_filesystem(sb);
	err = debugfs_parse_options(data, &fsi->mount_opts);
	if (err)
		goto fail;

	debugfs_apply_options(sb);

fail:
	return err;
}

static int debugfs_show_options(struct seq_file *m, struct dentry *root)
{
	struct debugfs_fs_info *fsi = root->d_sb->s_fs_info;
	struct debugfs_mount_opts *opts = &fsi->mount_opts;

	if (!uid_eq(opts->uid, GLOBAL_ROOT_UID))
		seq_printf(m, ",uid=%u",
			   from_kuid_munged(&init_user_ns, opts->uid));
	if (!gid_eq(opts->gid, GLOBAL_ROOT_GID))
		seq_printf(m, ",gid=%u",
			   from_kgid_munged(&init_user_ns, opts->gid));
	if (opts->mode != DEBUGFS_DEFAULT_MODE)
		seq_printf(m, ",mode=%o", opts->mode);

	return 0;
}

<<<<<<< HEAD
static void debugfs_i_callback(struct rcu_head *head)
{
	struct inode *inode = container_of(head, struct inode, i_rcu);
	if (S_ISLNK(inode->i_mode))
		kfree(inode->i_link);
	free_inode_nonrcu(inode);
}

static void debugfs_destroy_inode(struct inode *inode)
{
	call_rcu(&inode->i_rcu, debugfs_i_callback);
=======
static void debugfs_free_inode(struct inode *inode)
{
	if (S_ISLNK(inode->i_mode))
		kfree(inode->i_link);
	free_inode_nonrcu(inode);
>>>>>>> 0ecfebd2
}

static const struct super_operations debugfs_super_operations = {
	.statfs		= simple_statfs,
	.remount_fs	= debugfs_remount,
	.show_options	= debugfs_show_options,
<<<<<<< HEAD
	.destroy_inode	= debugfs_destroy_inode,
=======
	.free_inode	= debugfs_free_inode,
>>>>>>> 0ecfebd2
};

static void debugfs_release_dentry(struct dentry *dentry)
{
	void *fsd = dentry->d_fsdata;

	if (!((unsigned long)fsd & DEBUGFS_FSDATA_IS_REAL_FOPS_BIT))
		kfree(dentry->d_fsdata);
}

static struct vfsmount *debugfs_automount(struct path *path)
{
	debugfs_automount_t f;
	f = (debugfs_automount_t)path->dentry->d_fsdata;
	return f(path->dentry, d_inode(path->dentry)->i_private);
}

static const struct dentry_operations debugfs_dops = {
	.d_delete = always_delete_dentry,
	.d_release = debugfs_release_dentry,
	.d_automount = debugfs_automount,
};

static int debug_fill_super(struct super_block *sb, void *data, int silent)
{
	static const struct tree_descr debug_files[] = {{""}};
	struct debugfs_fs_info *fsi;
	int err;

	fsi = kzalloc(sizeof(struct debugfs_fs_info), GFP_KERNEL);
	sb->s_fs_info = fsi;
	if (!fsi) {
		err = -ENOMEM;
		goto fail;
	}

	err = debugfs_parse_options(data, &fsi->mount_opts);
	if (err)
		goto fail;

	err  =  simple_fill_super(sb, DEBUGFS_MAGIC, debug_files);
	if (err)
		goto fail;

	sb->s_op = &debugfs_super_operations;
	sb->s_d_op = &debugfs_dops;

	debugfs_apply_options(sb);

	return 0;

fail:
	kfree(fsi);
	sb->s_fs_info = NULL;
	return err;
}

static struct dentry *debug_mount(struct file_system_type *fs_type,
			int flags, const char *dev_name,
			void *data)
{
	return mount_single(fs_type, flags, data, debug_fill_super);
}

static struct file_system_type debug_fs_type = {
	.owner =	THIS_MODULE,
	.name =		"debugfs",
	.mount =	debug_mount,
	.kill_sb =	kill_litter_super,
};
MODULE_ALIAS_FS("debugfs");

/**
 * debugfs_lookup() - look up an existing debugfs file
 * @name: a pointer to a string containing the name of the file to look up.
 * @parent: a pointer to the parent dentry of the file.
 *
 * This function will return a pointer to a dentry if it succeeds.  If the file
 * doesn't exist or an error occurs, %NULL will be returned.  The returned
 * dentry must be passed to dput() when it is no longer needed.
 *
 * If debugfs is not enabled in the kernel, the value -%ENODEV will be
 * returned.
 */
struct dentry *debugfs_lookup(const char *name, struct dentry *parent)
{
	struct dentry *dentry;

	if (IS_ERR(parent))
		return NULL;

	if (!parent)
		parent = debugfs_mount->mnt_root;

	dentry = lookup_one_len_unlocked(name, parent, strlen(name));
	if (IS_ERR(dentry))
		return NULL;
	if (!d_really_is_positive(dentry)) {
		dput(dentry);
		return NULL;
	}
	return dentry;
}
EXPORT_SYMBOL_GPL(debugfs_lookup);

static struct dentry *start_creating(const char *name, struct dentry *parent)
{
	struct dentry *dentry;
	int error;

	pr_debug("debugfs: creating file '%s'\n",name);

	if (IS_ERR(parent))
		return parent;

	error = simple_pin_fs(&debug_fs_type, &debugfs_mount,
			      &debugfs_mount_count);
	if (error)
		return ERR_PTR(error);

	/* If the parent is not specified, we create it in the root.
	 * We need the root dentry to do this, which is in the super
	 * block. A pointer to that is in the struct vfsmount that we
	 * have around.
	 */
	if (!parent)
		parent = debugfs_mount->mnt_root;

	inode_lock(d_inode(parent));
	dentry = lookup_one_len(name, parent, strlen(name));
	if (!IS_ERR(dentry) && d_really_is_positive(dentry)) {
		dput(dentry);
		dentry = ERR_PTR(-EEXIST);
	}

	if (IS_ERR(dentry)) {
		inode_unlock(d_inode(parent));
		simple_release_fs(&debugfs_mount, &debugfs_mount_count);
	}

	return dentry;
}

static struct dentry *failed_creating(struct dentry *dentry)
{
	inode_unlock(d_inode(dentry->d_parent));
	dput(dentry);
	simple_release_fs(&debugfs_mount, &debugfs_mount_count);
	return ERR_PTR(-ENOMEM);
}

static struct dentry *end_creating(struct dentry *dentry)
{
	inode_unlock(d_inode(dentry->d_parent));
	return dentry;
}

static struct dentry *__debugfs_create_file(const char *name, umode_t mode,
				struct dentry *parent, void *data,
				const struct file_operations *proxy_fops,
				const struct file_operations *real_fops)
{
	struct dentry *dentry;
	struct inode *inode;

	if (!(mode & S_IFMT))
		mode |= S_IFREG;
	BUG_ON(!S_ISREG(mode));
	dentry = start_creating(name, parent);

	if (IS_ERR(dentry))
		return dentry;

	inode = debugfs_get_inode(dentry->d_sb);
	if (unlikely(!inode))
		return failed_creating(dentry);

	inode->i_mode = mode;
	inode->i_private = data;

	inode->i_fop = proxy_fops;
	dentry->d_fsdata = (void *)((unsigned long)real_fops |
				DEBUGFS_FSDATA_IS_REAL_FOPS_BIT);

	d_instantiate(dentry, inode);
	fsnotify_create(d_inode(dentry->d_parent), dentry);
	return end_creating(dentry);
}

/**
 * debugfs_create_file - create a file in the debugfs filesystem
 * @name: a pointer to a string containing the name of the file to create.
 * @mode: the permission that the file should have.
 * @parent: a pointer to the parent dentry for this file.  This should be a
 *          directory dentry if set.  If this parameter is NULL, then the
 *          file will be created in the root of the debugfs filesystem.
 * @data: a pointer to something that the caller will want to get to later
 *        on.  The inode.i_private pointer will point to this value on
 *        the open() call.
 * @fops: a pointer to a struct file_operations that should be used for
 *        this file.
 *
 * This is the basic "create a file" function for debugfs.  It allows for a
 * wide range of flexibility in creating a file, or a directory (if you want
 * to create a directory, the debugfs_create_dir() function is
 * recommended to be used instead.)
 *
 * This function will return a pointer to a dentry if it succeeds.  This
 * pointer must be passed to the debugfs_remove() function when the file is
 * to be removed (no automatic cleanup happens if your module is unloaded,
 * you are responsible here.)  If an error occurs, %ERR_PTR(-ERROR) will be
 * returned.
 *
 * If debugfs is not enabled in the kernel, the value -%ENODEV will be
 * returned.
 */
struct dentry *debugfs_create_file(const char *name, umode_t mode,
				   struct dentry *parent, void *data,
				   const struct file_operations *fops)
{

	return __debugfs_create_file(name, mode, parent, data,
				fops ? &debugfs_full_proxy_file_operations :
					&debugfs_noop_file_operations,
				fops);
}
EXPORT_SYMBOL_GPL(debugfs_create_file);

/**
 * debugfs_create_file_unsafe - create a file in the debugfs filesystem
 * @name: a pointer to a string containing the name of the file to create.
 * @mode: the permission that the file should have.
 * @parent: a pointer to the parent dentry for this file.  This should be a
 *          directory dentry if set.  If this parameter is NULL, then the
 *          file will be created in the root of the debugfs filesystem.
 * @data: a pointer to something that the caller will want to get to later
 *        on.  The inode.i_private pointer will point to this value on
 *        the open() call.
 * @fops: a pointer to a struct file_operations that should be used for
 *        this file.
 *
 * debugfs_create_file_unsafe() is completely analogous to
 * debugfs_create_file(), the only difference being that the fops
 * handed it will not get protected against file removals by the
 * debugfs core.
 *
 * It is your responsibility to protect your struct file_operation
 * methods against file removals by means of debugfs_file_get()
 * and debugfs_file_put(). ->open() is still protected by
 * debugfs though.
 *
 * Any struct file_operations defined by means of
 * DEFINE_DEBUGFS_ATTRIBUTE() is protected against file removals and
 * thus, may be used here.
 */
struct dentry *debugfs_create_file_unsafe(const char *name, umode_t mode,
				   struct dentry *parent, void *data,
				   const struct file_operations *fops)
{

	return __debugfs_create_file(name, mode, parent, data,
				fops ? &debugfs_open_proxy_file_operations :
					&debugfs_noop_file_operations,
				fops);
}
EXPORT_SYMBOL_GPL(debugfs_create_file_unsafe);

/**
 * debugfs_create_file_size - create a file in the debugfs filesystem
 * @name: a pointer to a string containing the name of the file to create.
 * @mode: the permission that the file should have.
 * @parent: a pointer to the parent dentry for this file.  This should be a
 *          directory dentry if set.  If this parameter is NULL, then the
 *          file will be created in the root of the debugfs filesystem.
 * @data: a pointer to something that the caller will want to get to later
 *        on.  The inode.i_private pointer will point to this value on
 *        the open() call.
 * @fops: a pointer to a struct file_operations that should be used for
 *        this file.
 * @file_size: initial file size
 *
 * This is the basic "create a file" function for debugfs.  It allows for a
 * wide range of flexibility in creating a file, or a directory (if you want
 * to create a directory, the debugfs_create_dir() function is
 * recommended to be used instead.)
 *
 * This function will return a pointer to a dentry if it succeeds.  This
 * pointer must be passed to the debugfs_remove() function when the file is
 * to be removed (no automatic cleanup happens if your module is unloaded,
 * you are responsible here.)  If an error occurs, %ERR_PTR(-ERROR) will be
 * returned.
 *
 * If debugfs is not enabled in the kernel, the value -%ENODEV will be
 * returned.
 */
struct dentry *debugfs_create_file_size(const char *name, umode_t mode,
					struct dentry *parent, void *data,
					const struct file_operations *fops,
					loff_t file_size)
{
	struct dentry *de = debugfs_create_file(name, mode, parent, data, fops);

	if (de)
		d_inode(de)->i_size = file_size;
	return de;
}
EXPORT_SYMBOL_GPL(debugfs_create_file_size);

/**
 * debugfs_create_dir - create a directory in the debugfs filesystem
 * @name: a pointer to a string containing the name of the directory to
 *        create.
 * @parent: a pointer to the parent dentry for this file.  This should be a
 *          directory dentry if set.  If this parameter is NULL, then the
 *          directory will be created in the root of the debugfs filesystem.
 *
 * This function creates a directory in debugfs with the given name.
 *
 * This function will return a pointer to a dentry if it succeeds.  This
 * pointer must be passed to the debugfs_remove() function when the file is
 * to be removed (no automatic cleanup happens if your module is unloaded,
 * you are responsible here.)  If an error occurs, %ERR_PTR(-ERROR) will be
 * returned.
 *
 * If debugfs is not enabled in the kernel, the value -%ENODEV will be
 * returned.
 */
struct dentry *debugfs_create_dir(const char *name, struct dentry *parent)
{
	struct dentry *dentry = start_creating(name, parent);
	struct inode *inode;

	if (IS_ERR(dentry))
		return dentry;

	inode = debugfs_get_inode(dentry->d_sb);
	if (unlikely(!inode))
		return failed_creating(dentry);

	inode->i_mode = S_IFDIR | S_IRWXU | S_IRUGO | S_IXUGO;
	inode->i_op = &simple_dir_inode_operations;
	inode->i_fop = &simple_dir_operations;

	/* directory inodes start off with i_nlink == 2 (for "." entry) */
	inc_nlink(inode);
	d_instantiate(dentry, inode);
	inc_nlink(d_inode(dentry->d_parent));
	fsnotify_mkdir(d_inode(dentry->d_parent), dentry);
	return end_creating(dentry);
}
EXPORT_SYMBOL_GPL(debugfs_create_dir);

/**
 * debugfs_create_automount - create automount point in the debugfs filesystem
 * @name: a pointer to a string containing the name of the file to create.
 * @parent: a pointer to the parent dentry for this file.  This should be a
 *          directory dentry if set.  If this parameter is NULL, then the
 *          file will be created in the root of the debugfs filesystem.
 * @f: function to be called when pathname resolution steps on that one.
 * @data: opaque argument to pass to f().
 *
 * @f should return what ->d_automount() would.
 */
struct dentry *debugfs_create_automount(const char *name,
					struct dentry *parent,
					debugfs_automount_t f,
					void *data)
{
	struct dentry *dentry = start_creating(name, parent);
	struct inode *inode;

	if (IS_ERR(dentry))
		return dentry;

	inode = debugfs_get_inode(dentry->d_sb);
	if (unlikely(!inode))
		return failed_creating(dentry);

	make_empty_dir_inode(inode);
	inode->i_flags |= S_AUTOMOUNT;
	inode->i_private = data;
	dentry->d_fsdata = (void *)f;
	/* directory inodes start off with i_nlink == 2 (for "." entry) */
	inc_nlink(inode);
	d_instantiate(dentry, inode);
	inc_nlink(d_inode(dentry->d_parent));
	fsnotify_mkdir(d_inode(dentry->d_parent), dentry);
	return end_creating(dentry);
}
EXPORT_SYMBOL(debugfs_create_automount);

/**
 * debugfs_create_symlink- create a symbolic link in the debugfs filesystem
 * @name: a pointer to a string containing the name of the symbolic link to
 *        create.
 * @parent: a pointer to the parent dentry for this symbolic link.  This
 *          should be a directory dentry if set.  If this parameter is NULL,
 *          then the symbolic link will be created in the root of the debugfs
 *          filesystem.
 * @target: a pointer to a string containing the path to the target of the
 *          symbolic link.
 *
 * This function creates a symbolic link with the given name in debugfs that
 * links to the given target path.
 *
 * This function will return a pointer to a dentry if it succeeds.  This
 * pointer must be passed to the debugfs_remove() function when the symbolic
 * link is to be removed (no automatic cleanup happens if your module is
 * unloaded, you are responsible here.)  If an error occurs, %ERR_PTR(-ERROR)
 * will be returned.
 *
 * If debugfs is not enabled in the kernel, the value -%ENODEV will be
 * returned.
 */
struct dentry *debugfs_create_symlink(const char *name, struct dentry *parent,
				      const char *target)
{
	struct dentry *dentry;
	struct inode *inode;
	char *link = kstrdup(target, GFP_KERNEL);
	if (!link)
		return ERR_PTR(-ENOMEM);

	dentry = start_creating(name, parent);
	if (IS_ERR(dentry)) {
		kfree(link);
		return dentry;
	}

	inode = debugfs_get_inode(dentry->d_sb);
	if (unlikely(!inode)) {
		kfree(link);
		return failed_creating(dentry);
	}
	inode->i_mode = S_IFLNK | S_IRWXUGO;
	inode->i_op = &simple_symlink_inode_operations;
	inode->i_link = link;
	d_instantiate(dentry, inode);
	return end_creating(dentry);
}
EXPORT_SYMBOL_GPL(debugfs_create_symlink);

static void __debugfs_remove_file(struct dentry *dentry, struct dentry *parent)
{
	struct debugfs_fsdata *fsd;

	simple_unlink(d_inode(parent), dentry);
	d_delete(dentry);

	/*
	 * Paired with the closing smp_mb() implied by a successful
	 * cmpxchg() in debugfs_file_get(): either
	 * debugfs_file_get() must see a dead dentry or we must see a
	 * debugfs_fsdata instance at ->d_fsdata here (or both).
	 */
	smp_mb();
	fsd = READ_ONCE(dentry->d_fsdata);
	if ((unsigned long)fsd & DEBUGFS_FSDATA_IS_REAL_FOPS_BIT)
		return;
	if (!refcount_dec_and_test(&fsd->active_users))
		wait_for_completion(&fsd->active_users_drained);
}

static int __debugfs_remove(struct dentry *dentry, struct dentry *parent)
{
	int ret = 0;

	if (simple_positive(dentry)) {
		dget(dentry);
		if (!d_is_reg(dentry)) {
			if (d_is_dir(dentry))
				ret = simple_rmdir(d_inode(parent), dentry);
			else
				simple_unlink(d_inode(parent), dentry);
			if (!ret)
				d_delete(dentry);
		} else {
			__debugfs_remove_file(dentry, parent);
		}
		dput(dentry);
	}
	return ret;
}

/**
 * debugfs_remove - removes a file or directory from the debugfs filesystem
 * @dentry: a pointer to a the dentry of the file or directory to be
 *          removed.  If this parameter is NULL or an error value, nothing
 *          will be done.
 *
 * This function removes a file or directory in debugfs that was previously
 * created with a call to another debugfs function (like
 * debugfs_create_file() or variants thereof.)
 *
 * This function is required to be called in order for the file to be
 * removed, no automatic cleanup of files will happen when a module is
 * removed, you are responsible here.
 */
void debugfs_remove(struct dentry *dentry)
{
	struct dentry *parent;
	int ret;

	if (IS_ERR_OR_NULL(dentry))
		return;

	parent = dentry->d_parent;
	inode_lock(d_inode(parent));
	ret = __debugfs_remove(dentry, parent);
	inode_unlock(d_inode(parent));
	if (!ret)
		simple_release_fs(&debugfs_mount, &debugfs_mount_count);
}
EXPORT_SYMBOL_GPL(debugfs_remove);

/**
 * debugfs_remove_recursive - recursively removes a directory
 * @dentry: a pointer to a the dentry of the directory to be removed.  If this
 *          parameter is NULL or an error value, nothing will be done.
 *
 * This function recursively removes a directory tree in debugfs that
 * was previously created with a call to another debugfs function
 * (like debugfs_create_file() or variants thereof.)
 *
 * This function is required to be called in order for the file to be
 * removed, no automatic cleanup of files will happen when a module is
 * removed, you are responsible here.
 */
void debugfs_remove_recursive(struct dentry *dentry)
{
	struct dentry *child, *parent;

	if (IS_ERR_OR_NULL(dentry))
		return;

	parent = dentry;
 down:
	inode_lock(d_inode(parent));
 loop:
	/*
	 * The parent->d_subdirs is protected by the d_lock. Outside that
	 * lock, the child can be unlinked and set to be freed which can
	 * use the d_u.d_child as the rcu head and corrupt this list.
	 */
	spin_lock(&parent->d_lock);
	list_for_each_entry(child, &parent->d_subdirs, d_child) {
		if (!simple_positive(child))
			continue;

		/* perhaps simple_empty(child) makes more sense */
		if (!list_empty(&child->d_subdirs)) {
			spin_unlock(&parent->d_lock);
			inode_unlock(d_inode(parent));
			parent = child;
			goto down;
		}

		spin_unlock(&parent->d_lock);

		if (!__debugfs_remove(child, parent))
			simple_release_fs(&debugfs_mount, &debugfs_mount_count);

		/*
		 * The parent->d_lock protects agaist child from unlinking
		 * from d_subdirs. When releasing the parent->d_lock we can
		 * no longer trust that the next pointer is valid.
		 * Restart the loop. We'll skip this one with the
		 * simple_positive() check.
		 */
		goto loop;
	}
	spin_unlock(&parent->d_lock);

	inode_unlock(d_inode(parent));
	child = parent;
	parent = parent->d_parent;
	inode_lock(d_inode(parent));

	if (child != dentry)
		/* go up */
		goto loop;

	if (!__debugfs_remove(child, parent))
		simple_release_fs(&debugfs_mount, &debugfs_mount_count);
	inode_unlock(d_inode(parent));
}
EXPORT_SYMBOL_GPL(debugfs_remove_recursive);

/**
 * debugfs_rename - rename a file/directory in the debugfs filesystem
 * @old_dir: a pointer to the parent dentry for the renamed object. This
 *          should be a directory dentry.
 * @old_dentry: dentry of an object to be renamed.
 * @new_dir: a pointer to the parent dentry where the object should be
 *          moved. This should be a directory dentry.
 * @new_name: a pointer to a string containing the target name.
 *
 * This function renames a file/directory in debugfs.  The target must not
 * exist for rename to succeed.
 *
 * This function will return a pointer to old_dentry (which is updated to
 * reflect renaming) if it succeeds. If an error occurs, %NULL will be
 * returned.
 *
 * If debugfs is not enabled in the kernel, the value -%ENODEV will be
 * returned.
 */
struct dentry *debugfs_rename(struct dentry *old_dir, struct dentry *old_dentry,
		struct dentry *new_dir, const char *new_name)
{
	int error;
	struct dentry *dentry = NULL, *trap;
	struct name_snapshot old_name;

	if (IS_ERR(old_dir))
		return old_dir;
	if (IS_ERR(new_dir))
		return new_dir;
	if (IS_ERR_OR_NULL(old_dentry))
		return old_dentry;

	trap = lock_rename(new_dir, old_dir);
	/* Source or destination directories don't exist? */
	if (d_really_is_negative(old_dir) || d_really_is_negative(new_dir))
		goto exit;
	/* Source does not exist, cyclic rename, or mountpoint? */
	if (d_really_is_negative(old_dentry) || old_dentry == trap ||
	    d_mountpoint(old_dentry))
		goto exit;
	dentry = lookup_one_len(new_name, new_dir, strlen(new_name));
	/* Lookup failed, cyclic rename or target exists? */
	if (IS_ERR(dentry) || dentry == trap || d_really_is_positive(dentry))
		goto exit;

	take_dentry_name_snapshot(&old_name, old_dentry);

	error = simple_rename(d_inode(old_dir), old_dentry, d_inode(new_dir),
			      dentry, 0);
	if (error) {
		release_dentry_name_snapshot(&old_name);
		goto exit;
	}
	d_move(old_dentry, dentry);
	fsnotify_move(d_inode(old_dir), d_inode(new_dir), &old_name.name,
		d_is_dir(old_dentry),
		NULL, old_dentry);
	release_dentry_name_snapshot(&old_name);
	unlock_rename(new_dir, old_dir);
	dput(dentry);
	return old_dentry;
exit:
	if (dentry && !IS_ERR(dentry))
		dput(dentry);
	unlock_rename(new_dir, old_dir);
	if (IS_ERR(dentry))
		return dentry;
	return ERR_PTR(-EINVAL);
}
EXPORT_SYMBOL_GPL(debugfs_rename);

/**
 * debugfs_initialized - Tells whether debugfs has been registered
 */
bool debugfs_initialized(void)
{
	return debugfs_registered;
}
EXPORT_SYMBOL_GPL(debugfs_initialized);

static int __init debugfs_init(void)
{
	int retval;

	retval = sysfs_create_mount_point(kernel_kobj, "debug");
	if (retval)
		return retval;

	retval = register_filesystem(&debug_fs_type);
	if (retval)
		sysfs_remove_mount_point(kernel_kobj, "debug");
	else
		debugfs_registered = true;

	return retval;
}
core_initcall(debugfs_init);
<|MERGE_RESOLUTION|>--- conflicted
+++ resolved
@@ -163,36 +163,18 @@
 	return 0;
 }
 
-<<<<<<< HEAD
-static void debugfs_i_callback(struct rcu_head *head)
-{
-	struct inode *inode = container_of(head, struct inode, i_rcu);
+static void debugfs_free_inode(struct inode *inode)
+{
 	if (S_ISLNK(inode->i_mode))
 		kfree(inode->i_link);
 	free_inode_nonrcu(inode);
-}
-
-static void debugfs_destroy_inode(struct inode *inode)
-{
-	call_rcu(&inode->i_rcu, debugfs_i_callback);
-=======
-static void debugfs_free_inode(struct inode *inode)
-{
-	if (S_ISLNK(inode->i_mode))
-		kfree(inode->i_link);
-	free_inode_nonrcu(inode);
->>>>>>> 0ecfebd2
 }
 
 static const struct super_operations debugfs_super_operations = {
 	.statfs		= simple_statfs,
 	.remount_fs	= debugfs_remount,
 	.show_options	= debugfs_show_options,
-<<<<<<< HEAD
-	.destroy_inode	= debugfs_destroy_inode,
-=======
 	.free_inode	= debugfs_free_inode,
->>>>>>> 0ecfebd2
 };
 
 static void debugfs_release_dentry(struct dentry *dentry)
