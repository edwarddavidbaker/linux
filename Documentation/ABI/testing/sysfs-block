--- conflicted
+++ resolved
@@ -94,14 +94,6 @@
 Date:		May 2009
 Contact:	Martin K. Petersen <martin.petersen@oracle.com>
 Description:
-<<<<<<< HEAD
-		This is the smallest unit the storage device can write
-		without resorting to read-modify-write operation.  It is
-		usually the same as the logical block size but may be
-		bigger.  One example is SATA drives with 4KB sectors
-		that expose a 512-byte logical block size to the
-		operating system.
-=======
 		This is the smallest unit a physical storage device can
 		write atomically.  It is usually the same as the logical
 		block size but may be bigger.  One example is SATA
@@ -109,19 +101,11 @@
 		block size to the operating system.  For stacked block
 		devices the physical_block_size variable contains the
 		maximum physical_block_size of the component devices.
->>>>>>> 80ffb3cc
 
 What:		/sys/block/<disk>/queue/minimum_io_size
 Date:		April 2009
 Contact:	Martin K. Petersen <martin.petersen@oracle.com>
 Description:
-<<<<<<< HEAD
-		Storage devices may report a preferred minimum I/O size,
-		which is the smallest request the device can perform
-		without incurring a read-modify-write penalty.  For disk
-		drives this is often the physical block size.  For RAID
-		arrays it is often the stripe chunk size.
-=======
 		Storage devices may report a granularity or preferred
 		minimum I/O size which is the smallest request the
 		device can perform without incurring a performance
@@ -131,23 +115,16 @@
 		minimum_io_size is the preferred request size for
 		workloads where a high number of I/O operations is
 		desired.
->>>>>>> 80ffb3cc
 
 What:		/sys/block/<disk>/queue/optimal_io_size
 Date:		April 2009
 Contact:	Martin K. Petersen <martin.petersen@oracle.com>
 Description:
 		Storage devices may report an optimal I/O size, which is
-<<<<<<< HEAD
-		the device's preferred unit of receiving I/O.  This is
-		rarely reported for disk drives.  For RAID devices it is
-		usually the stripe width or the internal block size.
-=======
 		the device's preferred unit for sustained I/O.  This is
 		rarely reported for disk drives.  For RAID arrays it is
 		usually the stripe width or the internal track size.  A
 		properly aligned multiple of optimal_io_size is the
 		preferred request size for workloads where sustained
 		throughput is desired.  If no optimal I/O size is
-		reported this file contains 0.
->>>>>>> 80ffb3cc
+		reported this file contains 0.