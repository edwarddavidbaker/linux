* Renesas R-Car PWM Timer Controller

Required Properties:
- compatible: should be "renesas,pwm-rcar" and one of the following.
 - "renesas,pwm-r8a7743": for RZ/G1M
 - "renesas,pwm-r8a7744": for RZ/G1N
 - "renesas,pwm-r8a7745": for RZ/G1E
 - "renesas,pwm-r8a774a1": for RZ/G2M
<<<<<<< HEAD
=======
 - "renesas,pwm-r8a774c0": for RZ/G2E
>>>>>>> cf26057a
 - "renesas,pwm-r8a7778": for R-Car M1A
 - "renesas,pwm-r8a7779": for R-Car H1
 - "renesas,pwm-r8a7790": for R-Car H2
 - "renesas,pwm-r8a7791": for R-Car M2-W
 - "renesas,pwm-r8a7794": for R-Car E2
 - "renesas,pwm-r8a7795": for R-Car H3
 - "renesas,pwm-r8a7796": for R-Car M3-W
 - "renesas,pwm-r8a77965": for R-Car M3-N
 - "renesas,pwm-r8a77970": for R-Car V3M
 - "renesas,pwm-r8a77980": for R-Car V3H
 - "renesas,pwm-r8a77990": for R-Car E3
 - "renesas,pwm-r8a77995": for R-Car D3
- reg: base address and length of the registers block for the PWM.
- #pwm-cells: should be 2. See pwm.txt in this directory for a description of
  the cells format.
- clocks: clock phandle and specifier pair.
- pinctrl-0: phandle, referring to a default pin configuration node.
- pinctrl-names: Set to "default".

Example: R8A7743 (RZ/G1M) PWM Timer node

	pwm0: pwm@e6e30000 {
		compatible = "renesas,pwm-r8a7743", "renesas,pwm-rcar";
		reg = <0 0xe6e30000 0 0x8>;
		clocks = <&cpg CPG_MOD 523>;
		power-domains = <&sysc R8A7743_PD_ALWAYS_ON>;
		resets = <&cpg 523>;
		#pwm-cells = <2>;
		pinctrl-0 = <&pwm0_pins>;
		pinctrl-names = "default";
	};<|MERGE_RESOLUTION|>--- conflicted
+++ resolved
@@ -6,10 +6,7 @@
  - "renesas,pwm-r8a7744": for RZ/G1N
  - "renesas,pwm-r8a7745": for RZ/G1E
  - "renesas,pwm-r8a774a1": for RZ/G2M
-<<<<<<< HEAD
-=======
  - "renesas,pwm-r8a774c0": for RZ/G2E
->>>>>>> cf26057a
  - "renesas,pwm-r8a7778": for R-Car M1A
  - "renesas,pwm-r8a7779": for R-Car H1
  - "renesas,pwm-r8a7790": for R-Car H2
