--- conflicted
+++ resolved
@@ -326,15 +326,9 @@
 #define data_race(expr)                                                        \
 	({                                                                     \
 		typeof(({ expr; })) __val;                                     \
-<<<<<<< HEAD
-		kcsan_nestable_atomic_begin();                                 \
-		__val = ({ expr; });                                           \
-		kcsan_nestable_atomic_end();                                   \
-=======
 		kcsan_disable_current();                                       \
 		__val = ({ expr; });                                           \
 		kcsan_enable_current();                                        \
->>>>>>> 74c70807
 		__val;                                                         \
 	})
 #else
