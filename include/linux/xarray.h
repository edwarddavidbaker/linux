/* SPDX-License-Identifier: GPL-2.0+ */
#ifndef _LINUX_XARRAY_H
#define _LINUX_XARRAY_H
/*
 * eXtensible Arrays
 * Copyright (c) 2017 Microsoft Corporation
 * Author: Matthew Wilcox <willy@infradead.org>
 *
 * See Documentation/core-api/xarray.rst for how to use the XArray.
 */

#include <linux/bug.h>
#include <linux/compiler.h>
#include <linux/gfp.h>
#include <linux/kconfig.h>
#include <linux/kernel.h>
#include <linux/rcupdate.h>
#include <linux/spinlock.h>
#include <linux/types.h>

/*
 * The bottom two bits of the entry determine how the XArray interprets
 * the contents:
 *
 * 00: Pointer entry
 * 10: Internal entry
 * x1: Value entry or tagged pointer
 *
 * Attempting to store internal entries in the XArray is a bug.
 *
 * Most internal entries are pointers to the next node in the tree.
 * The following internal entries have a special meaning:
 *
 * 0-62: Sibling entries
 * 256: Zero entry
 * 257: Retry entry
 *
 * Errors are also represented as internal entries, but use the negative
 * space (-4094 to -2).  They're never stored in the slots array; only
 * returned by the normal API.
 */

#define BITS_PER_XA_VALUE	(BITS_PER_LONG - 1)

/**
 * xa_mk_value() - Create an XArray entry from an integer.
 * @v: Value to store in XArray.
 *
 * Context: Any context.
 * Return: An entry suitable for storing in the XArray.
 */
static inline void *xa_mk_value(unsigned long v)
{
	WARN_ON((long)v < 0);
	return (void *)((v << 1) | 1);
}

/**
 * xa_to_value() - Get value stored in an XArray entry.
 * @entry: XArray entry.
 *
 * Context: Any context.
 * Return: The value stored in the XArray entry.
 */
static inline unsigned long xa_to_value(const void *entry)
{
	return (unsigned long)entry >> 1;
}

/**
 * xa_is_value() - Determine if an entry is a value.
 * @entry: XArray entry.
 *
 * Context: Any context.
 * Return: True if the entry is a value, false if it is a pointer.
 */
static inline bool xa_is_value(const void *entry)
{
	return (unsigned long)entry & 1;
}

/**
 * xa_tag_pointer() - Create an XArray entry for a tagged pointer.
 * @p: Plain pointer.
 * @tag: Tag value (0, 1 or 3).
 *
 * If the user of the XArray prefers, they can tag their pointers instead
 * of storing value entries.  Three tags are available (0, 1 and 3).
 * These are distinct from the xa_mark_t as they are not replicated up
 * through the array and cannot be searched for.
 *
 * Context: Any context.
 * Return: An XArray entry.
 */
static inline void *xa_tag_pointer(void *p, unsigned long tag)
{
	return (void *)((unsigned long)p | tag);
}

/**
 * xa_untag_pointer() - Turn an XArray entry into a plain pointer.
 * @entry: XArray entry.
 *
 * If you have stored a tagged pointer in the XArray, call this function
 * to get the untagged version of the pointer.
 *
 * Context: Any context.
 * Return: A pointer.
 */
static inline void *xa_untag_pointer(void *entry)
{
	return (void *)((unsigned long)entry & ~3UL);
}

/**
 * xa_pointer_tag() - Get the tag stored in an XArray entry.
 * @entry: XArray entry.
 *
 * If you have stored a tagged pointer in the XArray, call this function
 * to get the tag of that pointer.
 *
 * Context: Any context.
 * Return: A tag.
 */
static inline unsigned int xa_pointer_tag(void *entry)
{
	return (unsigned long)entry & 3UL;
}

/*
 * xa_mk_internal() - Create an internal entry.
 * @v: Value to turn into an internal entry.
 *
 * Context: Any context.
 * Return: An XArray internal entry corresponding to this value.
 */
static inline void *xa_mk_internal(unsigned long v)
{
	return (void *)((v << 2) | 2);
}

/*
 * xa_to_internal() - Extract the value from an internal entry.
 * @entry: XArray entry.
 *
 * Context: Any context.
 * Return: The value which was stored in the internal entry.
 */
static inline unsigned long xa_to_internal(const void *entry)
{
	return (unsigned long)entry >> 2;
}

/*
 * xa_is_internal() - Is the entry an internal entry?
 * @entry: XArray entry.
 *
 * Context: Any context.
 * Return: %true if the entry is an internal entry.
 */
static inline bool xa_is_internal(const void *entry)
{
	return ((unsigned long)entry & 3) == 2;
}

/**
 * xa_is_err() - Report whether an XArray operation returned an error
 * @entry: Result from calling an XArray function
 *
 * If an XArray operation cannot complete an operation, it will return
 * a special value indicating an error.  This function tells you
 * whether an error occurred; xa_err() tells you which error occurred.
 *
 * Context: Any context.
 * Return: %true if the entry indicates an error.
 */
static inline bool xa_is_err(const void *entry)
{
	return unlikely(xa_is_internal(entry));
}

/**
 * xa_err() - Turn an XArray result into an errno.
 * @entry: Result from calling an XArray function.
 *
 * If an XArray operation cannot complete an operation, it will return
 * a special pointer value which encodes an errno.  This function extracts
 * the errno from the pointer value, or returns 0 if the pointer does not
 * represent an errno.
 *
 * Context: Any context.
 * Return: A negative errno or 0.
 */
static inline int xa_err(void *entry)
{
	/* xa_to_internal() would not do sign extension. */
	if (xa_is_err(entry))
		return (long)entry >> 2;
	return 0;
}

typedef unsigned __bitwise xa_mark_t;
#define XA_MARK_0		((__force xa_mark_t)0U)
#define XA_MARK_1		((__force xa_mark_t)1U)
#define XA_MARK_2		((__force xa_mark_t)2U)
#define XA_PRESENT		((__force xa_mark_t)8U)
#define XA_MARK_MAX		XA_MARK_2
#define XA_FREE_MARK		XA_MARK_0

enum xa_lock_type {
	XA_LOCK_IRQ = 1,
	XA_LOCK_BH = 2,
};

/*
 * Values for xa_flags.  The radix tree stores its GFP flags in the xa_flags,
 * and we remain compatible with that.
 */
#define XA_FLAGS_LOCK_IRQ	((__force gfp_t)XA_LOCK_IRQ)
#define XA_FLAGS_LOCK_BH	((__force gfp_t)XA_LOCK_BH)
#define XA_FLAGS_TRACK_FREE	((__force gfp_t)4U)
#define XA_FLAGS_MARK(mark)	((__force gfp_t)((1U << __GFP_BITS_SHIFT) << \
						(__force unsigned)(mark)))

#define XA_FLAGS_ALLOC	(XA_FLAGS_TRACK_FREE | XA_FLAGS_MARK(XA_FREE_MARK))

/**
 * struct xarray - The anchor of the XArray.
 * @xa_lock: Lock that protects the contents of the XArray.
 *
 * To use the xarray, define it statically or embed it in your data structure.
 * It is a very small data structure, so it does not usually make sense to
 * allocate it separately and keep a pointer to it in your data structure.
 *
 * You may use the xa_lock to protect your own data structures as well.
 */
/*
 * If all of the entries in the array are NULL, @xa_head is a NULL pointer.
 * If the only non-NULL entry in the array is at index 0, @xa_head is that
 * entry.  If any other entry in the array is non-NULL, @xa_head points
 * to an @xa_node.
 */
struct xarray {
	spinlock_t	xa_lock;
/* private: The rest of the data structure is not to be used directly. */
	gfp_t		xa_flags;
	void __rcu *	xa_head;
};

#define XARRAY_INIT(name, flags) {				\
	.xa_lock = __SPIN_LOCK_UNLOCKED(name.xa_lock),		\
	.xa_flags = flags,					\
	.xa_head = NULL,					\
}

/**
 * DEFINE_XARRAY_FLAGS() - Define an XArray with custom flags.
 * @name: A string that names your XArray.
 * @flags: XA_FLAG values.
 *
 * This is intended for file scope definitions of XArrays.  It declares
 * and initialises an empty XArray with the chosen name and flags.  It is
 * equivalent to calling xa_init_flags() on the array, but it does the
 * initialisation at compiletime instead of runtime.
 */
#define DEFINE_XARRAY_FLAGS(name, flags)				\
	struct xarray name = XARRAY_INIT(name, flags)

/**
 * DEFINE_XARRAY() - Define an XArray.
 * @name: A string that names your XArray.
 *
 * This is intended for file scope definitions of XArrays.  It declares
 * and initialises an empty XArray with the chosen name.  It is equivalent
 * to calling xa_init() on the array, but it does the initialisation at
 * compiletime instead of runtime.
 */
#define DEFINE_XARRAY(name) DEFINE_XARRAY_FLAGS(name, 0)

/**
 * DEFINE_XARRAY_ALLOC() - Define an XArray which can allocate IDs.
 * @name: A string that names your XArray.
 *
 * This is intended for file scope definitions of allocating XArrays.
 * See also DEFINE_XARRAY().
 */
#define DEFINE_XARRAY_ALLOC(name) DEFINE_XARRAY_FLAGS(name, XA_FLAGS_ALLOC)

void xa_init_flags(struct xarray *, gfp_t flags);
void *xa_load(struct xarray *, unsigned long index);
void *xa_store(struct xarray *, unsigned long index, void *entry, gfp_t);
void *xa_erase(struct xarray *, unsigned long index);
void *xa_store_range(struct xarray *, unsigned long first, unsigned long last,
			void *entry, gfp_t);
bool xa_get_mark(struct xarray *, unsigned long index, xa_mark_t);
void xa_set_mark(struct xarray *, unsigned long index, xa_mark_t);
void xa_clear_mark(struct xarray *, unsigned long index, xa_mark_t);
void *xa_find(struct xarray *xa, unsigned long *index,
		unsigned long max, xa_mark_t) __attribute__((nonnull(2)));
void *xa_find_after(struct xarray *xa, unsigned long *index,
		unsigned long max, xa_mark_t) __attribute__((nonnull(2)));
unsigned int xa_extract(struct xarray *, void **dst, unsigned long start,
		unsigned long max, unsigned int n, xa_mark_t);
void xa_destroy(struct xarray *);

/**
 * xa_init() - Initialise an empty XArray.
 * @xa: XArray.
 *
 * An empty XArray is full of NULL entries.
 *
 * Context: Any context.
 */
static inline void xa_init(struct xarray *xa)
{
	xa_init_flags(xa, 0);
}

/**
 * xa_empty() - Determine if an array has any present entries.
 * @xa: XArray.
 *
 * Context: Any context.
 * Return: %true if the array contains only NULL pointers.
 */
static inline bool xa_empty(const struct xarray *xa)
{
	return xa->xa_head == NULL;
}

/**
 * xa_marked() - Inquire whether any entry in this array has a mark set
 * @xa: Array
 * @mark: Mark value
 *
 * Context: Any context.
 * Return: %true if any entry has this mark set.
 */
static inline bool xa_marked(const struct xarray *xa, xa_mark_t mark)
{
	return xa->xa_flags & XA_FLAGS_MARK(mark);
}

/**
 * xa_for_each() - Iterate over a portion of an XArray.
 * @xa: XArray.
 * @entry: Entry retrieved from array.
 * @index: Index of @entry.
 * @max: Maximum index to retrieve from array.
 * @filter: Selection criterion.
 *
 * Initialise @index to the lowest index you want to retrieve from the
 * array.  During the iteration, @entry will have the value of the entry
 * stored in @xa at @index.  The iteration will skip all entries in the
 * array which do not match @filter.  You may modify @index during the
 * iteration if you want to skip or reprocess indices.  It is safe to modify
 * the array during the iteration.  At the end of the iteration, @entry will
 * be set to NULL and @index will have a value less than or equal to max.
 *
 * xa_for_each() is O(n.log(n)) while xas_for_each() is O(n).  You have
 * to handle your own locking with xas_for_each(), and if you have to unlock
 * after each iteration, it will also end up being O(n.log(n)).  xa_for_each()
 * will spin if it hits a retry entry; if you intend to see retry entries,
 * you should use the xas_for_each() iterator instead.  The xas_for_each()
 * iterator will expand into more inline code than xa_for_each().
 *
 * Context: Any context.  Takes and releases the RCU lock.
 */
#define xa_for_each(xa, entry, index, max, filter) \
	for (entry = xa_find(xa, &index, max, filter); entry; \
	     entry = xa_find_after(xa, &index, max, filter))

#define xa_trylock(xa)		spin_trylock(&(xa)->xa_lock)
#define xa_lock(xa)		spin_lock(&(xa)->xa_lock)
#define xa_unlock(xa)		spin_unlock(&(xa)->xa_lock)
#define xa_lock_bh(xa)		spin_lock_bh(&(xa)->xa_lock)
#define xa_unlock_bh(xa)	spin_unlock_bh(&(xa)->xa_lock)
#define xa_lock_irq(xa)		spin_lock_irq(&(xa)->xa_lock)
#define xa_unlock_irq(xa)	spin_unlock_irq(&(xa)->xa_lock)
#define xa_lock_irqsave(xa, flags) \
				spin_lock_irqsave(&(xa)->xa_lock, flags)
#define xa_unlock_irqrestore(xa, flags) \
				spin_unlock_irqrestore(&(xa)->xa_lock, flags)

/*
 * Versions of the normal API which require the caller to hold the
 * xa_lock.  If the GFP flags allow it, they will drop the lock to
 * allocate memory, then reacquire it afterwards.  These functions
 * may also re-enable interrupts if the XArray flags indicate the
 * locking should be interrupt safe.
 */
void *__xa_erase(struct xarray *, unsigned long index);
void *__xa_store(struct xarray *, unsigned long index, void *entry, gfp_t);
void *__xa_cmpxchg(struct xarray *, unsigned long index, void *old,
		void *entry, gfp_t);
int __xa_alloc(struct xarray *, u32 *id, u32 max, void *entry, gfp_t);
int __xa_reserve(struct xarray *, unsigned long index, gfp_t);
void __xa_set_mark(struct xarray *, unsigned long index, xa_mark_t);
void __xa_clear_mark(struct xarray *, unsigned long index, xa_mark_t);

/**
 * __xa_insert() - Store this entry in the XArray unless another entry is
 *			already present.
 * @xa: XArray.
 * @index: Index into array.
 * @entry: New entry.
 * @gfp: Memory allocation flags.
 *
 * If you would rather see the existing entry in the array, use __xa_cmpxchg().
 * This function is for users who don't care what the entry is, only that
 * one is present.
 *
 * Context: Any context.  Expects xa_lock to be held on entry.  May
 *	    release and reacquire xa_lock if the @gfp flags permit.
 * Return: 0 if the store succeeded.  -EEXIST if another entry was present.
 * -ENOMEM if memory could not be allocated.
 */
static inline int __xa_insert(struct xarray *xa, unsigned long index,
		void *entry, gfp_t gfp)
{
	void *curr = __xa_cmpxchg(xa, index, NULL, entry, gfp);
	if (!curr)
		return 0;
	if (xa_is_err(curr))
		return xa_err(curr);
	return -EEXIST;
}

/**
 * xa_store_bh() - Store this entry in the XArray.
 * @xa: XArray.
 * @index: Index into array.
 * @entry: New entry.
 * @gfp: Memory allocation flags.
 *
 * This function is like calling xa_store() except it disables softirqs
 * while holding the array lock.
 *
 * Context: Any context.  Takes and releases the xa_lock while
 * disabling softirqs.
 * Return: The entry which used to be at this index.
 */
static inline void *xa_store_bh(struct xarray *xa, unsigned long index,
		void *entry, gfp_t gfp)
{
	void *curr;

	xa_lock_bh(xa);
	curr = __xa_store(xa, index, entry, gfp);
	xa_unlock_bh(xa);

	return curr;
}

/**
 * xa_store_irq() - Erase this entry from the XArray.
 * @xa: XArray.
 * @index: Index into array.
 * @entry: New entry.
 * @gfp: Memory allocation flags.
 *
 * This function is like calling xa_store() except it disables interrupts
 * while holding the array lock.
 *
 * Context: Process context.  Takes and releases the xa_lock while
 * disabling interrupts.
 * Return: The entry which used to be at this index.
 */
static inline void *xa_store_irq(struct xarray *xa, unsigned long index,
		void *entry, gfp_t gfp)
{
	void *curr;

	xa_lock_irq(xa);
	curr = __xa_store(xa, index, entry, gfp);
	xa_unlock_irq(xa);

	return curr;
}

/**
 * xa_erase_bh() - Erase this entry from the XArray.
 * @xa: XArray.
 * @index: Index of entry.
 *
 * This function is the equivalent of calling xa_store() with %NULL as
 * the third argument.  The XArray does not need to allocate memory, so
 * the user does not need to provide GFP flags.
 *
 * Context: Any context.  Takes and releases the xa_lock while
 * disabling softirqs.
 * Return: The entry which used to be at this index.
 */
static inline void *xa_erase_bh(struct xarray *xa, unsigned long index)
{
	void *entry;

	xa_lock_bh(xa);
	entry = __xa_erase(xa, index);
	xa_unlock_bh(xa);

	return entry;
}

/**
 * xa_erase_irq() - Erase this entry from the XArray.
 * @xa: XArray.
 * @index: Index of entry.
 *
 * This function is the equivalent of calling xa_store() with %NULL as
 * the third argument.  The XArray does not need to allocate memory, so
 * the user does not need to provide GFP flags.
 *
 * Context: Process context.  Takes and releases the xa_lock while
 * disabling interrupts.
 * Return: The entry which used to be at this index.
 */
static inline void *xa_erase_irq(struct xarray *xa, unsigned long index)
{
	void *entry;

	xa_lock_irq(xa);
	entry = __xa_erase(xa, index);
	xa_unlock_irq(xa);

	return entry;
}

/**
 * xa_cmpxchg() - Conditionally replace an entry in the XArray.
 * @xa: XArray.
 * @index: Index into array.
 * @old: Old value to test against.
 * @entry: New value to place in array.
 * @gfp: Memory allocation flags.
 *
 * If the entry at @index is the same as @old, replace it with @entry.
 * If the return value is equal to @old, then the exchange was successful.
 *
 * Context: Any context.  Takes and releases the xa_lock.  May sleep
 * if the @gfp flags permit.
 * Return: The old value at this index or xa_err() if an error happened.
 */
static inline void *xa_cmpxchg(struct xarray *xa, unsigned long index,
			void *old, void *entry, gfp_t gfp)
{
	void *curr;

	xa_lock(xa);
	curr = __xa_cmpxchg(xa, index, old, entry, gfp);
	xa_unlock(xa);

	return curr;
}

/**
<<<<<<< HEAD
=======
 * xa_cmpxchg_bh() - Conditionally replace an entry in the XArray.
 * @xa: XArray.
 * @index: Index into array.
 * @old: Old value to test against.
 * @entry: New value to place in array.
 * @gfp: Memory allocation flags.
 *
 * This function is like calling xa_cmpxchg() except it disables softirqs
 * while holding the array lock.
 *
 * Context: Any context.  Takes and releases the xa_lock while
 * disabling softirqs.  May sleep if the @gfp flags permit.
 * Return: The old value at this index or xa_err() if an error happened.
 */
static inline void *xa_cmpxchg_bh(struct xarray *xa, unsigned long index,
			void *old, void *entry, gfp_t gfp)
{
	void *curr;

	xa_lock_bh(xa);
	curr = __xa_cmpxchg(xa, index, old, entry, gfp);
	xa_unlock_bh(xa);

	return curr;
}

/**
 * xa_cmpxchg_irq() - Conditionally replace an entry in the XArray.
 * @xa: XArray.
 * @index: Index into array.
 * @old: Old value to test against.
 * @entry: New value to place in array.
 * @gfp: Memory allocation flags.
 *
 * This function is like calling xa_cmpxchg() except it disables interrupts
 * while holding the array lock.
 *
 * Context: Process context.  Takes and releases the xa_lock while
 * disabling interrupts.  May sleep if the @gfp flags permit.
 * Return: The old value at this index or xa_err() if an error happened.
 */
static inline void *xa_cmpxchg_irq(struct xarray *xa, unsigned long index,
			void *old, void *entry, gfp_t gfp)
{
	void *curr;

	xa_lock_irq(xa);
	curr = __xa_cmpxchg(xa, index, old, entry, gfp);
	xa_unlock_irq(xa);

	return curr;
}

/**
>>>>>>> cf26057a
 * xa_insert() - Store this entry in the XArray unless another entry is
 *			already present.
 * @xa: XArray.
 * @index: Index into array.
 * @entry: New entry.
 * @gfp: Memory allocation flags.
 *
 * If you would rather see the existing entry in the array, use xa_cmpxchg().
 * This function is for users who don't care what the entry is, only that
 * one is present.
 *
 * Context: Process context.  Takes and releases the xa_lock.
 *	    May sleep if the @gfp flags permit.
 * Return: 0 if the store succeeded.  -EEXIST if another entry was present.
 * -ENOMEM if memory could not be allocated.
 */
static inline int xa_insert(struct xarray *xa, unsigned long index,
		void *entry, gfp_t gfp)
{
	void *curr = xa_cmpxchg(xa, index, NULL, entry, gfp);
	if (!curr)
		return 0;
	if (xa_is_err(curr))
		return xa_err(curr);
	return -EEXIST;
}

/**
 * xa_alloc() - Find somewhere to store this entry in the XArray.
 * @xa: XArray.
 * @id: Pointer to ID.
 * @max: Maximum ID to allocate (inclusive).
 * @entry: New entry.
 * @gfp: Memory allocation flags.
 *
 * Allocates an unused ID in the range specified by @id and @max.
 * Updates the @id pointer with the index, then stores the entry at that
 * index.  A concurrent lookup will not see an uninitialised @id.
 *
 * Context: Process context.  Takes and releases the xa_lock.  May sleep if
 * the @gfp flags permit.
 * Return: 0 on success, -ENOMEM if memory allocation fails or -ENOSPC if
 * there is no more space in the XArray.
 */
static inline int xa_alloc(struct xarray *xa, u32 *id, u32 max, void *entry,
		gfp_t gfp)
{
	int err;

	xa_lock(xa);
	err = __xa_alloc(xa, id, max, entry, gfp);
	xa_unlock(xa);

	return err;
}

/**
 * xa_alloc_bh() - Find somewhere to store this entry in the XArray.
 * @xa: XArray.
 * @id: Pointer to ID.
 * @max: Maximum ID to allocate (inclusive).
 * @entry: New entry.
 * @gfp: Memory allocation flags.
 *
 * Allocates an unused ID in the range specified by @id and @max.
 * Updates the @id pointer with the index, then stores the entry at that
 * index.  A concurrent lookup will not see an uninitialised @id.
 *
 * Context: Any context.  Takes and releases the xa_lock while
 * disabling softirqs.  May sleep if the @gfp flags permit.
 * Return: 0 on success, -ENOMEM if memory allocation fails or -ENOSPC if
 * there is no more space in the XArray.
 */
static inline int xa_alloc_bh(struct xarray *xa, u32 *id, u32 max, void *entry,
		gfp_t gfp)
{
	int err;

	xa_lock_bh(xa);
	err = __xa_alloc(xa, id, max, entry, gfp);
	xa_unlock_bh(xa);

	return err;
}

/**
 * xa_alloc_irq() - Find somewhere to store this entry in the XArray.
 * @xa: XArray.
 * @id: Pointer to ID.
 * @max: Maximum ID to allocate (inclusive).
 * @entry: New entry.
 * @gfp: Memory allocation flags.
 *
 * Allocates an unused ID in the range specified by @id and @max.
 * Updates the @id pointer with the index, then stores the entry at that
 * index.  A concurrent lookup will not see an uninitialised @id.
 *
 * Context: Process context.  Takes and releases the xa_lock while
 * disabling interrupts.  May sleep if the @gfp flags permit.
 * Return: 0 on success, -ENOMEM if memory allocation fails or -ENOSPC if
 * there is no more space in the XArray.
 */
static inline int xa_alloc_irq(struct xarray *xa, u32 *id, u32 max, void *entry,
		gfp_t gfp)
{
	int err;

	xa_lock_irq(xa);
	err = __xa_alloc(xa, id, max, entry, gfp);
	xa_unlock_irq(xa);

	return err;
}

/**
 * xa_reserve() - Reserve this index in the XArray.
 * @xa: XArray.
 * @index: Index into array.
 * @gfp: Memory allocation flags.
 *
 * Ensures there is somewhere to store an entry at @index in the array.
 * If there is already something stored at @index, this function does
 * nothing.  If there was nothing there, the entry is marked as reserved.
 * Loading from a reserved entry returns a %NULL pointer.
 *
 * If you do not use the entry that you have reserved, call xa_release()
 * or xa_erase() to free any unnecessary memory.
 *
 * Context: Any context.  Takes and releases the xa_lock.
 * May sleep if the @gfp flags permit.
 * Return: 0 if the reservation succeeded or -ENOMEM if it failed.
 */
static inline
int xa_reserve(struct xarray *xa, unsigned long index, gfp_t gfp)
{
	int ret;

	xa_lock(xa);
	ret = __xa_reserve(xa, index, gfp);
	xa_unlock(xa);

	return ret;
}

/**
 * xa_reserve_bh() - Reserve this index in the XArray.
 * @xa: XArray.
 * @index: Index into array.
 * @gfp: Memory allocation flags.
 *
 * A softirq-disabling version of xa_reserve().
 *
 * Context: Any context.  Takes and releases the xa_lock while
 * disabling softirqs.
 * Return: 0 if the reservation succeeded or -ENOMEM if it failed.
 */
static inline
int xa_reserve_bh(struct xarray *xa, unsigned long index, gfp_t gfp)
{
	int ret;

	xa_lock_bh(xa);
	ret = __xa_reserve(xa, index, gfp);
	xa_unlock_bh(xa);

	return ret;
}

/**
 * xa_reserve_irq() - Reserve this index in the XArray.
 * @xa: XArray.
 * @index: Index into array.
 * @gfp: Memory allocation flags.
 *
 * An interrupt-disabling version of xa_reserve().
 *
 * Context: Process context.  Takes and releases the xa_lock while
 * disabling interrupts.
 * Return: 0 if the reservation succeeded or -ENOMEM if it failed.
 */
static inline
int xa_reserve_irq(struct xarray *xa, unsigned long index, gfp_t gfp)
{
	int ret;

	xa_lock_irq(xa);
	ret = __xa_reserve(xa, index, gfp);
	xa_unlock_irq(xa);

	return ret;
}

/**
 * xa_release() - Release a reserved entry.
 * @xa: XArray.
 * @index: Index of entry.
 *
 * After calling xa_reserve(), you can call this function to release the
 * reservation.  If the entry at @index has been stored to, this function
 * will do nothing.
 */
static inline void xa_release(struct xarray *xa, unsigned long index)
{
	xa_cmpxchg(xa, index, NULL, NULL, 0);
}

/* Everything below here is the Advanced API.  Proceed with caution. */

/*
 * The xarray is constructed out of a set of 'chunks' of pointers.  Choosing
 * the best chunk size requires some tradeoffs.  A power of two recommends
 * itself so that we can walk the tree based purely on shifts and masks.
 * Generally, the larger the better; as the number of slots per level of the
 * tree increases, the less tall the tree needs to be.  But that needs to be
 * balanced against the memory consumption of each node.  On a 64-bit system,
 * xa_node is currently 576 bytes, and we get 7 of them per 4kB page.  If we
 * doubled the number of slots per node, we'd get only 3 nodes per 4kB page.
 */
#ifndef XA_CHUNK_SHIFT
#define XA_CHUNK_SHIFT		(CONFIG_BASE_SMALL ? 4 : 6)
#endif
#define XA_CHUNK_SIZE		(1UL << XA_CHUNK_SHIFT)
#define XA_CHUNK_MASK		(XA_CHUNK_SIZE - 1)
#define XA_MAX_MARKS		3
#define XA_MARK_LONGS		DIV_ROUND_UP(XA_CHUNK_SIZE, BITS_PER_LONG)

/*
 * @count is the count of every non-NULL element in the ->slots array
 * whether that is a value entry, a retry entry, a user pointer,
 * a sibling entry or a pointer to the next level of the tree.
 * @nr_values is the count of every element in ->slots which is
 * either a value entry or a sibling of a value entry.
 */
struct xa_node {
	unsigned char	shift;		/* Bits remaining in each slot */
	unsigned char	offset;		/* Slot offset in parent */
	unsigned char	count;		/* Total entry count */
	unsigned char	nr_values;	/* Value entry count */
	struct xa_node __rcu *parent;	/* NULL at top of tree */
	struct xarray	*array;		/* The array we belong to */
	union {
		struct list_head private_list;	/* For tree user */
		struct rcu_head	rcu_head;	/* Used when freeing node */
	};
	void __rcu	*slots[XA_CHUNK_SIZE];
	union {
		unsigned long	tags[XA_MAX_MARKS][XA_MARK_LONGS];
		unsigned long	marks[XA_MAX_MARKS][XA_MARK_LONGS];
	};
};

void xa_dump(const struct xarray *);
void xa_dump_node(const struct xa_node *);

#ifdef XA_DEBUG
#define XA_BUG_ON(xa, x) do {					\
		if (x) {					\
			xa_dump(xa);				\
			BUG();					\
		}						\
	} while (0)
#define XA_NODE_BUG_ON(node, x) do {				\
		if (x) {					\
			if (node) xa_dump_node(node);		\
			BUG();					\
		}						\
	} while (0)
#else
#define XA_BUG_ON(xa, x)	do { } while (0)
#define XA_NODE_BUG_ON(node, x)	do { } while (0)
#endif

/* Private */
static inline void *xa_head(const struct xarray *xa)
{
	return rcu_dereference_check(xa->xa_head,
						lockdep_is_held(&xa->xa_lock));
}

/* Private */
static inline void *xa_head_locked(const struct xarray *xa)
{
	return rcu_dereference_protected(xa->xa_head,
						lockdep_is_held(&xa->xa_lock));
}

/* Private */
static inline void *xa_entry(const struct xarray *xa,
				const struct xa_node *node, unsigned int offset)
{
	XA_NODE_BUG_ON(node, offset >= XA_CHUNK_SIZE);
	return rcu_dereference_check(node->slots[offset],
						lockdep_is_held(&xa->xa_lock));
}

/* Private */
static inline void *xa_entry_locked(const struct xarray *xa,
				const struct xa_node *node, unsigned int offset)
{
	XA_NODE_BUG_ON(node, offset >= XA_CHUNK_SIZE);
	return rcu_dereference_protected(node->slots[offset],
						lockdep_is_held(&xa->xa_lock));
}

/* Private */
static inline struct xa_node *xa_parent(const struct xarray *xa,
					const struct xa_node *node)
{
	return rcu_dereference_check(node->parent,
						lockdep_is_held(&xa->xa_lock));
}

/* Private */
static inline struct xa_node *xa_parent_locked(const struct xarray *xa,
					const struct xa_node *node)
{
	return rcu_dereference_protected(node->parent,
						lockdep_is_held(&xa->xa_lock));
}

/* Private */
static inline void *xa_mk_node(const struct xa_node *node)
{
	return (void *)((unsigned long)node | 2);
}

/* Private */
static inline struct xa_node *xa_to_node(const void *entry)
{
	return (struct xa_node *)((unsigned long)entry - 2);
}

/* Private */
static inline bool xa_is_node(const void *entry)
{
	return xa_is_internal(entry) && (unsigned long)entry > 4096;
}

/* Private */
static inline void *xa_mk_sibling(unsigned int offset)
{
	return xa_mk_internal(offset);
}

/* Private */
static inline unsigned long xa_to_sibling(const void *entry)
{
	return xa_to_internal(entry);
}

/**
 * xa_is_sibling() - Is the entry a sibling entry?
 * @entry: Entry retrieved from the XArray
 *
 * Return: %true if the entry is a sibling entry.
 */
static inline bool xa_is_sibling(const void *entry)
{
	return IS_ENABLED(CONFIG_XARRAY_MULTI) && xa_is_internal(entry) &&
		(entry < xa_mk_sibling(XA_CHUNK_SIZE - 1));
}

#define XA_ZERO_ENTRY		xa_mk_internal(256)
#define XA_RETRY_ENTRY		xa_mk_internal(257)

/**
 * xa_is_zero() - Is the entry a zero entry?
 * @entry: Entry retrieved from the XArray
 *
 * Return: %true if the entry is a zero entry.
 */
static inline bool xa_is_zero(const void *entry)
{
	return unlikely(entry == XA_ZERO_ENTRY);
}

/**
 * xa_is_retry() - Is the entry a retry entry?
 * @entry: Entry retrieved from the XArray
 *
 * Return: %true if the entry is a retry entry.
 */
static inline bool xa_is_retry(const void *entry)
{
	return unlikely(entry == XA_RETRY_ENTRY);
}

/**
 * typedef xa_update_node_t - A callback function from the XArray.
 * @node: The node which is being processed
 *
 * This function is called every time the XArray updates the count of
 * present and value entries in a node.  It allows advanced users to
 * maintain the private_list in the node.
 *
 * Context: The xa_lock is held and interrupts may be disabled.
 *	    Implementations should not drop the xa_lock, nor re-enable
 *	    interrupts.
 */
typedef void (*xa_update_node_t)(struct xa_node *node);

/*
 * The xa_state is opaque to its users.  It contains various different pieces
 * of state involved in the current operation on the XArray.  It should be
 * declared on the stack and passed between the various internal routines.
 * The various elements in it should not be accessed directly, but only
 * through the provided accessor functions.  The below documentation is for
 * the benefit of those working on the code, not for users of the XArray.
 *
 * @xa_node usually points to the xa_node containing the slot we're operating
 * on (and @xa_offset is the offset in the slots array).  If there is a
 * single entry in the array at index 0, there are no allocated xa_nodes to
 * point to, and so we store %NULL in @xa_node.  @xa_node is set to
 * the value %XAS_RESTART if the xa_state is not walked to the correct
 * position in the tree of nodes for this operation.  If an error occurs
 * during an operation, it is set to an %XAS_ERROR value.  If we run off the
 * end of the allocated nodes, it is set to %XAS_BOUNDS.
 */
struct xa_state {
	struct xarray *xa;
	unsigned long xa_index;
	unsigned char xa_shift;
	unsigned char xa_sibs;
	unsigned char xa_offset;
	unsigned char xa_pad;		/* Helps gcc generate better code */
	struct xa_node *xa_node;
	struct xa_node *xa_alloc;
	xa_update_node_t xa_update;
};

/*
 * We encode errnos in the xas->xa_node.  If an error has happened, we need to
 * drop the lock to fix it, and once we've done so the xa_state is invalid.
 */
#define XA_ERROR(errno) ((struct xa_node *)(((unsigned long)errno << 2) | 2UL))
#define XAS_BOUNDS	((struct xa_node *)1UL)
#define XAS_RESTART	((struct xa_node *)3UL)

#define __XA_STATE(array, index, shift, sibs)  {	\
	.xa = array,					\
	.xa_index = index,				\
	.xa_shift = shift,				\
	.xa_sibs = sibs,				\
	.xa_offset = 0,					\
	.xa_pad = 0,					\
	.xa_node = XAS_RESTART,				\
	.xa_alloc = NULL,				\
	.xa_update = NULL				\
}

/**
 * XA_STATE() - Declare an XArray operation state.
 * @name: Name of this operation state (usually xas).
 * @array: Array to operate on.
 * @index: Initial index of interest.
 *
 * Declare and initialise an xa_state on the stack.
 */
#define XA_STATE(name, array, index)				\
	struct xa_state name = __XA_STATE(array, index, 0, 0)

/**
 * XA_STATE_ORDER() - Declare an XArray operation state.
 * @name: Name of this operation state (usually xas).
 * @array: Array to operate on.
 * @index: Initial index of interest.
 * @order: Order of entry.
 *
 * Declare and initialise an xa_state on the stack.  This variant of
 * XA_STATE() allows you to specify the 'order' of the element you
 * want to operate on.`
 */
#define XA_STATE_ORDER(name, array, index, order)		\
	struct xa_state name = __XA_STATE(array,		\
			(index >> order) << order,		\
			order - (order % XA_CHUNK_SHIFT),	\
			(1U << (order % XA_CHUNK_SHIFT)) - 1)

#define xas_marked(xas, mark)	xa_marked((xas)->xa, (mark))
#define xas_trylock(xas)	xa_trylock((xas)->xa)
#define xas_lock(xas)		xa_lock((xas)->xa)
#define xas_unlock(xas)		xa_unlock((xas)->xa)
#define xas_lock_bh(xas)	xa_lock_bh((xas)->xa)
#define xas_unlock_bh(xas)	xa_unlock_bh((xas)->xa)
#define xas_lock_irq(xas)	xa_lock_irq((xas)->xa)
#define xas_unlock_irq(xas)	xa_unlock_irq((xas)->xa)
#define xas_lock_irqsave(xas, flags) \
				xa_lock_irqsave((xas)->xa, flags)
#define xas_unlock_irqrestore(xas, flags) \
				xa_unlock_irqrestore((xas)->xa, flags)

/**
 * xas_error() - Return an errno stored in the xa_state.
 * @xas: XArray operation state.
 *
 * Return: 0 if no error has been noted.  A negative errno if one has.
 */
static inline int xas_error(const struct xa_state *xas)
{
	return xa_err(xas->xa_node);
}

/**
 * xas_set_err() - Note an error in the xa_state.
 * @xas: XArray operation state.
 * @err: Negative error number.
 *
 * Only call this function with a negative @err; zero or positive errors
 * will probably not behave the way you think they should.  If you want
 * to clear the error from an xa_state, use xas_reset().
 */
static inline void xas_set_err(struct xa_state *xas, long err)
{
	xas->xa_node = XA_ERROR(err);
}

/**
 * xas_invalid() - Is the xas in a retry or error state?
 * @xas: XArray operation state.
 *
 * Return: %true if the xas cannot be used for operations.
 */
static inline bool xas_invalid(const struct xa_state *xas)
{
	return (unsigned long)xas->xa_node & 3;
}

/**
 * xas_valid() - Is the xas a valid cursor into the array?
 * @xas: XArray operation state.
 *
 * Return: %true if the xas can be used for operations.
 */
static inline bool xas_valid(const struct xa_state *xas)
{
	return !xas_invalid(xas);
}

/**
 * xas_is_node() - Does the xas point to a node?
 * @xas: XArray operation state.
 *
 * Return: %true if the xas currently references a node.
 */
static inline bool xas_is_node(const struct xa_state *xas)
{
	return xas_valid(xas) && xas->xa_node;
}

/* True if the pointer is something other than a node */
static inline bool xas_not_node(struct xa_node *node)
{
	return ((unsigned long)node & 3) || !node;
}

/* True if the node represents RESTART or an error */
static inline bool xas_frozen(struct xa_node *node)
{
	return (unsigned long)node & 2;
}

/* True if the node represents head-of-tree, RESTART or BOUNDS */
static inline bool xas_top(struct xa_node *node)
{
	return node <= XAS_RESTART;
}

/**
 * xas_reset() - Reset an XArray operation state.
 * @xas: XArray operation state.
 *
 * Resets the error or walk state of the @xas so future walks of the
 * array will start from the root.  Use this if you have dropped the
 * xarray lock and want to reuse the xa_state.
 *
 * Context: Any context.
 */
static inline void xas_reset(struct xa_state *xas)
{
	xas->xa_node = XAS_RESTART;
}

/**
 * xas_retry() - Retry the operation if appropriate.
 * @xas: XArray operation state.
 * @entry: Entry from xarray.
 *
 * The advanced functions may sometimes return an internal entry, such as
 * a retry entry or a zero entry.  This function sets up the @xas to restart
 * the walk from the head of the array if needed.
 *
 * Context: Any context.
 * Return: true if the operation needs to be retried.
 */
static inline bool xas_retry(struct xa_state *xas, const void *entry)
{
	if (xa_is_zero(entry))
		return true;
	if (!xa_is_retry(entry))
		return false;
	xas_reset(xas);
	return true;
}

void *xas_load(struct xa_state *);
void *xas_store(struct xa_state *, void *entry);
void *xas_find(struct xa_state *, unsigned long max);
void *xas_find_conflict(struct xa_state *);

bool xas_get_mark(const struct xa_state *, xa_mark_t);
void xas_set_mark(const struct xa_state *, xa_mark_t);
void xas_clear_mark(const struct xa_state *, xa_mark_t);
void *xas_find_marked(struct xa_state *, unsigned long max, xa_mark_t);
void xas_init_marks(const struct xa_state *);

bool xas_nomem(struct xa_state *, gfp_t);
void xas_pause(struct xa_state *);

void xas_create_range(struct xa_state *);

/**
 * xas_reload() - Refetch an entry from the xarray.
 * @xas: XArray operation state.
 *
 * Use this function to check that a previously loaded entry still has
 * the same value.  This is useful for the lockless pagecache lookup where
 * we walk the array with only the RCU lock to protect us, lock the page,
 * then check that the page hasn't moved since we looked it up.
 *
 * The caller guarantees that @xas is still valid.  If it may be in an
 * error or restart state, call xas_load() instead.
 *
 * Return: The entry at this location in the xarray.
 */
static inline void *xas_reload(struct xa_state *xas)
{
	struct xa_node *node = xas->xa_node;

	if (node)
		return xa_entry(xas->xa, node, xas->xa_offset);
	return xa_head(xas->xa);
}

/**
 * xas_set() - Set up XArray operation state for a different index.
 * @xas: XArray operation state.
 * @index: New index into the XArray.
 *
 * Move the operation state to refer to a different index.  This will
 * have the effect of starting a walk from the top; see xas_next()
 * to move to an adjacent index.
 */
static inline void xas_set(struct xa_state *xas, unsigned long index)
{
	xas->xa_index = index;
	xas->xa_node = XAS_RESTART;
}

/**
 * xas_set_order() - Set up XArray operation state for a multislot entry.
 * @xas: XArray operation state.
 * @index: Target of the operation.
 * @order: Entry occupies 2^@order indices.
 */
static inline void xas_set_order(struct xa_state *xas, unsigned long index,
					unsigned int order)
{
#ifdef CONFIG_XARRAY_MULTI
	xas->xa_index = order < BITS_PER_LONG ? (index >> order) << order : 0;
	xas->xa_shift = order - (order % XA_CHUNK_SHIFT);
	xas->xa_sibs = (1 << (order % XA_CHUNK_SHIFT)) - 1;
	xas->xa_node = XAS_RESTART;
#else
	BUG_ON(order > 0);
	xas_set(xas, index);
#endif
}

/**
 * xas_set_update() - Set up XArray operation state for a callback.
 * @xas: XArray operation state.
 * @update: Function to call when updating a node.
 *
 * The XArray can notify a caller after it has updated an xa_node.
 * This is advanced functionality and is only needed by the page cache.
 */
static inline void xas_set_update(struct xa_state *xas, xa_update_node_t update)
{
	xas->xa_update = update;
}

/**
 * xas_next_entry() - Advance iterator to next present entry.
 * @xas: XArray operation state.
 * @max: Highest index to return.
 *
 * xas_next_entry() is an inline function to optimise xarray traversal for
 * speed.  It is equivalent to calling xas_find(), and will call xas_find()
 * for all the hard cases.
 *
 * Return: The next present entry after the one currently referred to by @xas.
 */
static inline void *xas_next_entry(struct xa_state *xas, unsigned long max)
{
	struct xa_node *node = xas->xa_node;
	void *entry;

	if (unlikely(xas_not_node(node) || node->shift ||
			xas->xa_offset != (xas->xa_index & XA_CHUNK_MASK)))
		return xas_find(xas, max);

	do {
		if (unlikely(xas->xa_index >= max))
			return xas_find(xas, max);
		if (unlikely(xas->xa_offset == XA_CHUNK_MASK))
			return xas_find(xas, max);
		entry = xa_entry(xas->xa, node, xas->xa_offset + 1);
		if (unlikely(xa_is_internal(entry)))
			return xas_find(xas, max);
		xas->xa_offset++;
		xas->xa_index++;
	} while (!entry);

	return entry;
}

/* Private */
static inline unsigned int xas_find_chunk(struct xa_state *xas, bool advance,
		xa_mark_t mark)
{
	unsigned long *addr = xas->xa_node->marks[(__force unsigned)mark];
	unsigned int offset = xas->xa_offset;

	if (advance)
		offset++;
	if (XA_CHUNK_SIZE == BITS_PER_LONG) {
		if (offset < XA_CHUNK_SIZE) {
			unsigned long data = *addr & (~0UL << offset);
			if (data)
				return __ffs(data);
		}
		return XA_CHUNK_SIZE;
	}

	return find_next_bit(addr, XA_CHUNK_SIZE, offset);
}

/**
 * xas_next_marked() - Advance iterator to next marked entry.
 * @xas: XArray operation state.
 * @max: Highest index to return.
 * @mark: Mark to search for.
 *
 * xas_next_marked() is an inline function to optimise xarray traversal for
 * speed.  It is equivalent to calling xas_find_marked(), and will call
 * xas_find_marked() for all the hard cases.
 *
 * Return: The next marked entry after the one currently referred to by @xas.
 */
static inline void *xas_next_marked(struct xa_state *xas, unsigned long max,
								xa_mark_t mark)
{
	struct xa_node *node = xas->xa_node;
	unsigned int offset;

	if (unlikely(xas_not_node(node) || node->shift))
		return xas_find_marked(xas, max, mark);
	offset = xas_find_chunk(xas, true, mark);
	xas->xa_offset = offset;
	xas->xa_index = (xas->xa_index & ~XA_CHUNK_MASK) + offset;
	if (xas->xa_index > max)
		return NULL;
	if (offset == XA_CHUNK_SIZE)
		return xas_find_marked(xas, max, mark);
	return xa_entry(xas->xa, node, offset);
}

/*
 * If iterating while holding a lock, drop the lock and reschedule
 * every %XA_CHECK_SCHED loops.
 */
enum {
	XA_CHECK_SCHED = 4096,
};

/**
 * xas_for_each() - Iterate over a range of an XArray.
 * @xas: XArray operation state.
 * @entry: Entry retrieved from the array.
 * @max: Maximum index to retrieve from array.
 *
 * The loop body will be executed for each entry present in the xarray
 * between the current xas position and @max.  @entry will be set to
 * the entry retrieved from the xarray.  It is safe to delete entries
 * from the array in the loop body.  You should hold either the RCU lock
 * or the xa_lock while iterating.  If you need to drop the lock, call
 * xas_pause() first.
 */
#define xas_for_each(xas, entry, max) \
	for (entry = xas_find(xas, max); entry; \
	     entry = xas_next_entry(xas, max))

/**
 * xas_for_each_marked() - Iterate over a range of an XArray.
 * @xas: XArray operation state.
 * @entry: Entry retrieved from the array.
 * @max: Maximum index to retrieve from array.
 * @mark: Mark to search for.
 *
 * The loop body will be executed for each marked entry in the xarray
 * between the current xas position and @max.  @entry will be set to
 * the entry retrieved from the xarray.  It is safe to delete entries
 * from the array in the loop body.  You should hold either the RCU lock
 * or the xa_lock while iterating.  If you need to drop the lock, call
 * xas_pause() first.
 */
#define xas_for_each_marked(xas, entry, max, mark) \
	for (entry = xas_find_marked(xas, max, mark); entry; \
	     entry = xas_next_marked(xas, max, mark))

/**
 * xas_for_each_conflict() - Iterate over a range of an XArray.
 * @xas: XArray operation state.
 * @entry: Entry retrieved from the array.
 *
 * The loop body will be executed for each entry in the XArray that lies
 * within the range specified by @xas.  If the loop completes successfully,
 * any entries that lie in this range will be replaced by @entry.  The caller
 * may break out of the loop; if they do so, the contents of the XArray will
 * be unchanged.  The operation may fail due to an out of memory condition.
 * The caller may also call xa_set_err() to exit the loop while setting an
 * error to record the reason.
 */
#define xas_for_each_conflict(xas, entry) \
	while ((entry = xas_find_conflict(xas)))

void *__xas_next(struct xa_state *);
void *__xas_prev(struct xa_state *);

/**
 * xas_prev() - Move iterator to previous index.
 * @xas: XArray operation state.
 *
 * If the @xas was in an error state, it will remain in an error state
 * and this function will return %NULL.  If the @xas has never been walked,
 * it will have the effect of calling xas_load().  Otherwise one will be
 * subtracted from the index and the state will be walked to the correct
 * location in the array for the next operation.
 *
 * If the iterator was referencing index 0, this function wraps
 * around to %ULONG_MAX.
 *
 * Return: The entry at the new index.  This may be %NULL or an internal
 * entry.
 */
static inline void *xas_prev(struct xa_state *xas)
{
	struct xa_node *node = xas->xa_node;

	if (unlikely(xas_not_node(node) || node->shift ||
				xas->xa_offset == 0))
		return __xas_prev(xas);

	xas->xa_index--;
	xas->xa_offset--;
	return xa_entry(xas->xa, node, xas->xa_offset);
}

/**
 * xas_next() - Move state to next index.
 * @xas: XArray operation state.
 *
 * If the @xas was in an error state, it will remain in an error state
 * and this function will return %NULL.  If the @xas has never been walked,
 * it will have the effect of calling xas_load().  Otherwise one will be
 * added to the index and the state will be walked to the correct
 * location in the array for the next operation.
 *
 * If the iterator was referencing index %ULONG_MAX, this function wraps
 * around to 0.
 *
 * Return: The entry at the new index.  This may be %NULL or an internal
 * entry.
 */
static inline void *xas_next(struct xa_state *xas)
{
	struct xa_node *node = xas->xa_node;

	if (unlikely(xas_not_node(node) || node->shift ||
				xas->xa_offset == XA_CHUNK_MASK))
		return __xas_next(xas);

	xas->xa_index++;
	xas->xa_offset++;
	return xa_entry(xas->xa, node, xas->xa_offset);
}

#endif /* _LINUX_XARRAY_H */<|MERGE_RESOLUTION|>--- conflicted
+++ resolved
@@ -554,8 +554,6 @@
 }
 
 /**
-<<<<<<< HEAD
-=======
  * xa_cmpxchg_bh() - Conditionally replace an entry in the XArray.
  * @xa: XArray.
  * @index: Index into array.
@@ -610,7 +608,6 @@
 }
 
 /**
->>>>>>> cf26057a
  * xa_insert() - Store this entry in the XArray unless another entry is
  *			already present.
  * @xa: XArray.
