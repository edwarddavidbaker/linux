--- conflicted
+++ resolved
@@ -1508,7 +1508,6 @@
  * 	Write perf_event security info if allowed.
  */
 union security_list_options {
-<<<<<<< HEAD
 	#define LSM_HOOK(RET, DEFAULT, NAME, ...) RET (*NAME)(__VA_ARGS__);
 	#include "lsm_hook_defs.h"
 	#undef LSM_HOOK
@@ -1518,647 +1517,6 @@
 	#define LSM_HOOK(RET, DEFAULT, NAME, ...) struct hlist_head NAME;
 	#include "lsm_hook_defs.h"
 	#undef LSM_HOOK
-=======
-	int (*binder_set_context_mgr)(struct task_struct *mgr);
-	int (*binder_transaction)(struct task_struct *from,
-					struct task_struct *to);
-	int (*binder_transfer_binder)(struct task_struct *from,
-					struct task_struct *to);
-	int (*binder_transfer_file)(struct task_struct *from,
-					struct task_struct *to,
-					struct file *file);
-
-	int (*ptrace_access_check)(struct task_struct *child,
-					unsigned int mode);
-	int (*ptrace_traceme)(struct task_struct *parent);
-	int (*capget)(struct task_struct *target, kernel_cap_t *effective,
-			kernel_cap_t *inheritable, kernel_cap_t *permitted);
-	int (*capset)(struct cred *new, const struct cred *old,
-			const kernel_cap_t *effective,
-			const kernel_cap_t *inheritable,
-			const kernel_cap_t *permitted);
-	int (*capable)(const struct cred *cred,
-			struct user_namespace *ns,
-			int cap,
-			unsigned int opts);
-	int (*quotactl)(int cmds, int type, int id, struct super_block *sb);
-	int (*quota_on)(struct dentry *dentry);
-	int (*syslog)(int type);
-	int (*settime)(const struct timespec64 *ts, const struct timezone *tz);
-	int (*vm_enough_memory)(struct mm_struct *mm, long pages);
-
-	int (*bprm_set_creds)(struct linux_binprm *bprm);
-	int (*bprm_check_security)(struct linux_binprm *bprm);
-	void (*bprm_committing_creds)(struct linux_binprm *bprm);
-	void (*bprm_committed_creds)(struct linux_binprm *bprm);
-
-	int (*fs_context_dup)(struct fs_context *fc, struct fs_context *src_sc);
-	int (*fs_context_parse_param)(struct fs_context *fc, struct fs_parameter *param);
-
-	int (*sb_alloc_security)(struct super_block *sb);
-	void (*sb_free_security)(struct super_block *sb);
-	void (*sb_free_mnt_opts)(void *mnt_opts);
-	int (*sb_eat_lsm_opts)(char *orig, void **mnt_opts);
-	int (*sb_remount)(struct super_block *sb, void *mnt_opts);
-	int (*sb_kern_mount)(struct super_block *sb);
-	int (*sb_show_options)(struct seq_file *m, struct super_block *sb);
-	int (*sb_statfs)(struct dentry *dentry);
-	int (*sb_mount)(const char *dev_name, const struct path *path,
-			const char *type, unsigned long flags, void *data);
-	int (*sb_umount)(struct vfsmount *mnt, int flags);
-	int (*sb_pivotroot)(const struct path *old_path, const struct path *new_path);
-	int (*sb_set_mnt_opts)(struct super_block *sb,
-				void *mnt_opts,
-				unsigned long kern_flags,
-				unsigned long *set_kern_flags);
-	int (*sb_clone_mnt_opts)(const struct super_block *oldsb,
-					struct super_block *newsb,
-					unsigned long kern_flags,
-					unsigned long *set_kern_flags);
-	int (*sb_add_mnt_opt)(const char *option, const char *val, int len,
-			      void **mnt_opts);
-	int (*move_mount)(const struct path *from_path, const struct path *to_path);
-	int (*dentry_init_security)(struct dentry *dentry, int mode,
-					const struct qstr *name, void **ctx,
-					u32 *ctxlen);
-	int (*dentry_create_files_as)(struct dentry *dentry, int mode,
-					struct qstr *name,
-					const struct cred *old,
-					struct cred *new);
-
-
-#ifdef CONFIG_SECURITY_PATH
-	int (*path_unlink)(const struct path *dir, struct dentry *dentry);
-	int (*path_mkdir)(const struct path *dir, struct dentry *dentry,
-				umode_t mode);
-	int (*path_rmdir)(const struct path *dir, struct dentry *dentry);
-	int (*path_mknod)(const struct path *dir, struct dentry *dentry,
-				umode_t mode, unsigned int dev);
-	int (*path_truncate)(const struct path *path);
-	int (*path_symlink)(const struct path *dir, struct dentry *dentry,
-				const char *old_name);
-	int (*path_link)(struct dentry *old_dentry, const struct path *new_dir,
-				struct dentry *new_dentry);
-	int (*path_rename)(const struct path *old_dir, struct dentry *old_dentry,
-				const struct path *new_dir,
-				struct dentry *new_dentry);
-	int (*path_chmod)(const struct path *path, umode_t mode);
-	int (*path_chown)(const struct path *path, kuid_t uid, kgid_t gid);
-	int (*path_chroot)(const struct path *path);
-#endif
-	/* Needed for inode based security check */
-	int (*path_notify)(const struct path *path, u64 mask,
-				unsigned int obj_type);
-	int (*inode_alloc_security)(struct inode *inode);
-	void (*inode_free_security)(struct inode *inode);
-	int (*inode_init_security)(struct inode *inode, struct inode *dir,
-					const struct qstr *qstr,
-					const char **name, void **value,
-					size_t *len);
-	int (*inode_create)(struct inode *dir, struct dentry *dentry,
-				umode_t mode);
-	int (*inode_link)(struct dentry *old_dentry, struct inode *dir,
-				struct dentry *new_dentry);
-	int (*inode_unlink)(struct inode *dir, struct dentry *dentry);
-	int (*inode_symlink)(struct inode *dir, struct dentry *dentry,
-				const char *old_name);
-	int (*inode_mkdir)(struct inode *dir, struct dentry *dentry,
-				umode_t mode);
-	int (*inode_rmdir)(struct inode *dir, struct dentry *dentry);
-	int (*inode_mknod)(struct inode *dir, struct dentry *dentry,
-				umode_t mode, dev_t dev);
-	int (*inode_rename)(struct inode *old_dir, struct dentry *old_dentry,
-				struct inode *new_dir,
-				struct dentry *new_dentry);
-	int (*inode_readlink)(struct dentry *dentry);
-	int (*inode_follow_link)(struct dentry *dentry, struct inode *inode,
-				 bool rcu);
-	int (*inode_permission)(struct inode *inode, int mask);
-	int (*inode_setattr)(struct dentry *dentry, struct iattr *attr);
-	int (*inode_getattr)(const struct path *path);
-	int (*inode_setxattr)(struct dentry *dentry, const char *name,
-				const void *value, size_t size, int flags);
-	void (*inode_post_setxattr)(struct dentry *dentry, const char *name,
-					const void *value, size_t size,
-					int flags);
-	int (*inode_getxattr)(struct dentry *dentry, const char *name);
-	int (*inode_listxattr)(struct dentry *dentry);
-	int (*inode_removexattr)(struct dentry *dentry, const char *name);
-	int (*inode_need_killpriv)(struct dentry *dentry);
-	int (*inode_killpriv)(struct dentry *dentry);
-	int (*inode_getsecurity)(struct inode *inode, const char *name,
-					void **buffer, bool alloc);
-	int (*inode_setsecurity)(struct inode *inode, const char *name,
-					const void *value, size_t size,
-					int flags);
-	int (*inode_listsecurity)(struct inode *inode, char *buffer,
-					size_t buffer_size);
-	void (*inode_getsecid)(struct inode *inode, u32 *secid);
-	int (*inode_copy_up)(struct dentry *src, struct cred **new);
-	int (*inode_copy_up_xattr)(const char *name);
-
-	int (*kernfs_init_security)(struct kernfs_node *kn_dir,
-				    struct kernfs_node *kn);
-
-	int (*file_permission)(struct file *file, int mask);
-	int (*file_alloc_security)(struct file *file);
-	void (*file_free_security)(struct file *file);
-	int (*file_ioctl)(struct file *file, unsigned int cmd,
-				unsigned long arg);
-	int (*mmap_addr)(unsigned long addr);
-	int (*mmap_file)(struct file *file, unsigned long reqprot,
-				unsigned long prot, unsigned long flags);
-	int (*file_mprotect)(struct vm_area_struct *vma, unsigned long reqprot,
-				unsigned long prot);
-	int (*file_lock)(struct file *file, unsigned int cmd);
-	int (*file_fcntl)(struct file *file, unsigned int cmd,
-				unsigned long arg);
-	void (*file_set_fowner)(struct file *file);
-	int (*file_send_sigiotask)(struct task_struct *tsk,
-					struct fown_struct *fown, int sig);
-	int (*file_receive)(struct file *file);
-	int (*file_open)(struct file *file);
-
-	int (*task_alloc)(struct task_struct *task, unsigned long clone_flags);
-	void (*task_free)(struct task_struct *task);
-	int (*cred_alloc_blank)(struct cred *cred, gfp_t gfp);
-	void (*cred_free)(struct cred *cred);
-	int (*cred_prepare)(struct cred *new, const struct cred *old,
-				gfp_t gfp);
-	void (*cred_transfer)(struct cred *new, const struct cred *old);
-	void (*cred_getsecid)(const struct cred *c, u32 *secid);
-	int (*kernel_act_as)(struct cred *new, u32 secid);
-	int (*kernel_create_files_as)(struct cred *new, struct inode *inode);
-	int (*kernel_module_request)(char *kmod_name);
-	int (*kernel_load_data)(enum kernel_load_data_id id);
-	int (*kernel_read_file)(struct file *file, enum kernel_read_file_id id);
-	int (*kernel_post_read_file)(struct file *file, char *buf, loff_t size,
-				     enum kernel_read_file_id id);
-	int (*task_fix_setuid)(struct cred *new, const struct cred *old,
-				int flags);
-	int (*task_setpgid)(struct task_struct *p, pid_t pgid);
-	int (*task_getpgid)(struct task_struct *p);
-	int (*task_getsid)(struct task_struct *p);
-	void (*task_getsecid)(struct task_struct *p, u32 *secid);
-	int (*task_setnice)(struct task_struct *p, int nice);
-	int (*task_setioprio)(struct task_struct *p, int ioprio);
-	int (*task_getioprio)(struct task_struct *p);
-	int (*task_prlimit)(const struct cred *cred, const struct cred *tcred,
-			    unsigned int flags);
-	int (*task_setrlimit)(struct task_struct *p, unsigned int resource,
-				struct rlimit *new_rlim);
-	int (*task_setscheduler)(struct task_struct *p);
-	int (*task_getscheduler)(struct task_struct *p);
-	int (*task_movememory)(struct task_struct *p);
-	int (*task_kill)(struct task_struct *p, struct kernel_siginfo *info,
-				int sig, const struct cred *cred);
-	int (*task_prctl)(int option, unsigned long arg2, unsigned long arg3,
-				unsigned long arg4, unsigned long arg5);
-	void (*task_to_inode)(struct task_struct *p, struct inode *inode);
-
-	int (*ipc_permission)(struct kern_ipc_perm *ipcp, short flag);
-	void (*ipc_getsecid)(struct kern_ipc_perm *ipcp, u32 *secid);
-
-	int (*msg_msg_alloc_security)(struct msg_msg *msg);
-	void (*msg_msg_free_security)(struct msg_msg *msg);
-
-	int (*msg_queue_alloc_security)(struct kern_ipc_perm *perm);
-	void (*msg_queue_free_security)(struct kern_ipc_perm *perm);
-	int (*msg_queue_associate)(struct kern_ipc_perm *perm, int msqflg);
-	int (*msg_queue_msgctl)(struct kern_ipc_perm *perm, int cmd);
-	int (*msg_queue_msgsnd)(struct kern_ipc_perm *perm, struct msg_msg *msg,
-				int msqflg);
-	int (*msg_queue_msgrcv)(struct kern_ipc_perm *perm, struct msg_msg *msg,
-				struct task_struct *target, long type,
-				int mode);
-
-	int (*shm_alloc_security)(struct kern_ipc_perm *perm);
-	void (*shm_free_security)(struct kern_ipc_perm *perm);
-	int (*shm_associate)(struct kern_ipc_perm *perm, int shmflg);
-	int (*shm_shmctl)(struct kern_ipc_perm *perm, int cmd);
-	int (*shm_shmat)(struct kern_ipc_perm *perm, char __user *shmaddr,
-				int shmflg);
-
-	int (*sem_alloc_security)(struct kern_ipc_perm *perm);
-	void (*sem_free_security)(struct kern_ipc_perm *perm);
-	int (*sem_associate)(struct kern_ipc_perm *perm, int semflg);
-	int (*sem_semctl)(struct kern_ipc_perm *perm, int cmd);
-	int (*sem_semop)(struct kern_ipc_perm *perm, struct sembuf *sops,
-				unsigned nsops, int alter);
-
-	int (*netlink_send)(struct sock *sk, struct sk_buff *skb);
-
-	void (*d_instantiate)(struct dentry *dentry, struct inode *inode);
-
-	int (*getprocattr)(struct task_struct *p, char *name, char **value);
-	int (*setprocattr)(const char *name, void *value, size_t size);
-	int (*ismaclabel)(const char *name);
-	int (*secid_to_secctx)(u32 secid, char **secdata, u32 *seclen);
-	int (*secctx_to_secid)(const char *secdata, u32 seclen, u32 *secid);
-	void (*release_secctx)(char *secdata, u32 seclen);
-
-	void (*inode_invalidate_secctx)(struct inode *inode);
-	int (*inode_notifysecctx)(struct inode *inode, void *ctx, u32 ctxlen);
-	int (*inode_setsecctx)(struct dentry *dentry, void *ctx, u32 ctxlen);
-	int (*inode_getsecctx)(struct inode *inode, void **ctx, u32 *ctxlen);
-#ifdef CONFIG_KEY_NOTIFICATIONS
-	int (*watch_key)(struct key *key);
-#endif
-#ifdef CONFIG_DEVICE_NOTIFICATIONS
-	int (*watch_devices)(void);
-#endif
-#ifdef CONFIG_WATCH_QUEUE
-	int (*post_notification)(const struct cred *w_cred,
-				 const struct cred *cred,
-				 struct watch_notification *n);
-#endif
-
-#ifdef CONFIG_SECURITY_NETWORK
-	int (*unix_stream_connect)(struct sock *sock, struct sock *other,
-					struct sock *newsk);
-	int (*unix_may_send)(struct socket *sock, struct socket *other);
-
-	int (*socket_create)(int family, int type, int protocol, int kern);
-	int (*socket_post_create)(struct socket *sock, int family, int type,
-					int protocol, int kern);
-	int (*socket_socketpair)(struct socket *socka, struct socket *sockb);
-	int (*socket_bind)(struct socket *sock, struct sockaddr *address,
-				int addrlen);
-	int (*socket_connect)(struct socket *sock, struct sockaddr *address,
-				int addrlen);
-	int (*socket_listen)(struct socket *sock, int backlog);
-	int (*socket_accept)(struct socket *sock, struct socket *newsock);
-	int (*socket_sendmsg)(struct socket *sock, struct msghdr *msg,
-				int size);
-	int (*socket_recvmsg)(struct socket *sock, struct msghdr *msg,
-				int size, int flags);
-	int (*socket_getsockname)(struct socket *sock);
-	int (*socket_getpeername)(struct socket *sock);
-	int (*socket_getsockopt)(struct socket *sock, int level, int optname);
-	int (*socket_setsockopt)(struct socket *sock, int level, int optname);
-	int (*socket_shutdown)(struct socket *sock, int how);
-	int (*socket_sock_rcv_skb)(struct sock *sk, struct sk_buff *skb);
-	int (*socket_getpeersec_stream)(struct socket *sock,
-					char __user *optval,
-					int __user *optlen, unsigned len);
-	int (*socket_getpeersec_dgram)(struct socket *sock,
-					struct sk_buff *skb, u32 *secid);
-	int (*sk_alloc_security)(struct sock *sk, int family, gfp_t priority);
-	void (*sk_free_security)(struct sock *sk);
-	void (*sk_clone_security)(const struct sock *sk, struct sock *newsk);
-	void (*sk_getsecid)(struct sock *sk, u32 *secid);
-	void (*sock_graft)(struct sock *sk, struct socket *parent);
-	int (*inet_conn_request)(struct sock *sk, struct sk_buff *skb,
-					struct request_sock *req);
-	void (*inet_csk_clone)(struct sock *newsk,
-				const struct request_sock *req);
-	void (*inet_conn_established)(struct sock *sk, struct sk_buff *skb);
-	int (*secmark_relabel_packet)(u32 secid);
-	void (*secmark_refcount_inc)(void);
-	void (*secmark_refcount_dec)(void);
-	void (*req_classify_flow)(const struct request_sock *req,
-					struct flowi *fl);
-	int (*tun_dev_alloc_security)(void **security);
-	void (*tun_dev_free_security)(void *security);
-	int (*tun_dev_create)(void);
-	int (*tun_dev_attach_queue)(void *security);
-	int (*tun_dev_attach)(struct sock *sk, void *security);
-	int (*tun_dev_open)(void *security);
-	int (*sctp_assoc_request)(struct sctp_endpoint *ep,
-				  struct sk_buff *skb);
-	int (*sctp_bind_connect)(struct sock *sk, int optname,
-				 struct sockaddr *address, int addrlen);
-	void (*sctp_sk_clone)(struct sctp_endpoint *ep, struct sock *sk,
-			      struct sock *newsk);
-#endif	/* CONFIG_SECURITY_NETWORK */
-
-#ifdef CONFIG_SECURITY_INFINIBAND
-	int (*ib_pkey_access)(void *sec, u64 subnet_prefix, u16 pkey);
-	int (*ib_endport_manage_subnet)(void *sec, const char *dev_name,
-					u8 port_num);
-	int (*ib_alloc_security)(void **sec);
-	void (*ib_free_security)(void *sec);
-#endif	/* CONFIG_SECURITY_INFINIBAND */
-
-#ifdef CONFIG_SECURITY_NETWORK_XFRM
-	int (*xfrm_policy_alloc_security)(struct xfrm_sec_ctx **ctxp,
-					  struct xfrm_user_sec_ctx *sec_ctx,
-						gfp_t gfp);
-	int (*xfrm_policy_clone_security)(struct xfrm_sec_ctx *old_ctx,
-						struct xfrm_sec_ctx **new_ctx);
-	void (*xfrm_policy_free_security)(struct xfrm_sec_ctx *ctx);
-	int (*xfrm_policy_delete_security)(struct xfrm_sec_ctx *ctx);
-	int (*xfrm_state_alloc)(struct xfrm_state *x,
-				struct xfrm_user_sec_ctx *sec_ctx);
-	int (*xfrm_state_alloc_acquire)(struct xfrm_state *x,
-					struct xfrm_sec_ctx *polsec,
-					u32 secid);
-	void (*xfrm_state_free_security)(struct xfrm_state *x);
-	int (*xfrm_state_delete_security)(struct xfrm_state *x);
-	int (*xfrm_policy_lookup)(struct xfrm_sec_ctx *ctx, u32 fl_secid,
-					u8 dir);
-	int (*xfrm_state_pol_flow_match)(struct xfrm_state *x,
-						struct xfrm_policy *xp,
-						const struct flowi *fl);
-	int (*xfrm_decode_session)(struct sk_buff *skb, u32 *secid, int ckall);
-#endif	/* CONFIG_SECURITY_NETWORK_XFRM */
-
-	/* key management security hooks */
-#ifdef CONFIG_KEYS
-	int (*key_alloc)(struct key *key, const struct cred *cred,
-				unsigned long flags);
-	void (*key_free)(struct key *key);
-	int (*key_permission)(key_ref_t key_ref, const struct cred *cred,
-				unsigned perm);
-	int (*key_getsecurity)(struct key *key, char **_buffer);
-#endif	/* CONFIG_KEYS */
-
-#ifdef CONFIG_AUDIT
-	int (*audit_rule_init)(u32 field, u32 op, char *rulestr,
-				void **lsmrule);
-	int (*audit_rule_known)(struct audit_krule *krule);
-	int (*audit_rule_match)(u32 secid, u32 field, u32 op, void *lsmrule);
-	void (*audit_rule_free)(void *lsmrule);
-#endif /* CONFIG_AUDIT */
-
-#ifdef CONFIG_BPF_SYSCALL
-	int (*bpf)(int cmd, union bpf_attr *attr,
-				 unsigned int size);
-	int (*bpf_map)(struct bpf_map *map, fmode_t fmode);
-	int (*bpf_prog)(struct bpf_prog *prog);
-	int (*bpf_map_alloc_security)(struct bpf_map *map);
-	void (*bpf_map_free_security)(struct bpf_map *map);
-	int (*bpf_prog_alloc_security)(struct bpf_prog_aux *aux);
-	void (*bpf_prog_free_security)(struct bpf_prog_aux *aux);
-#endif /* CONFIG_BPF_SYSCALL */
-	int (*locked_down)(enum lockdown_reason what);
-#ifdef CONFIG_PERF_EVENTS
-	int (*perf_event_open)(struct perf_event_attr *attr, int type);
-	int (*perf_event_alloc)(struct perf_event *event);
-	void (*perf_event_free)(struct perf_event *event);
-	int (*perf_event_read)(struct perf_event *event);
-	int (*perf_event_write)(struct perf_event *event);
-
-#endif
-};
-
-struct security_hook_heads {
-	struct hlist_head binder_set_context_mgr;
-	struct hlist_head binder_transaction;
-	struct hlist_head binder_transfer_binder;
-	struct hlist_head binder_transfer_file;
-	struct hlist_head ptrace_access_check;
-	struct hlist_head ptrace_traceme;
-	struct hlist_head capget;
-	struct hlist_head capset;
-	struct hlist_head capable;
-	struct hlist_head quotactl;
-	struct hlist_head quota_on;
-	struct hlist_head syslog;
-	struct hlist_head settime;
-	struct hlist_head vm_enough_memory;
-	struct hlist_head bprm_set_creds;
-	struct hlist_head bprm_check_security;
-	struct hlist_head bprm_committing_creds;
-	struct hlist_head bprm_committed_creds;
-	struct hlist_head fs_context_dup;
-	struct hlist_head fs_context_parse_param;
-	struct hlist_head sb_alloc_security;
-	struct hlist_head sb_free_security;
-	struct hlist_head sb_free_mnt_opts;
-	struct hlist_head sb_eat_lsm_opts;
-	struct hlist_head sb_remount;
-	struct hlist_head sb_kern_mount;
-	struct hlist_head sb_show_options;
-	struct hlist_head sb_statfs;
-	struct hlist_head sb_mount;
-	struct hlist_head sb_umount;
-	struct hlist_head sb_pivotroot;
-	struct hlist_head sb_set_mnt_opts;
-	struct hlist_head sb_clone_mnt_opts;
-	struct hlist_head sb_add_mnt_opt;
-	struct hlist_head move_mount;
-	struct hlist_head dentry_init_security;
-	struct hlist_head dentry_create_files_as;
-#ifdef CONFIG_SECURITY_PATH
-	struct hlist_head path_unlink;
-	struct hlist_head path_mkdir;
-	struct hlist_head path_rmdir;
-	struct hlist_head path_mknod;
-	struct hlist_head path_truncate;
-	struct hlist_head path_symlink;
-	struct hlist_head path_link;
-	struct hlist_head path_rename;
-	struct hlist_head path_chmod;
-	struct hlist_head path_chown;
-	struct hlist_head path_chroot;
-#endif
-	/* Needed for inode based modules as well */
-	struct hlist_head path_notify;
-	struct hlist_head inode_alloc_security;
-	struct hlist_head inode_free_security;
-	struct hlist_head inode_init_security;
-	struct hlist_head inode_create;
-	struct hlist_head inode_link;
-	struct hlist_head inode_unlink;
-	struct hlist_head inode_symlink;
-	struct hlist_head inode_mkdir;
-	struct hlist_head inode_rmdir;
-	struct hlist_head inode_mknod;
-	struct hlist_head inode_rename;
-	struct hlist_head inode_readlink;
-	struct hlist_head inode_follow_link;
-	struct hlist_head inode_permission;
-	struct hlist_head inode_setattr;
-	struct hlist_head inode_getattr;
-	struct hlist_head inode_setxattr;
-	struct hlist_head inode_post_setxattr;
-	struct hlist_head inode_getxattr;
-	struct hlist_head inode_listxattr;
-	struct hlist_head inode_removexattr;
-	struct hlist_head inode_need_killpriv;
-	struct hlist_head inode_killpriv;
-	struct hlist_head inode_getsecurity;
-	struct hlist_head inode_setsecurity;
-	struct hlist_head inode_listsecurity;
-	struct hlist_head inode_getsecid;
-	struct hlist_head inode_copy_up;
-	struct hlist_head inode_copy_up_xattr;
-	struct hlist_head kernfs_init_security;
-	struct hlist_head file_permission;
-	struct hlist_head file_alloc_security;
-	struct hlist_head file_free_security;
-	struct hlist_head file_ioctl;
-	struct hlist_head mmap_addr;
-	struct hlist_head mmap_file;
-	struct hlist_head file_mprotect;
-	struct hlist_head file_lock;
-	struct hlist_head file_fcntl;
-	struct hlist_head file_set_fowner;
-	struct hlist_head file_send_sigiotask;
-	struct hlist_head file_receive;
-	struct hlist_head file_open;
-	struct hlist_head task_alloc;
-	struct hlist_head task_free;
-	struct hlist_head cred_alloc_blank;
-	struct hlist_head cred_free;
-	struct hlist_head cred_prepare;
-	struct hlist_head cred_transfer;
-	struct hlist_head cred_getsecid;
-	struct hlist_head kernel_act_as;
-	struct hlist_head kernel_create_files_as;
-	struct hlist_head kernel_load_data;
-	struct hlist_head kernel_read_file;
-	struct hlist_head kernel_post_read_file;
-	struct hlist_head kernel_module_request;
-	struct hlist_head task_fix_setuid;
-	struct hlist_head task_setpgid;
-	struct hlist_head task_getpgid;
-	struct hlist_head task_getsid;
-	struct hlist_head task_getsecid;
-	struct hlist_head task_setnice;
-	struct hlist_head task_setioprio;
-	struct hlist_head task_getioprio;
-	struct hlist_head task_prlimit;
-	struct hlist_head task_setrlimit;
-	struct hlist_head task_setscheduler;
-	struct hlist_head task_getscheduler;
-	struct hlist_head task_movememory;
-	struct hlist_head task_kill;
-	struct hlist_head task_prctl;
-	struct hlist_head task_to_inode;
-	struct hlist_head ipc_permission;
-	struct hlist_head ipc_getsecid;
-	struct hlist_head msg_msg_alloc_security;
-	struct hlist_head msg_msg_free_security;
-	struct hlist_head msg_queue_alloc_security;
-	struct hlist_head msg_queue_free_security;
-	struct hlist_head msg_queue_associate;
-	struct hlist_head msg_queue_msgctl;
-	struct hlist_head msg_queue_msgsnd;
-	struct hlist_head msg_queue_msgrcv;
-	struct hlist_head shm_alloc_security;
-	struct hlist_head shm_free_security;
-	struct hlist_head shm_associate;
-	struct hlist_head shm_shmctl;
-	struct hlist_head shm_shmat;
-	struct hlist_head sem_alloc_security;
-	struct hlist_head sem_free_security;
-	struct hlist_head sem_associate;
-	struct hlist_head sem_semctl;
-	struct hlist_head sem_semop;
-	struct hlist_head netlink_send;
-	struct hlist_head d_instantiate;
-	struct hlist_head getprocattr;
-	struct hlist_head setprocattr;
-	struct hlist_head ismaclabel;
-	struct hlist_head secid_to_secctx;
-	struct hlist_head secctx_to_secid;
-	struct hlist_head release_secctx;
-	struct hlist_head inode_invalidate_secctx;
-	struct hlist_head inode_notifysecctx;
-	struct hlist_head inode_setsecctx;
-	struct hlist_head inode_getsecctx;
-#ifdef CONFIG_KEY_NOTIFICATIONS
-	struct hlist_head watch_key;
-#endif
-#ifdef CONFIG_DEVICE_NOTIFICATIONS
-	struct hlist_head watch_devices;
-#endif
-#ifdef CONFIG_WATCH_QUEUE
-	struct hlist_head post_notification;
-#endif /* CONFIG_WATCH_QUEUE */
-#ifdef CONFIG_SECURITY_NETWORK
-	struct hlist_head unix_stream_connect;
-	struct hlist_head unix_may_send;
-	struct hlist_head socket_create;
-	struct hlist_head socket_post_create;
-	struct hlist_head socket_socketpair;
-	struct hlist_head socket_bind;
-	struct hlist_head socket_connect;
-	struct hlist_head socket_listen;
-	struct hlist_head socket_accept;
-	struct hlist_head socket_sendmsg;
-	struct hlist_head socket_recvmsg;
-	struct hlist_head socket_getsockname;
-	struct hlist_head socket_getpeername;
-	struct hlist_head socket_getsockopt;
-	struct hlist_head socket_setsockopt;
-	struct hlist_head socket_shutdown;
-	struct hlist_head socket_sock_rcv_skb;
-	struct hlist_head socket_getpeersec_stream;
-	struct hlist_head socket_getpeersec_dgram;
-	struct hlist_head sk_alloc_security;
-	struct hlist_head sk_free_security;
-	struct hlist_head sk_clone_security;
-	struct hlist_head sk_getsecid;
-	struct hlist_head sock_graft;
-	struct hlist_head inet_conn_request;
-	struct hlist_head inet_csk_clone;
-	struct hlist_head inet_conn_established;
-	struct hlist_head secmark_relabel_packet;
-	struct hlist_head secmark_refcount_inc;
-	struct hlist_head secmark_refcount_dec;
-	struct hlist_head req_classify_flow;
-	struct hlist_head tun_dev_alloc_security;
-	struct hlist_head tun_dev_free_security;
-	struct hlist_head tun_dev_create;
-	struct hlist_head tun_dev_attach_queue;
-	struct hlist_head tun_dev_attach;
-	struct hlist_head tun_dev_open;
-	struct hlist_head sctp_assoc_request;
-	struct hlist_head sctp_bind_connect;
-	struct hlist_head sctp_sk_clone;
-#endif	/* CONFIG_SECURITY_NETWORK */
-#ifdef CONFIG_SECURITY_INFINIBAND
-	struct hlist_head ib_pkey_access;
-	struct hlist_head ib_endport_manage_subnet;
-	struct hlist_head ib_alloc_security;
-	struct hlist_head ib_free_security;
-#endif	/* CONFIG_SECURITY_INFINIBAND */
-#ifdef CONFIG_SECURITY_NETWORK_XFRM
-	struct hlist_head xfrm_policy_alloc_security;
-	struct hlist_head xfrm_policy_clone_security;
-	struct hlist_head xfrm_policy_free_security;
-	struct hlist_head xfrm_policy_delete_security;
-	struct hlist_head xfrm_state_alloc;
-	struct hlist_head xfrm_state_alloc_acquire;
-	struct hlist_head xfrm_state_free_security;
-	struct hlist_head xfrm_state_delete_security;
-	struct hlist_head xfrm_policy_lookup;
-	struct hlist_head xfrm_state_pol_flow_match;
-	struct hlist_head xfrm_decode_session;
-#endif	/* CONFIG_SECURITY_NETWORK_XFRM */
-#ifdef CONFIG_KEYS
-	struct hlist_head key_alloc;
-	struct hlist_head key_free;
-	struct hlist_head key_permission;
-	struct hlist_head key_getsecurity;
-#endif	/* CONFIG_KEYS */
-#ifdef CONFIG_AUDIT
-	struct hlist_head audit_rule_init;
-	struct hlist_head audit_rule_known;
-	struct hlist_head audit_rule_match;
-	struct hlist_head audit_rule_free;
-#endif /* CONFIG_AUDIT */
-#ifdef CONFIG_BPF_SYSCALL
-	struct hlist_head bpf;
-	struct hlist_head bpf_map;
-	struct hlist_head bpf_prog;
-	struct hlist_head bpf_map_alloc_security;
-	struct hlist_head bpf_map_free_security;
-	struct hlist_head bpf_prog_alloc_security;
-	struct hlist_head bpf_prog_free_security;
-#endif /* CONFIG_BPF_SYSCALL */
-	struct hlist_head locked_down;
-#ifdef CONFIG_PERF_EVENTS
-	struct hlist_head perf_event_open;
-	struct hlist_head perf_event_alloc;
-	struct hlist_head perf_event_free;
-	struct hlist_head perf_event_read;
-	struct hlist_head perf_event_write;
-#endif
->>>>>>> 43672cf9
 } __randomize_layout;
 
 /*
