#!/usr/bin/env python3
# SPDX-License-Identifier: GPL-2.0

"""
tdc.py - Linux tc (Traffic Control) unit test driver

Copyright (C) 2017 Lucas Bates <lucasb@mojatatu.com>
"""

import re
import os
import sys
import argparse
import importlib
import json
import subprocess
import time
import traceback
from collections import OrderedDict
from string import Template

from tdc_config import *
from tdc_helper import *

import TdcPlugin
from TdcResults import *


class PluginMgrTestFail(Exception):
    def __init__(self, stage, output, message):
        self.stage = stage
        self.output = output
        self.message = message

class PluginMgr:
    def __init__(self, argparser):
        super().__init__()
        self.plugins = {}
        self.plugin_instances = []
        self.args = []
        self.argparser = argparser

        # TODO, put plugins in order
        plugindir = os.getenv('TDC_PLUGIN_DIR', './plugins')
        for dirpath, dirnames, filenames in os.walk(plugindir):
            for fn in filenames:
                if (fn.endswith('.py') and
                    not fn == '__init__.py' and
                    not fn.startswith('#') and
                    not fn.startswith('.#')):
                    mn = fn[0:-3]
                    foo = importlib.import_module('plugins.' + mn)
                    self.plugins[mn] = foo
                    self.plugin_instances.append(foo.SubPlugin())

    def call_pre_suite(self, testcount, testidlist):
        for pgn_inst in self.plugin_instances:
            pgn_inst.pre_suite(testcount, testidlist)

    def call_post_suite(self, index):
        for pgn_inst in reversed(self.plugin_instances):
            pgn_inst.post_suite(index)

    def call_pre_case(self, test_ordinal, testid, test_name):
        for pgn_inst in self.plugin_instances:
            try:
                pgn_inst.pre_case(test_ordinal, testid, test_name)
            except Exception as ee:
                print('exception {} in call to pre_case for {} plugin'.
                      format(ee, pgn_inst.__class__))
                print('test_ordinal is {}'.format(test_ordinal))
                print('testid is {}'.format(testid))
                raise

    def call_post_case(self):
        for pgn_inst in reversed(self.plugin_instances):
            pgn_inst.post_case()

    def call_pre_execute(self):
        for pgn_inst in self.plugin_instances:
            pgn_inst.pre_execute()

    def call_post_execute(self):
        for pgn_inst in reversed(self.plugin_instances):
            pgn_inst.post_execute()

    def call_add_args(self, parser):
        for pgn_inst in self.plugin_instances:
            parser = pgn_inst.add_args(parser)
        return parser

    def call_check_args(self, args, remaining):
        for pgn_inst in self.plugin_instances:
            pgn_inst.check_args(args, remaining)

    def call_adjust_command(self, stage, command):
        for pgn_inst in self.plugin_instances:
            command = pgn_inst.adjust_command(stage, command)
        return command

    @staticmethod
    def _make_argparser(args):
        self.argparser = argparse.ArgumentParser(
            description='Linux TC unit tests')

def replace_keywords(cmd):
    """
    For a given executable command, substitute any known
    variables contained within NAMES with the correct values
    """
    tcmd = Template(cmd)
    subcmd = tcmd.safe_substitute(NAMES)
    return subcmd


def exec_cmd(args, pm, stage, command):
    """
    Perform any required modifications on an executable command, then run
    it in a subprocess and return the results.
    """
    if len(command.strip()) == 0:
        return None, None
    if '$' in command:
        command = replace_keywords(command)

    command = pm.call_adjust_command(stage, command)
    if args.verbose > 0:
        print('command "{}"'.format(command))
    proc = subprocess.Popen(command,
        shell=True,
        stdout=subprocess.PIPE,
        stderr=subprocess.PIPE,
        env=ENVIR)

<<<<<<< HEAD
    if proc.returncode != 0 and len(serr) > 0:
        foutput = serr.decode("utf-8", errors="ignore")
    else:
        foutput = rawout.decode("utf-8", errors="ignore")
=======
    try:
        (rawout, serr) = proc.communicate(timeout=NAMES['TIMEOUT'])
        if proc.returncode != 0 and len(serr) > 0:
            foutput = serr.decode("utf-8", errors="ignore")
        else:
            foutput = rawout.decode("utf-8", errors="ignore")
    except subprocess.TimeoutExpired:
        foutput = "Command \"{}\" timed out\n".format(command)
        proc.returncode = 255
>>>>>>> cf26057a

    proc.stdout.close()
    proc.stderr.close()
    return proc, foutput


def prepare_env(args, pm, stage, prefix, cmdlist, output = None):
    """
    Execute the setup/teardown commands for a test case.
    Optionally terminate test execution if the command fails.
    """
    if args.verbose > 0:
        print('{}'.format(prefix))
    for cmdinfo in cmdlist:
        if isinstance(cmdinfo, list):
            exit_codes = cmdinfo[1:]
            cmd = cmdinfo[0]
        else:
            exit_codes = [0]
            cmd = cmdinfo

        if not cmd:
            continue

        (proc, foutput) = exec_cmd(args, pm, stage, cmd)

        if proc and (proc.returncode not in exit_codes):
            print('', file=sys.stderr)
            print("{} *** Could not execute: \"{}\"".format(prefix, cmd),
                  file=sys.stderr)
            print("\n{} *** Error message: \"{}\"".format(prefix, foutput),
                  file=sys.stderr)
            print("returncode {}; expected {}".format(proc.returncode,
                                                      exit_codes))
            print("\n{} *** Aborting test run.".format(prefix), file=sys.stderr)
            print("\n\n{} *** stdout ***".format(proc.stdout), file=sys.stderr)
            print("\n\n{} *** stderr ***".format(proc.stderr), file=sys.stderr)
            raise PluginMgrTestFail(
                stage, output,
                '"{}" did not complete successfully'.format(prefix))

def run_one_test(pm, args, index, tidx):
    global NAMES
    result = True
    tresult = ""
    tap = ""
    res = TestResult(tidx['id'], tidx['name'])
    if args.verbose > 0:
        print("\t====================\n=====> ", end="")
    print("Test " + tidx["id"] + ": " + tidx["name"])

    # populate NAMES with TESTID for this test
    NAMES['TESTID'] = tidx['id']

    pm.call_pre_case(index, tidx['id'], tidx['name'])
    prepare_env(args, pm, 'setup', "-----> prepare stage", tidx["setup"])

    if (args.verbose > 0):
        print('-----> execute stage')
    pm.call_pre_execute()
    (p, procout) = exec_cmd(args, pm, 'execute', tidx["cmdUnderTest"])
    if p:
        exit_code = p.returncode
    else:
        exit_code = None

    pm.call_post_execute()

    if (exit_code is None or exit_code != int(tidx["expExitCode"])):
<<<<<<< HEAD
        result = False
        print("exit: {!r}".format(exit_code))
        print("exit: {}".format(int(tidx["expExitCode"])))
        #print("exit: {!r} {}".format(exit_code, int(tidx["expExitCode"])))
=======
        print("exit: {!r}".format(exit_code))
        print("exit: {}".format(int(tidx["expExitCode"])))
        #print("exit: {!r} {}".format(exit_code, int(tidx["expExitCode"])))
        res.set_result(ResultState.fail)
        res.set_failmsg('Command exited with {}, expected {}\n{}'.format(exit_code, tidx["expExitCode"], procout))
>>>>>>> cf26057a
        print(procout)
    else:
        if args.verbose > 0:
            print('-----> verify stage')
        match_pattern = re.compile(
            str(tidx["matchPattern"]), re.DOTALL | re.MULTILINE)
        (p, procout) = exec_cmd(args, pm, 'verify', tidx["verifyCmd"])
        if procout:
            match_index = re.findall(match_pattern, procout)
            if len(match_index) != int(tidx["matchCount"]):
                res.set_result(ResultState.fail)
                res.set_failmsg('Could not match regex pattern. Verify command output:\n{}'.format(procout))
            else:
                res.set_result(ResultState.success)
        elif int(tidx["matchCount"]) != 0:
            res.set_result(ResultState.fail)
            res.set_failmsg('No output generated by verify command.')
        else:
            res.set_result(ResultState.success)

    prepare_env(args, pm, 'teardown', '-----> teardown stage', tidx['teardown'], procout)
    pm.call_post_case()

    index += 1

    # remove TESTID from NAMES
    del(NAMES['TESTID'])
    return res

def test_runner(pm, args, filtered_tests):
    """
    Driver function for the unit tests.

    Prints information about the tests being run, executes the setup and
    teardown commands and the command under test itself. Also determines
    success/failure based on the information in the test case and generates
    TAP output accordingly.
    """
    testlist = filtered_tests
    tcount = len(testlist)
    index = 1
    tap = ''
    badtest = None
    stage = None
    emergency_exit = False
    emergency_exit_message = ''

    tsr = TestSuiteReport()

    try:
        pm.call_pre_suite(tcount, [tidx['id'] for tidx in testlist])
    except Exception as ee:
        ex_type, ex, ex_tb = sys.exc_info()
        print('Exception {} {} (caught in pre_suite).'.
              format(ex_type, ex))
        traceback.print_tb(ex_tb)
        emergency_exit_message = 'EMERGENCY EXIT, call_pre_suite failed with exception {} {}\n'.format(ex_type, ex)
        emergency_exit = True
        stage = 'pre-SUITE'

    if emergency_exit:
        pm.call_post_suite(index)
        return emergency_exit_message
    if args.verbose > 1:
        print('give test rig 2 seconds to stabilize')
    time.sleep(2)
    for tidx in testlist:
        if "flower" in tidx["category"] and args.device == None:
            if args.verbose > 1:
                print('Not executing test {} {} because DEV2 not defined'.
                      format(tidx['id'], tidx['name']))
            res = TestResult(tidx['id'], tidx['name'])
            res.set_result(ResultState.skip)
            res.set_errormsg('Not executed because DEV2 is not defined')
            tsr.add_resultdata(res)
            continue
        try:
            badtest = tidx  # in case it goes bad
            res = run_one_test(pm, args, index, tidx)
            tsr.add_resultdata(res)
        except PluginMgrTestFail as pmtf:
            ex_type, ex, ex_tb = sys.exc_info()
            stage = pmtf.stage
            message = pmtf.message
            output = pmtf.output
            res = TestResult(tidx['id'], tidx['name'])
            res.set_result(ResultState.skip)
            res.set_errormsg(pmtf.message)
            res.set_failmsg(pmtf.output)
            tsr.add_resultdata(res)
            index += 1
            print(message)
            print('Exception {} {} (caught in test_runner, running test {} {} {} stage {})'.
                  format(ex_type, ex, index, tidx['id'], tidx['name'], stage))
            print('---------------')
            print('traceback')
            traceback.print_tb(ex_tb)
            print('---------------')
            if stage == 'teardown':
                print('accumulated output for this test:')
                if pmtf.output:
                    print(pmtf.output)
            print('---------------')
            break
        index += 1

    # if we failed in setup or teardown,
    # fill in the remaining tests with ok-skipped
    count = index

    if tcount + 1 != count:
        for tidx in testlist[count - 1:]:
            res = TestResult(tidx['id'], tidx['name'])
            res.set_result(ResultState.skip)
            msg = 'skipped - previous {} failed {} {}'.format(stage,
                index, badtest.get('id', '--Unknown--'))
            res.set_errormsg(msg)
            tsr.add_resultdata(res)
            count += 1

    if args.pause:
        print('Want to pause\nPress enter to continue ...')
        if input(sys.stdin):
            print('got something on stdin')

    pm.call_post_suite(index)

    return tsr

def has_blank_ids(idlist):
    """
    Search the list for empty ID fields and return true/false accordingly.
    """
    return not(all(k for k in idlist))


def load_from_file(filename):
    """
    Open the JSON file containing the test cases and return them
    as list of ordered dictionary objects.
    """
    try:
        with open(filename) as test_data:
            testlist = json.load(test_data, object_pairs_hook=OrderedDict)
    except json.JSONDecodeError as jde:
        print('IGNORING test case file {}\n\tBECAUSE:  {}'.format(filename, jde))
        testlist = list()
    else:
        idlist = get_id_list(testlist)
        if (has_blank_ids(idlist)):
            for k in testlist:
                k['filename'] = filename
    return testlist


def args_parse():
    """
    Create the argument parser.
    """
    parser = argparse.ArgumentParser(description='Linux TC unit tests')
    return parser


def set_args(parser):
    """
    Set the command line arguments for tdc.
    """
    parser.add_argument(
        '--outfile', type=str,
        help='Path to the file in which results should be saved. ' +
        'Default target is the current directory.')
    parser.add_argument(
        '-p', '--path', type=str,
        help='The full path to the tc executable to use')
    sg = parser.add_argument_group(
        'selection', 'select which test cases: ' +
        'files plus directories; filtered by categories plus testids')
    ag = parser.add_argument_group(
        'action', 'select action to perform on selected test cases')

    sg.add_argument(
        '-D', '--directory', nargs='+', metavar='DIR',
        help='Collect tests from the specified directory(ies) ' +
        '(default [tc-tests])')
    sg.add_argument(
        '-f', '--file', nargs='+', metavar='FILE',
        help='Run tests from the specified file(s)')
    sg.add_argument(
        '-c', '--category', nargs='*', metavar='CATG', default=['+c'],
        help='Run tests only from the specified category/ies, ' +
        'or if no category/ies is/are specified, list known categories.')
    sg.add_argument(
        '-e', '--execute', nargs='+', metavar='ID',
        help='Execute the specified test cases with specified IDs')
    ag.add_argument(
        '-l', '--list', action='store_true',
        help='List all test cases, or those only within the specified category')
    ag.add_argument(
        '-s', '--show', action='store_true', dest='showID',
        help='Display the selected test cases')
    ag.add_argument(
        '-i', '--id', action='store_true', dest='gen_id',
        help='Generate ID numbers for new test cases')
    parser.add_argument(
        '-v', '--verbose', action='count', default=0,
        help='Show the commands that are being run')
    parser.add_argument(
        '--format', default='tap', const='tap', nargs='?',
        choices=['none', 'xunit', 'tap'],
        help='Specify the format for test results. (Default: TAP)')
    parser.add_argument('-d', '--device',
                        help='Execute the test case in flower category')
    parser.add_argument(
        '-P', '--pause', action='store_true',
        help='Pause execution just before post-suite stage')
    return parser


def check_default_settings(args, remaining, pm):
    """
    Process any arguments overriding the default settings,
    and ensure the settings are correct.
    """
    # Allow for overriding specific settings
    global NAMES

    if args.path != None:
        NAMES['TC'] = args.path
    if args.device != None:
        NAMES['DEV2'] = args.device
    if 'TIMEOUT' not in NAMES:
        NAMES['TIMEOUT'] = None
    if not os.path.isfile(NAMES['TC']):
        print("The specified tc path " + NAMES['TC'] + " does not exist.")
        exit(1)

    pm.call_check_args(args, remaining)


def get_id_list(alltests):
    """
    Generate a list of all IDs in the test cases.
    """
    return [x["id"] for x in alltests]


def check_case_id(alltests):
    """
    Check for duplicate test case IDs.
    """
    idl = get_id_list(alltests)
    return [x for x in idl if idl.count(x) > 1]


def does_id_exist(alltests, newid):
    """
    Check if a given ID already exists in the list of test cases.
    """
    idl = get_id_list(alltests)
    return (any(newid == x for x in idl))


def generate_case_ids(alltests):
    """
    If a test case has a blank ID field, generate a random hex ID for it
    and then write the test cases back to disk.
    """
    import random
    for c in alltests:
        if (c["id"] == ""):
            while True:
                newid = str('{:04x}'.format(random.randrange(16**4)))
                if (does_id_exist(alltests, newid)):
                    continue
                else:
                    c['id'] = newid
                    break

    ufilename = []
    for c in alltests:
        if ('filename' in c):
            ufilename.append(c['filename'])
    ufilename = get_unique_item(ufilename)
    for f in ufilename:
        testlist = []
        for t in alltests:
            if 'filename' in t:
                if t['filename'] == f:
                    del t['filename']
                    testlist.append(t)
        outfile = open(f, "w")
        json.dump(testlist, outfile, indent=4)
        outfile.write("\n")
        outfile.close()

def filter_tests_by_id(args, testlist):
    '''
    Remove tests from testlist that are not in the named id list.
    If id list is empty, return empty list.
    '''
    newlist = list()
    if testlist and args.execute:
        target_ids = args.execute

        if isinstance(target_ids, list) and (len(target_ids) > 0):
            newlist = list(filter(lambda x: x['id'] in target_ids, testlist))
    return newlist

def filter_tests_by_category(args, testlist):
    '''
    Remove tests from testlist that are not in a named category.
    '''
    answer = list()
    if args.category and testlist:
        test_ids = list()
        for catg in set(args.category):
            if catg == '+c':
                continue
            print('considering category {}'.format(catg))
            for tc in testlist:
                if catg in tc['category'] and tc['id'] not in test_ids:
                    answer.append(tc)
                    test_ids.append(tc['id'])

    return answer

def get_test_cases(args):
    """
    If a test case file is specified, retrieve tests from that file.
    Otherwise, glob for all json files in subdirectories and load from
    each one.
    Also, if requested, filter by category, and add tests matching
    certain ids.
    """
    import fnmatch

    flist = []
    testdirs = ['tc-tests']

    if args.file:
        # at least one file was specified - remove the default directory
        testdirs = []

        for ff in args.file:
            if not os.path.isfile(ff):
                print("IGNORING file " + ff + "\n\tBECAUSE does not exist.")
            else:
                flist.append(os.path.abspath(ff))

    if args.directory:
        testdirs = args.directory

    for testdir in testdirs:
        for root, dirnames, filenames in os.walk(testdir):
            for filename in fnmatch.filter(filenames, '*.json'):
                candidate = os.path.abspath(os.path.join(root, filename))
                if candidate not in testdirs:
                    flist.append(candidate)

    alltestcases = list()
    for casefile in flist:
        alltestcases = alltestcases + (load_from_file(casefile))

    allcatlist = get_test_categories(alltestcases)
    allidlist = get_id_list(alltestcases)

    testcases_by_cats = get_categorized_testlist(alltestcases, allcatlist)
    idtestcases = filter_tests_by_id(args, alltestcases)
    cattestcases = filter_tests_by_category(args, alltestcases)

    cat_ids = [x['id'] for x in cattestcases]
    if args.execute:
        if args.category:
            alltestcases = cattestcases + [x for x in idtestcases if x['id'] not in cat_ids]
        else:
            alltestcases = idtestcases
    else:
        if cat_ids:
            alltestcases = cattestcases
        else:
            # just accept the existing value of alltestcases,
            # which has been filtered by file/directory
            pass

    return allcatlist, allidlist, testcases_by_cats, alltestcases


def set_operation_mode(pm, args):
    """
    Load the test case data and process remaining arguments to determine
    what the script should do for this run, and call the appropriate
    function.
    """
    ucat, idlist, testcases, alltests = get_test_cases(args)

    if args.gen_id:
        if (has_blank_ids(idlist)):
            alltests = generate_case_ids(alltests)
        else:
            print("No empty ID fields found in test files.")
        exit(0)

    duplicate_ids = check_case_id(alltests)
    if (len(duplicate_ids) > 0):
        print("The following test case IDs are not unique:")
        print(str(set(duplicate_ids)))
        print("Please correct them before continuing.")
        exit(1)

    if args.showID:
        for atest in alltests:
            print_test_case(atest)
        exit(0)

    if isinstance(args.category, list) and (len(args.category) == 0):
        print("Available categories:")
        print_sll(ucat)
        exit(0)

    if args.list:
        if args.list:
            list_test_cases(alltests)
            exit(0)

    if len(alltests):
        catresults = test_runner(pm, args, alltests)
        if args.format == 'none':
            print('Test results output suppression requested\n')
        else:
            print('\nAll test results: \n')
            if args.format == 'xunit':
                suffix = 'xml'
                res = catresults.format_xunit()
            elif args.format == 'tap':
                suffix = 'tap'
                res = catresults.format_tap()
            print(res)
            print('\n\n')
            if not args.outfile:
                fname = 'test-results.{}'.format(suffix)
            else:
                fname = args.outfile
            with open(fname, 'w') as fh:
                fh.write(res)
                fh.close()
                if os.getenv('SUDO_UID') is not None:
                    os.chown(fname, uid=int(os.getenv('SUDO_UID')),
                        gid=int(os.getenv('SUDO_GID')))
    else:
        print('No tests found\n')

def main():
    """
    Start of execution; set up argument parser and get the arguments,
    and start operations.
    """
    parser = args_parse()
    parser = set_args(parser)
    pm = PluginMgr(parser)
    parser = pm.call_add_args(parser)
    (args, remaining) = parser.parse_known_args()
    args.NAMES = NAMES
    check_default_settings(args, remaining, pm)
    if args.verbose > 2:
        print('args is {}'.format(args))

    set_operation_mode(pm, args)

    exit(0)


if __name__ == "__main__":
    main()<|MERGE_RESOLUTION|>--- conflicted
+++ resolved
@@ -132,12 +132,6 @@
         stderr=subprocess.PIPE,
         env=ENVIR)
 
-<<<<<<< HEAD
-    if proc.returncode != 0 and len(serr) > 0:
-        foutput = serr.decode("utf-8", errors="ignore")
-    else:
-        foutput = rawout.decode("utf-8", errors="ignore")
-=======
     try:
         (rawout, serr) = proc.communicate(timeout=NAMES['TIMEOUT'])
         if proc.returncode != 0 and len(serr) > 0:
@@ -147,7 +141,6 @@
     except subprocess.TimeoutExpired:
         foutput = "Command \"{}\" timed out\n".format(command)
         proc.returncode = 255
->>>>>>> cf26057a
 
     proc.stdout.close()
     proc.stderr.close()
@@ -217,18 +210,11 @@
     pm.call_post_execute()
 
     if (exit_code is None or exit_code != int(tidx["expExitCode"])):
-<<<<<<< HEAD
-        result = False
-        print("exit: {!r}".format(exit_code))
-        print("exit: {}".format(int(tidx["expExitCode"])))
-        #print("exit: {!r} {}".format(exit_code, int(tidx["expExitCode"])))
-=======
         print("exit: {!r}".format(exit_code))
         print("exit: {}".format(int(tidx["expExitCode"])))
         #print("exit: {!r} {}".format(exit_code, int(tidx["expExitCode"])))
         res.set_result(ResultState.fail)
         res.set_failmsg('Command exited with {}, expected {}\n{}'.format(exit_code, tidx["expExitCode"], procout))
->>>>>>> cf26057a
         print(procout)
     else:
         if args.verbose > 0:
