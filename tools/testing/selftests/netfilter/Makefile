--- conflicted
+++ resolved
@@ -3,14 +3,10 @@
 
 TEST_PROGS := nft_trans_stress.sh nft_nat.sh bridge_brouter.sh \
 	conntrack_icmp_related.sh nft_flowtable.sh ipvs.sh \
-<<<<<<< HEAD
-	nft_concat_range.sh
-=======
 	nft_concat_range.sh \
 	nft_queue.sh
 
 LDLIBS = -lmnl
 TEST_GEN_FILES =  nf-queue
->>>>>>> 778fbf41
 
 include ../lib.mk