/*
 * Copyright (C) 2009 Johannes Berg <johannes@sipsolutions.net>
 *
 * ~~~~~~~~~~~~~~~~~~~~~~~~~~~~~~~~~~~~~~~~~~~~~~~~~~~~~~~~~~~~~~~~~~~~~~~~~~
 * This program is free software; you can redistribute it and/or
 * modify it under the terms of the GNU Lesser General Public
 * License as published by the Free Software Foundation;
 * version 2.1 of the License (not later!)
 *
 * This program is distributed in the hope that it will be useful,
 * but WITHOUT ANY WARRANTY; without even the implied warranty of
 * MERCHANTABILITY or FITNESS FOR A PARTICULAR PURPOSE.  See the
 * GNU Lesser General Public License for more details.
 *
 * You should have received a copy of the GNU Lesser General Public
 * License along with this program; if not,  see <http://www.gnu.org/licenses>
 *
 * ~~~~~~~~~~~~~~~~~~~~~~~~~~~~~~~~~~~~~~~~~~~~~~~~~~~~~~~~~~~~~~~~~~~~~~~~~~
 */
#include <stdio.h>
#include <stdlib.h>
#include <string.h>

#include "event-parse.h"
#include "trace-seq.h"

#define INDENT 65

static void print_string(struct trace_seq *s, struct tep_event_format *event,
			 const char *name, const void *data)
{
<<<<<<< HEAD
	struct format_field *f = tep_find_field(event, name);
=======
	struct tep_format_field *f = tep_find_field(event, name);
>>>>>>> 0fd79184
	int offset;
	int length;

	if (!f) {
		trace_seq_printf(s, "NOTFOUND:%s", name);
		return;
	}

	offset = f->offset;
	length = f->size;

	if (!strncmp(f->type, "__data_loc", 10)) {
		unsigned long long v;
		if (tep_read_number_field(f, data, &v)) {
			trace_seq_printf(s, "invalid_data_loc");
			return;
		}
		offset = v & 0xffff;
		length = v >> 16;
	}

	trace_seq_printf(s, "%.*s", length, (char *)data + offset);
}

#define SF(fn)	tep_print_num_field(s, fn ":%d", event, fn, record, 0)
#define SFX(fn)	tep_print_num_field(s, fn ":%#x", event, fn, record, 0)
#define SP()	trace_seq_putc(s, ' ')

static int drv_bss_info_changed(struct trace_seq *s,
				struct tep_record *record,
<<<<<<< HEAD
				struct event_format *event, void *context)
=======
				struct tep_event_format *event, void *context)
>>>>>>> 0fd79184
{
	void *data = record->data;

	print_string(s, event, "wiphy_name", data);
	trace_seq_printf(s, " vif:");
	print_string(s, event, "vif_name", data);
	tep_print_num_field(s, "(%d)", event, "vif_type", record, 1);

	trace_seq_printf(s, "\n%*s", INDENT, "");
	SF("assoc"); SP();
	SF("aid"); SP();
	SF("cts"); SP();
	SF("shortpre"); SP();
	SF("shortslot"); SP();
	SF("dtimper"); SP();
	trace_seq_printf(s, "\n%*s", INDENT, "");
	SF("bcnint"); SP();
	SFX("assoc_cap"); SP();
	SFX("basic_rates"); SP();
	SF("enable_beacon");
	trace_seq_printf(s, "\n%*s", INDENT, "");
	SF("ht_operation_mode");

	return 0;
}

int TEP_PLUGIN_LOADER(struct tep_handle *pevent)
{
	tep_register_event_handler(pevent, -1, "mac80211",
				   "drv_bss_info_changed",
				   drv_bss_info_changed, NULL);
	return 0;
}

void TEP_PLUGIN_UNLOADER(struct tep_handle *pevent)
{
	tep_unregister_event_handler(pevent, -1, "mac80211",
				     "drv_bss_info_changed",
				     drv_bss_info_changed, NULL);
}<|MERGE_RESOLUTION|>--- conflicted
+++ resolved
@@ -29,11 +29,7 @@
 static void print_string(struct trace_seq *s, struct tep_event_format *event,
 			 const char *name, const void *data)
 {
-<<<<<<< HEAD
-	struct format_field *f = tep_find_field(event, name);
-=======
 	struct tep_format_field *f = tep_find_field(event, name);
->>>>>>> 0fd79184
 	int offset;
 	int length;
 
@@ -64,11 +60,7 @@
 
 static int drv_bss_info_changed(struct trace_seq *s,
 				struct tep_record *record,
-<<<<<<< HEAD
-				struct event_format *event, void *context)
-=======
 				struct tep_event_format *event, void *context)
->>>>>>> 0fd79184
 {
 	void *data = record->data;
 
