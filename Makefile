# SPDX-License-Identifier: GPL-2.0
VERSION = 5
PATCHLEVEL = 2
SUBLEVEL = 0
<<<<<<< HEAD
EXTRAVERSION = -rc4
=======
EXTRAVERSION = -rc6
>>>>>>> cca47861
NAME = Golden Lions

# *DOCUMENTATION*
# To see a list of typical targets execute "make help"
# More info can be located in ./README
# Comments in this file are targeted only to the developer, do not
# expect to learn how to build the kernel reading this file.

# That's our default target when none is given on the command line
PHONY := _all
_all:

# We are using a recursive build, so we need to do a little thinking
# to get the ordering right.
#
# Most importantly: sub-Makefiles should only ever modify files in
# their own directory. If in some directory we have a dependency on
# a file in another dir (which doesn't happen often, but it's often
# unavoidable when linking the built-in.a targets which finally
# turn into vmlinux), we will call a sub make in that other dir, and
# after that we are sure that everything which is in that other dir
# is now up to date.
#
# The only cases where we need to modify files which have global
# effects are thus separated out and done before the recursive
# descending is started. They are now explicitly listed as the
# prepare rule.

ifneq ($(sub_make_done),1)

# Do not use make's built-in rules and variables
# (this increases performance and avoids hard-to-debug behaviour)
MAKEFLAGS += -rR

# Avoid funny character set dependencies
unexport LC_ALL
LC_COLLATE=C
LC_NUMERIC=C
export LC_COLLATE LC_NUMERIC

# Avoid interference with shell env settings
unexport GREP_OPTIONS

# Beautify output
# ---------------------------------------------------------------------------
#
# Normally, we echo the whole command before executing it. By making
# that echo $($(quiet)$(cmd)), we now have the possibility to set
# $(quiet) to choose other forms of output instead, e.g.
#
#         quiet_cmd_cc_o_c = Compiling $(RELDIR)/$@
#         cmd_cc_o_c       = $(CC) $(c_flags) -c -o $@ $<
#
# If $(quiet) is empty, the whole command will be printed.
# If it is set to "quiet_", only the short version will be printed.
# If it is set to "silent_", nothing will be printed at all, since
# the variable $(silent_cmd_cc_o_c) doesn't exist.
#
# A simple variant is to prefix commands with $(Q) - that's useful
# for commands that shall be hidden in non-verbose mode.
#
#	$(Q)ln $@ :<
#
# If KBUILD_VERBOSE equals 0 then the above command will be hidden.
# If KBUILD_VERBOSE equals 1 then the above command is displayed.
#
# To put more focus on warnings, be less verbose as default
# Use 'make V=1' to see the full commands

ifeq ("$(origin V)", "command line")
  KBUILD_VERBOSE = $(V)
endif
ifndef KBUILD_VERBOSE
  KBUILD_VERBOSE = 0
endif

ifeq ($(KBUILD_VERBOSE),1)
  quiet =
  Q =
else
  quiet=quiet_
  Q = @
endif

# If the user is running make -s (silent mode), suppress echoing of
# commands

ifneq ($(findstring s,$(filter-out --%,$(MAKEFLAGS))),)
  quiet=silent_
endif

export quiet Q KBUILD_VERBOSE

# Kbuild will save output files in the current working directory.
# This does not need to match to the root of the kernel source tree.
#
# For example, you can do this:
#
#  cd /dir/to/store/output/files; make -f /dir/to/kernel/source/Makefile
#
# If you want to save output files in a different location, there are
# two syntaxes to specify it.
#
# 1) O=
# Use "make O=dir/to/store/output/files/"
#
# 2) Set KBUILD_OUTPUT
# Set the environment variable KBUILD_OUTPUT to point to the output directory.
# export KBUILD_OUTPUT=dir/to/store/output/files/; make
#
# The O= assignment takes precedence over the KBUILD_OUTPUT environment
# variable.

# Do we want to change the working directory?
ifeq ("$(origin O)", "command line")
  KBUILD_OUTPUT := $(O)
endif

ifneq ($(KBUILD_OUTPUT),)
# Make's built-in functions such as $(abspath ...), $(realpath ...) cannot
# expand a shell special character '~'. We use a somewhat tedious way here.
abs_objtree := $(shell mkdir -p $(KBUILD_OUTPUT) && cd $(KBUILD_OUTPUT) && pwd)
$(if $(abs_objtree),, \
     $(error failed to create output directory "$(KBUILD_OUTPUT)"))

# $(realpath ...) resolves symlinks
abs_objtree := $(realpath $(abs_objtree))
else
abs_objtree := $(CURDIR)
endif # ifneq ($(KBUILD_OUTPUT),)

ifeq ($(abs_objtree),$(CURDIR))
# Suppress "Entering directory ..." unless we are changing the work directory.
MAKEFLAGS += --no-print-directory
else
need-sub-make := 1
endif

abs_srctree := $(realpath $(dir $(lastword $(MAKEFILE_LIST))))

ifneq ($(words $(subst :, ,$(abs_srctree))), 1)
$(error source directory cannot contain spaces or colons)
endif

ifneq ($(abs_srctree),$(abs_objtree))
# Look for make include files relative to root of kernel src
#
# This does not become effective immediately because MAKEFLAGS is re-parsed
# once after the Makefile is read. We need to invoke sub-make.
MAKEFLAGS += --include-dir=$(abs_srctree)
need-sub-make := 1
endif

ifneq ($(filter 3.%,$(MAKE_VERSION)),)
# 'MAKEFLAGS += -rR' does not immediately become effective for GNU Make 3.x
# We need to invoke sub-make to avoid implicit rules in the top Makefile.
need-sub-make := 1
# Cancel implicit rules for this Makefile.
$(lastword $(MAKEFILE_LIST)): ;
endif

export abs_srctree abs_objtree
export sub_make_done := 1

ifeq ($(need-sub-make),1)

PHONY += $(MAKECMDGOALS) sub-make

$(filter-out _all sub-make $(lastword $(MAKEFILE_LIST)), $(MAKECMDGOALS)) _all: sub-make
	@:

# Invoke a second make in the output directory, passing relevant variables
sub-make:
	$(Q)$(MAKE) -C $(abs_objtree) -f $(abs_srctree)/Makefile $(MAKECMDGOALS)

endif # need-sub-make
endif # sub_make_done

# We process the rest of the Makefile if this is the final invocation of make
ifeq ($(need-sub-make),)

# Do not print "Entering directory ...",
# but we want to display it when entering to the output directory
# so that IDEs/editors are able to understand relative filenames.
MAKEFLAGS += --no-print-directory

# Call a source code checker (by default, "sparse") as part of the
# C compilation.
#
# Use 'make C=1' to enable checking of only re-compiled files.
# Use 'make C=2' to enable checking of *all* source files, regardless
# of whether they are re-compiled or not.
#
# See the file "Documentation/dev-tools/sparse.rst" for more details,
# including where to get the "sparse" utility.

ifeq ("$(origin C)", "command line")
  KBUILD_CHECKSRC = $(C)
endif
ifndef KBUILD_CHECKSRC
  KBUILD_CHECKSRC = 0
endif

# Use make M=dir to specify directory of external module to build
# Old syntax make ... SUBDIRS=$PWD is still supported
# Setting the environment variable KBUILD_EXTMOD take precedence
ifdef SUBDIRS
  $(warning ================= WARNING ================)
  $(warning 'SUBDIRS' will be removed after Linux 5.3)
  $(warning Please use 'M=' or 'KBUILD_EXTMOD' instead)
  $(warning ==========================================)
  KBUILD_EXTMOD ?= $(SUBDIRS)
endif

ifeq ("$(origin M)", "command line")
  KBUILD_EXTMOD := $(M)
endif

ifeq ($(abs_srctree),$(abs_objtree))
        # building in the source tree
        srctree := .
else
        ifeq ($(abs_srctree)/,$(dir $(abs_objtree)))
                # building in a subdirectory of the source tree
                srctree := ..
        else
                srctree := $(abs_srctree)
        endif

	# TODO:
	# KBUILD_SRC is only used to distinguish in-tree/out-of-tree build.
	# Replace it with $(srctree) or something.
	KBUILD_SRC := $(abs_srctree)
endif

export KBUILD_CHECKSRC KBUILD_EXTMOD KBUILD_SRC

objtree		:= .
src		:= $(srctree)
obj		:= $(objtree)

VPATH		:= $(srctree)

export srctree objtree VPATH

# To make sure we do not include .config for any of the *config targets
# catch them early, and hand them over to scripts/kconfig/Makefile
# It is allowed to specify more targets when calling make, including
# mixing *config targets and build targets.
# For example 'make oldconfig all'.
# Detect when mixed targets is specified, and make a second invocation
# of make so .config is not included in this case either (for *config).

version_h := include/generated/uapi/linux/version.h
old_version_h := include/linux/version.h

clean-targets := %clean mrproper cleandocs
no-dot-config-targets := $(clean-targets) \
			 cscope gtags TAGS tags help% %docs check% coccicheck \
			 $(version_h) headers_% archheaders archscripts \
			 %asm-generic kernelversion %src-pkg
no-sync-config-targets := $(no-dot-config-targets) install %install \
			   kernelrelease

config-targets  := 0
mixed-targets   := 0
dot-config      := 1
may-sync-config := 1

ifneq ($(filter $(no-dot-config-targets), $(MAKECMDGOALS)),)
	ifeq ($(filter-out $(no-dot-config-targets), $(MAKECMDGOALS)),)
		dot-config := 0
	endif
endif

ifneq ($(filter $(no-sync-config-targets), $(MAKECMDGOALS)),)
	ifeq ($(filter-out $(no-sync-config-targets), $(MAKECMDGOALS)),)
		may-sync-config := 0
	endif
endif

ifneq ($(KBUILD_EXTMOD),)
	may-sync-config := 0
endif

ifeq ($(KBUILD_EXTMOD),)
        ifneq ($(filter config %config,$(MAKECMDGOALS)),)
                config-targets := 1
                ifneq ($(words $(MAKECMDGOALS)),1)
                        mixed-targets := 1
                endif
        endif
endif

# For "make -j clean all", "make -j mrproper defconfig all", etc.
ifneq ($(filter $(clean-targets),$(MAKECMDGOALS)),)
        ifneq ($(filter-out $(clean-targets),$(MAKECMDGOALS)),)
                mixed-targets := 1
        endif
endif

# install and modules_install need also be processed one by one
ifneq ($(filter install,$(MAKECMDGOALS)),)
        ifneq ($(filter modules_install,$(MAKECMDGOALS)),)
	        mixed-targets := 1
        endif
endif

ifeq ($(mixed-targets),1)
# ===========================================================================
# We're called with mixed targets (*config and build targets).
# Handle them one by one.

PHONY += $(MAKECMDGOALS) __build_one_by_one

$(filter-out __build_one_by_one, $(MAKECMDGOALS)): __build_one_by_one
	@:

__build_one_by_one:
	$(Q)set -e; \
	for i in $(MAKECMDGOALS); do \
		$(MAKE) -f $(srctree)/Makefile $$i; \
	done

else

include scripts/Kbuild.include

# Read KERNELRELEASE from include/config/kernel.release (if it exists)
KERNELRELEASE = $(shell cat include/config/kernel.release 2> /dev/null)
KERNELVERSION = $(VERSION)$(if $(PATCHLEVEL),.$(PATCHLEVEL)$(if $(SUBLEVEL),.$(SUBLEVEL)))$(EXTRAVERSION)
export VERSION PATCHLEVEL SUBLEVEL KERNELRELEASE KERNELVERSION

include scripts/subarch.include

# Cross compiling and selecting different set of gcc/bin-utils
# ---------------------------------------------------------------------------
#
# When performing cross compilation for other architectures ARCH shall be set
# to the target architecture. (See arch/* for the possibilities).
# ARCH can be set during invocation of make:
# make ARCH=ia64
# Another way is to have ARCH set in the environment.
# The default ARCH is the host where make is executed.

# CROSS_COMPILE specify the prefix used for all executables used
# during compilation. Only gcc and related bin-utils executables
# are prefixed with $(CROSS_COMPILE).
# CROSS_COMPILE can be set on the command line
# make CROSS_COMPILE=ia64-linux-
# Alternatively CROSS_COMPILE can be set in the environment.
# Default value for CROSS_COMPILE is not to prefix executables
# Note: Some architectures assign CROSS_COMPILE in their arch/*/Makefile
ARCH		?= $(SUBARCH)

# Architecture as present in compile.h
UTS_MACHINE 	:= $(ARCH)
SRCARCH 	:= $(ARCH)

# Additional ARCH settings for x86
ifeq ($(ARCH),i386)
        SRCARCH := x86
endif
ifeq ($(ARCH),x86_64)
        SRCARCH := x86
endif

# Additional ARCH settings for sparc
ifeq ($(ARCH),sparc32)
       SRCARCH := sparc
endif
ifeq ($(ARCH),sparc64)
       SRCARCH := sparc
endif

# Additional ARCH settings for sh
ifeq ($(ARCH),sh64)
       SRCARCH := sh
endif

KCONFIG_CONFIG	?= .config
export KCONFIG_CONFIG

# SHELL used by kbuild
CONFIG_SHELL := $(shell if [ -x "$$BASH" ]; then echo $$BASH; \
	  else if [ -x /bin/bash ]; then echo /bin/bash; \
	  else echo sh; fi ; fi)

HOST_LFS_CFLAGS := $(shell getconf LFS_CFLAGS 2>/dev/null)
HOST_LFS_LDFLAGS := $(shell getconf LFS_LDFLAGS 2>/dev/null)
HOST_LFS_LIBS := $(shell getconf LFS_LIBS 2>/dev/null)

HOSTCC       = gcc
HOSTCXX      = g++
KBUILD_HOSTCFLAGS   := -Wall -Wmissing-prototypes -Wstrict-prototypes -O2 \
		-fomit-frame-pointer -std=gnu89 $(HOST_LFS_CFLAGS) \
		$(HOSTCFLAGS)
KBUILD_HOSTCXXFLAGS := -O2 $(HOST_LFS_CFLAGS) $(HOSTCXXFLAGS)
KBUILD_HOSTLDFLAGS  := $(HOST_LFS_LDFLAGS) $(HOSTLDFLAGS)
KBUILD_HOSTLDLIBS   := $(HOST_LFS_LIBS) $(HOSTLDLIBS)

# Make variables (CC, etc...)
AS		= $(CROSS_COMPILE)as
LD		= $(CROSS_COMPILE)ld
CC		= $(CROSS_COMPILE)gcc
CPP		= $(CC) -E
AR		= $(CROSS_COMPILE)ar
NM		= $(CROSS_COMPILE)nm
STRIP		= $(CROSS_COMPILE)strip
OBJCOPY		= $(CROSS_COMPILE)objcopy
OBJDUMP		= $(CROSS_COMPILE)objdump
PAHOLE		= pahole
LEX		= flex
YACC		= bison
AWK		= awk
INSTALLKERNEL  := installkernel
DEPMOD		= /sbin/depmod
PERL		= perl
PYTHON		= python
PYTHON2		= python2
PYTHON3		= python3
CHECK		= sparse

CHECKFLAGS     := -D__linux__ -Dlinux -D__STDC__ -Dunix -D__unix__ \
		  -Wbitwise -Wno-return-void -Wno-unknown-attribute $(CF)
NOSTDINC_FLAGS :=
CFLAGS_MODULE   =
AFLAGS_MODULE   =
LDFLAGS_MODULE  =
CFLAGS_KERNEL	=
AFLAGS_KERNEL	=
LDFLAGS_vmlinux =

# Use USERINCLUDE when you must reference the UAPI directories only.
USERINCLUDE    := \
		-I$(srctree)/arch/$(SRCARCH)/include/uapi \
		-I$(objtree)/arch/$(SRCARCH)/include/generated/uapi \
		-I$(srctree)/include/uapi \
		-I$(objtree)/include/generated/uapi \
                -include $(srctree)/include/linux/kconfig.h

# Use LINUXINCLUDE when you must reference the include/ directory.
# Needed to be compatible with the O= option
LINUXINCLUDE    := \
		-I$(srctree)/arch/$(SRCARCH)/include \
		-I$(objtree)/arch/$(SRCARCH)/include/generated \
		$(if $(filter .,$(srctree)),,-I$(srctree)/include) \
		-I$(objtree)/include \
		$(USERINCLUDE)

KBUILD_AFLAGS   := -D__ASSEMBLY__ -fno-PIE
KBUILD_CFLAGS   := -Wall -Wundef -Werror=strict-prototypes -Wno-trigraphs \
		   -fno-strict-aliasing -fno-common -fshort-wchar -fno-PIE \
		   -Werror=implicit-function-declaration -Werror=implicit-int \
		   -Wno-format-security \
		   -std=gnu89
KBUILD_CPPFLAGS := -D__KERNEL__
KBUILD_AFLAGS_KERNEL :=
KBUILD_CFLAGS_KERNEL :=
KBUILD_AFLAGS_MODULE  := -DMODULE
KBUILD_CFLAGS_MODULE  := -DMODULE
KBUILD_LDFLAGS_MODULE := -T $(srctree)/scripts/module-common.lds
KBUILD_LDFLAGS :=
GCC_PLUGINS_CFLAGS :=

export ARCH SRCARCH CONFIG_SHELL HOSTCC KBUILD_HOSTCFLAGS CROSS_COMPILE AS LD CC
export CPP AR NM STRIP OBJCOPY OBJDUMP PAHOLE KBUILD_HOSTLDFLAGS KBUILD_HOSTLDLIBS
export MAKE LEX YACC AWK INSTALLKERNEL PERL PYTHON PYTHON2 PYTHON3 UTS_MACHINE
export HOSTCXX KBUILD_HOSTCXXFLAGS LDFLAGS_MODULE CHECK CHECKFLAGS

export KBUILD_CPPFLAGS NOSTDINC_FLAGS LINUXINCLUDE OBJCOPYFLAGS KBUILD_LDFLAGS
export KBUILD_CFLAGS CFLAGS_KERNEL CFLAGS_MODULE
export CFLAGS_KASAN CFLAGS_KASAN_NOSANITIZE CFLAGS_UBSAN
export KBUILD_AFLAGS AFLAGS_KERNEL AFLAGS_MODULE
export KBUILD_AFLAGS_MODULE KBUILD_CFLAGS_MODULE KBUILD_LDFLAGS_MODULE
export KBUILD_AFLAGS_KERNEL KBUILD_CFLAGS_KERNEL
export KBUILD_ARFLAGS

# When compiling out-of-tree modules, put MODVERDIR in the module
# tree rather than in the kernel tree. The kernel tree might
# even be read-only.
export MODVERDIR := $(if $(KBUILD_EXTMOD),$(firstword $(KBUILD_EXTMOD))/).tmp_versions

# Files to ignore in find ... statements

export RCS_FIND_IGNORE := \( -name SCCS -o -name BitKeeper -o -name .svn -o    \
			  -name CVS -o -name .pc -o -name .hg -o -name .git \) \
			  -prune -o
export RCS_TAR_IGNORE := --exclude SCCS --exclude BitKeeper --exclude .svn \
			 --exclude CVS --exclude .pc --exclude .hg --exclude .git

# ===========================================================================
# Rules shared between *config targets and build targets

# Basic helpers built in scripts/basic/
PHONY += scripts_basic
scripts_basic:
	$(Q)$(MAKE) $(build)=scripts/basic
	$(Q)rm -f .tmp_quiet_recordmcount

PHONY += outputmakefile
# outputmakefile generates a Makefile in the output directory, if using a
# separate output directory. This allows convenient use of make in the
# output directory.
# At the same time when output Makefile generated, generate .gitignore to
# ignore whole output directory
outputmakefile:
ifneq ($(srctree),.)
	$(Q)ln -fsn $(srctree) source
	$(Q)$(CONFIG_SHELL) $(srctree)/scripts/mkmakefile $(srctree)
	$(Q)test -e .gitignore || \
	{ echo "# this is build directory, ignore it"; echo "*"; } > .gitignore
endif

ifneq ($(shell $(CC) --version 2>&1 | head -n 1 | grep clang),)
ifneq ($(CROSS_COMPILE),)
CLANG_FLAGS	:= --target=$(notdir $(CROSS_COMPILE:%-=%))
GCC_TOOLCHAIN_DIR := $(dir $(shell which $(CROSS_COMPILE)elfedit))
CLANG_FLAGS	+= --prefix=$(GCC_TOOLCHAIN_DIR)
GCC_TOOLCHAIN	:= $(realpath $(GCC_TOOLCHAIN_DIR)/..)
endif
ifneq ($(GCC_TOOLCHAIN),)
CLANG_FLAGS	+= --gcc-toolchain=$(GCC_TOOLCHAIN)
endif
CLANG_FLAGS	+= -no-integrated-as
KBUILD_CFLAGS	+= $(CLANG_FLAGS)
KBUILD_AFLAGS	+= $(CLANG_FLAGS)
export CLANG_FLAGS
endif

# The expansion should be delayed until arch/$(SRCARCH)/Makefile is included.
# Some architectures define CROSS_COMPILE in arch/$(SRCARCH)/Makefile.
# CC_VERSION_TEXT is referenced from Kconfig (so it needs export),
# and from include/config/auto.conf.cmd to detect the compiler upgrade.
CC_VERSION_TEXT = $(shell $(CC) --version 2>/dev/null | head -n 1)

ifeq ($(config-targets),1)
# ===========================================================================
# *config targets only - make sure prerequisites are updated, and descend
# in scripts/kconfig to make the *config target

# Read arch specific Makefile to set KBUILD_DEFCONFIG as needed.
# KBUILD_DEFCONFIG may point out an alternative default configuration
# used for 'make defconfig'
include arch/$(SRCARCH)/Makefile
export KBUILD_DEFCONFIG KBUILD_KCONFIG CC_VERSION_TEXT

config: scripts_basic outputmakefile FORCE
	$(Q)$(MAKE) $(build)=scripts/kconfig $@

%config: scripts_basic outputmakefile FORCE
	$(Q)$(MAKE) $(build)=scripts/kconfig $@

else
# ===========================================================================
# Build targets only - this includes vmlinux, arch specific targets, clean
# targets and others. In general all targets except *config targets.

# If building an external module we do not care about the all: rule
# but instead _all depend on modules
PHONY += all
ifeq ($(KBUILD_EXTMOD),)
_all: all
else
_all: modules
endif

# Decide whether to build built-in, modular, or both.
# Normally, just do built-in.

KBUILD_MODULES :=
KBUILD_BUILTIN := 1

# If we have only "make modules", don't compile built-in objects.
# When we're building modules with modversions, we need to consider
# the built-in objects during the descend as well, in order to
# make sure the checksums are up to date before we record them.

ifeq ($(MAKECMDGOALS),modules)
  KBUILD_BUILTIN := $(if $(CONFIG_MODVERSIONS),1)
endif

# If we have "make <whatever> modules", compile modules
# in addition to whatever we do anyway.
# Just "make" or "make all" shall build modules as well

ifneq ($(filter all _all modules,$(MAKECMDGOALS)),)
  KBUILD_MODULES := 1
endif

ifeq ($(MAKECMDGOALS),)
  KBUILD_MODULES := 1
endif

export KBUILD_MODULES KBUILD_BUILTIN

ifeq ($(dot-config),1)
include include/config/auto.conf
endif

ifeq ($(KBUILD_EXTMOD),)
# Objects we will link into vmlinux / subdirs we need to visit
init-y		:= init/
drivers-y	:= drivers/ sound/
drivers-$(CONFIG_SAMPLES) += samples/
net-y		:= net/
libs-y		:= lib/
core-y		:= usr/
virt-y		:= virt/
endif # KBUILD_EXTMOD

# The all: target is the default when no target is given on the
# command line.
# This allow a user to issue only 'make' to build a kernel including modules
# Defaults to vmlinux, but the arch makefile usually adds further targets
all: vmlinux

CFLAGS_GCOV	:= -fprofile-arcs -ftest-coverage \
	$(call cc-option,-fno-tree-loop-im) \
	$(call cc-disable-warning,maybe-uninitialized,)
export CFLAGS_GCOV

# The arch Makefiles can override CC_FLAGS_FTRACE. We may also append it later.
ifdef CONFIG_FUNCTION_TRACER
  CC_FLAGS_FTRACE := -pg
endif

RETPOLINE_CFLAGS_GCC := -mindirect-branch=thunk-extern -mindirect-branch-register
RETPOLINE_VDSO_CFLAGS_GCC := -mindirect-branch=thunk-inline -mindirect-branch-register
RETPOLINE_CFLAGS_CLANG := -mretpoline-external-thunk
RETPOLINE_VDSO_CFLAGS_CLANG := -mretpoline
RETPOLINE_CFLAGS := $(call cc-option,$(RETPOLINE_CFLAGS_GCC),$(call cc-option,$(RETPOLINE_CFLAGS_CLANG)))
RETPOLINE_VDSO_CFLAGS := $(call cc-option,$(RETPOLINE_VDSO_CFLAGS_GCC),$(call cc-option,$(RETPOLINE_VDSO_CFLAGS_CLANG)))
export RETPOLINE_CFLAGS
export RETPOLINE_VDSO_CFLAGS

# The arch Makefile can set ARCH_{CPP,A,C}FLAGS to override the default
# values of the respective KBUILD_* variables
ARCH_CPPFLAGS :=
ARCH_AFLAGS :=
ARCH_CFLAGS :=
include arch/$(SRCARCH)/Makefile

ifeq ($(dot-config),1)
ifeq ($(may-sync-config),1)
# Read in dependencies to all Kconfig* files, make sure to run syncconfig if
# changes are detected. This should be included after arch/$(SRCARCH)/Makefile
# because some architectures define CROSS_COMPILE there.
include include/config/auto.conf.cmd

$(KCONFIG_CONFIG):
	@echo >&2 '***'
	@echo >&2 '*** Configuration file "$@" not found!'
	@echo >&2 '***'
	@echo >&2 '*** Please run some configurator (e.g. "make oldconfig" or'
	@echo >&2 '*** "make menuconfig" or "make xconfig").'
	@echo >&2 '***'
	@/bin/false

# The actual configuration files used during the build are stored in
# include/generated/ and include/config/. Update them if .config is newer than
# include/config/auto.conf (which mirrors .config).
#
# This exploits the 'multi-target pattern rule' trick.
# The syncconfig should be executed only once to make all the targets.
%/auto.conf %/auto.conf.cmd %/tristate.conf: $(KCONFIG_CONFIG)
	$(Q)$(MAKE) -f $(srctree)/Makefile syncconfig
else
# External modules and some install targets need include/generated/autoconf.h
# and include/config/auto.conf but do not care if they are up-to-date.
# Use auto.conf to trigger the test
PHONY += include/config/auto.conf

include/config/auto.conf:
	$(Q)test -e include/generated/autoconf.h -a -e $@ || (		\
	echo >&2;							\
	echo >&2 "  ERROR: Kernel configuration is invalid.";		\
	echo >&2 "         include/generated/autoconf.h or $@ are missing.";\
	echo >&2 "         Run 'make oldconfig && make prepare' on kernel src to fix it.";	\
	echo >&2 ;							\
	/bin/false)

endif # may-sync-config
endif # $(dot-config)

KBUILD_CFLAGS	+= $(call cc-option,-fno-delete-null-pointer-checks,)
KBUILD_CFLAGS	+= $(call cc-disable-warning,frame-address,)
KBUILD_CFLAGS	+= $(call cc-disable-warning, format-truncation)
KBUILD_CFLAGS	+= $(call cc-disable-warning, format-overflow)
KBUILD_CFLAGS	+= $(call cc-disable-warning, address-of-packed-member)

ifdef CONFIG_CC_OPTIMIZE_FOR_SIZE
KBUILD_CFLAGS	+= -Os
else
KBUILD_CFLAGS   += -O2
endif

ifdef CONFIG_CC_DISABLE_WARN_MAYBE_UNINITIALIZED
KBUILD_CFLAGS   += -Wno-maybe-uninitialized
endif

# Tell gcc to never replace conditional load with a non-conditional one
KBUILD_CFLAGS	+= $(call cc-option,--param=allow-store-data-races=0)

include scripts/Makefile.kcov
include scripts/Makefile.gcc-plugins

ifdef CONFIG_READABLE_ASM
# Disable optimizations that make assembler listings hard to read.
# reorder blocks reorders the control in the function
# ipa clone creates specialized cloned functions
# partial inlining inlines only parts of functions
KBUILD_CFLAGS += $(call cc-option,-fno-reorder-blocks,) \
                 $(call cc-option,-fno-ipa-cp-clone,) \
                 $(call cc-option,-fno-partial-inlining)
endif

ifneq ($(CONFIG_FRAME_WARN),0)
KBUILD_CFLAGS += $(call cc-option,-Wframe-larger-than=${CONFIG_FRAME_WARN})
endif

stackp-flags-$(CONFIG_CC_HAS_STACKPROTECTOR_NONE) := -fno-stack-protector
stackp-flags-$(CONFIG_STACKPROTECTOR)             := -fstack-protector
stackp-flags-$(CONFIG_STACKPROTECTOR_STRONG)      := -fstack-protector-strong

KBUILD_CFLAGS += $(stackp-flags-y)

ifdef CONFIG_CC_IS_CLANG
KBUILD_CPPFLAGS += -Qunused-arguments
KBUILD_CFLAGS += -Wno-format-invalid-specifier
KBUILD_CFLAGS += -Wno-gnu
# Quiet clang warning: comparison of unsigned expression < 0 is always false
KBUILD_CFLAGS += -Wno-tautological-compare
# CLANG uses a _MergedGlobals as optimization, but this breaks modpost, as the
# source of a reference will be _MergedGlobals and not on of the whitelisted names.
# See modpost pattern 2
KBUILD_CFLAGS += -mno-global-merge
else

# These warnings generated too much noise in a regular build.
# Use make W=1 to enable them (see scripts/Makefile.extrawarn)
KBUILD_CFLAGS += -Wno-unused-but-set-variable
endif

KBUILD_CFLAGS += $(call cc-disable-warning, unused-const-variable)
ifdef CONFIG_FRAME_POINTER
KBUILD_CFLAGS	+= -fno-omit-frame-pointer -fno-optimize-sibling-calls
else
# Some targets (ARM with Thumb2, for example), can't be built with frame
# pointers.  For those, we don't have FUNCTION_TRACER automatically
# select FRAME_POINTER.  However, FUNCTION_TRACER adds -pg, and this is
# incompatible with -fomit-frame-pointer with current GCC, so we don't use
# -fomit-frame-pointer with FUNCTION_TRACER.
ifndef CONFIG_FUNCTION_TRACER
KBUILD_CFLAGS	+= -fomit-frame-pointer
endif
endif

# Initialize all stack variables with a pattern, if desired.
ifdef CONFIG_INIT_STACK_ALL
KBUILD_CFLAGS	+= -ftrivial-auto-var-init=pattern
endif

DEBUG_CFLAGS	:= $(call cc-option, -fno-var-tracking-assignments)

ifdef CONFIG_DEBUG_INFO
ifdef CONFIG_DEBUG_INFO_SPLIT
DEBUG_CFLAGS	+= -gsplit-dwarf
else
DEBUG_CFLAGS	+= -g
endif
KBUILD_AFLAGS	+= -Wa,-gdwarf-2
endif
ifdef CONFIG_DEBUG_INFO_DWARF4
DEBUG_CFLAGS	+= -gdwarf-4
endif

ifdef CONFIG_DEBUG_INFO_REDUCED
DEBUG_CFLAGS	+= $(call cc-option, -femit-struct-debug-baseonly) \
		   $(call cc-option,-fno-var-tracking)
endif

KBUILD_CFLAGS += $(DEBUG_CFLAGS)
export DEBUG_CFLAGS

ifdef CONFIG_FUNCTION_TRACER
ifdef CONFIG_FTRACE_MCOUNT_RECORD
  # gcc 5 supports generating the mcount tables directly
  ifeq ($(call cc-option-yn,-mrecord-mcount),y)
    CC_FLAGS_FTRACE	+= -mrecord-mcount
    export CC_USING_RECORD_MCOUNT := 1
  endif
  ifdef CONFIG_HAVE_NOP_MCOUNT
    ifeq ($(call cc-option-yn, -mnop-mcount),y)
      CC_FLAGS_FTRACE	+= -mnop-mcount
      CC_FLAGS_USING	+= -DCC_USING_NOP_MCOUNT
    endif
  endif
endif
ifdef CONFIG_HAVE_FENTRY
  ifeq ($(call cc-option-yn, -mfentry),y)
    CC_FLAGS_FTRACE	+= -mfentry
    CC_FLAGS_USING	+= -DCC_USING_FENTRY
  endif
endif
export CC_FLAGS_FTRACE
KBUILD_CFLAGS	+= $(CC_FLAGS_FTRACE) $(CC_FLAGS_USING)
KBUILD_AFLAGS	+= $(CC_FLAGS_USING)
ifdef CONFIG_DYNAMIC_FTRACE
	ifdef CONFIG_HAVE_C_RECORDMCOUNT
		BUILD_C_RECORDMCOUNT := y
		export BUILD_C_RECORDMCOUNT
	endif
endif
endif

# We trigger additional mismatches with less inlining
ifdef CONFIG_DEBUG_SECTION_MISMATCH
KBUILD_CFLAGS += $(call cc-option, -fno-inline-functions-called-once)
endif

ifdef CONFIG_LD_DEAD_CODE_DATA_ELIMINATION
KBUILD_CFLAGS_KERNEL += -ffunction-sections -fdata-sections
LDFLAGS_vmlinux += --gc-sections
endif

ifdef CONFIG_LIVEPATCH
KBUILD_CFLAGS += $(call cc-option, -flive-patching=inline-clone)
endif

# arch Makefile may override CC so keep this after arch Makefile is included
NOSTDINC_FLAGS += -nostdinc -isystem $(shell $(CC) -print-file-name=include)

# warn about C99 declaration after statement
KBUILD_CFLAGS += -Wdeclaration-after-statement

# Variable Length Arrays (VLAs) should not be used anywhere in the kernel
KBUILD_CFLAGS += -Wvla

# disable pointer signed / unsigned warnings in gcc 4.0
KBUILD_CFLAGS += -Wno-pointer-sign

# disable stringop warnings in gcc 8+
KBUILD_CFLAGS += $(call cc-disable-warning, stringop-truncation)

# disable invalid "can't wrap" optimizations for signed / pointers
KBUILD_CFLAGS	+= $(call cc-option,-fno-strict-overflow)

# clang sets -fmerge-all-constants by default as optimization, but this
# is non-conforming behavior for C and in fact breaks the kernel, so we
# need to disable it here generally.
KBUILD_CFLAGS	+= $(call cc-option,-fno-merge-all-constants)

# for gcc -fno-merge-all-constants disables everything, but it is fine
# to have actual conforming behavior enabled.
KBUILD_CFLAGS	+= $(call cc-option,-fmerge-constants)

# Make sure -fstack-check isn't enabled (like gentoo apparently did)
KBUILD_CFLAGS  += $(call cc-option,-fno-stack-check,)

# conserve stack if available
KBUILD_CFLAGS   += $(call cc-option,-fconserve-stack)

# Prohibit date/time macros, which would make the build non-deterministic
KBUILD_CFLAGS   += $(call cc-option,-Werror=date-time)

# enforce correct pointer usage
KBUILD_CFLAGS   += $(call cc-option,-Werror=incompatible-pointer-types)

# Require designated initializers for all marked structures
KBUILD_CFLAGS   += $(call cc-option,-Werror=designated-init)

# change __FILE__ to the relative path from the srctree
KBUILD_CFLAGS	+= $(call cc-option,-fmacro-prefix-map=$(srctree)/=)

# use the deterministic mode of AR if available
KBUILD_ARFLAGS := $(call ar-option,D)

include scripts/Makefile.kasan
include scripts/Makefile.extrawarn
include scripts/Makefile.ubsan

# Add any arch overrides and user supplied CPPFLAGS, AFLAGS and CFLAGS as the
# last assignments
KBUILD_CPPFLAGS += $(ARCH_CPPFLAGS) $(KCPPFLAGS)
KBUILD_AFLAGS   += $(ARCH_AFLAGS)   $(KAFLAGS)
KBUILD_CFLAGS   += $(ARCH_CFLAGS)   $(KCFLAGS)

# Use --build-id when available.
LDFLAGS_BUILD_ID := $(call ld-option, --build-id)
KBUILD_LDFLAGS_MODULE += $(LDFLAGS_BUILD_ID)
LDFLAGS_vmlinux += $(LDFLAGS_BUILD_ID)

ifeq ($(CONFIG_STRIP_ASM_SYMS),y)
LDFLAGS_vmlinux	+= $(call ld-option, -X,)
endif

# insure the checker run with the right endianness
CHECKFLAGS += $(if $(CONFIG_CPU_BIG_ENDIAN),-mbig-endian,-mlittle-endian)

# the checker needs the correct machine size
CHECKFLAGS += $(if $(CONFIG_64BIT),-m64,-m32)

# Default kernel image to build when no specific target is given.
# KBUILD_IMAGE may be overruled on the command line or
# set in the environment
# Also any assignments in arch/$(ARCH)/Makefile take precedence over
# this default value
export KBUILD_IMAGE ?= vmlinux

#
# INSTALL_PATH specifies where to place the updated kernel and system map
# images. Default is /boot, but you can set it to other values
export	INSTALL_PATH ?= /boot

#
# INSTALL_DTBS_PATH specifies a prefix for relocations required by build roots.
# Like INSTALL_MOD_PATH, it isn't defined in the Makefile, but can be passed as
# an argument if needed. Otherwise it defaults to the kernel install path
#
export INSTALL_DTBS_PATH ?= $(INSTALL_PATH)/dtbs/$(KERNELRELEASE)

#
# INSTALL_MOD_PATH specifies a prefix to MODLIB for module directory
# relocations required by build roots.  This is not defined in the
# makefile but the argument can be passed to make if needed.
#

MODLIB	= $(INSTALL_MOD_PATH)/lib/modules/$(KERNELRELEASE)
export MODLIB

#
# INSTALL_MOD_STRIP, if defined, will cause modules to be
# stripped after they are installed.  If INSTALL_MOD_STRIP is '1', then
# the default option --strip-debug will be used.  Otherwise,
# INSTALL_MOD_STRIP value will be used as the options to the strip command.

ifdef INSTALL_MOD_STRIP
ifeq ($(INSTALL_MOD_STRIP),1)
mod_strip_cmd = $(STRIP) --strip-debug
else
mod_strip_cmd = $(STRIP) $(INSTALL_MOD_STRIP)
endif # INSTALL_MOD_STRIP=1
else
mod_strip_cmd = true
endif # INSTALL_MOD_STRIP
export mod_strip_cmd

# CONFIG_MODULE_COMPRESS, if defined, will cause module to be compressed
# after they are installed in agreement with CONFIG_MODULE_COMPRESS_GZIP
# or CONFIG_MODULE_COMPRESS_XZ.

mod_compress_cmd = true
ifdef CONFIG_MODULE_COMPRESS
  ifdef CONFIG_MODULE_COMPRESS_GZIP
    mod_compress_cmd = gzip -n -f
  endif # CONFIG_MODULE_COMPRESS_GZIP
  ifdef CONFIG_MODULE_COMPRESS_XZ
    mod_compress_cmd = xz -f
  endif # CONFIG_MODULE_COMPRESS_XZ
endif # CONFIG_MODULE_COMPRESS
export mod_compress_cmd

ifdef CONFIG_MODULE_SIG_ALL
$(eval $(call config_filename,MODULE_SIG_KEY))

mod_sign_cmd = scripts/sign-file $(CONFIG_MODULE_SIG_HASH) $(MODULE_SIG_KEY_SRCPREFIX)$(CONFIG_MODULE_SIG_KEY) certs/signing_key.x509
else
mod_sign_cmd = true
endif
export mod_sign_cmd

HOST_LIBELF_LIBS = $(shell pkg-config libelf --libs 2>/dev/null || echo -lelf)

ifdef CONFIG_STACK_VALIDATION
  has_libelf := $(call try-run,\
		echo "int main() {}" | $(HOSTCC) -xc -o /dev/null $(HOST_LIBELF_LIBS) -,1,0)
  ifeq ($(has_libelf),1)
    objtool_target := tools/objtool FORCE
  else
    SKIP_STACK_VALIDATION := 1
    export SKIP_STACK_VALIDATION
  endif
endif

PHONY += prepare0

ifeq ($(KBUILD_EXTMOD),)
core-y		+= kernel/ certs/ mm/ fs/ ipc/ security/ crypto/ block/

vmlinux-dirs	:= $(patsubst %/,%,$(filter %/, $(init-y) $(init-m) \
		     $(core-y) $(core-m) $(drivers-y) $(drivers-m) \
		     $(net-y) $(net-m) $(libs-y) $(libs-m) $(virt-y)))

vmlinux-alldirs	:= $(sort $(vmlinux-dirs) Documentation \
		     $(patsubst %/,%,$(filter %/, $(init-) $(core-) \
			$(drivers-) $(net-) $(libs-) $(virt-))))

init-y		:= $(patsubst %/, %/built-in.a, $(init-y))
core-y		:= $(patsubst %/, %/built-in.a, $(core-y))
drivers-y	:= $(patsubst %/, %/built-in.a, $(drivers-y))
net-y		:= $(patsubst %/, %/built-in.a, $(net-y))
libs-y1		:= $(patsubst %/, %/lib.a, $(libs-y))
libs-y2		:= $(patsubst %/, %/built-in.a, $(filter-out %.a, $(libs-y)))
virt-y		:= $(patsubst %/, %/built-in.a, $(virt-y))

# Externally visible symbols (used by link-vmlinux.sh)
export KBUILD_VMLINUX_OBJS := $(head-y) $(init-y) $(core-y) $(libs-y2) \
			      $(drivers-y) $(net-y) $(virt-y)
export KBUILD_VMLINUX_LIBS := $(libs-y1)
export KBUILD_LDS          := arch/$(SRCARCH)/kernel/vmlinux.lds
export LDFLAGS_vmlinux
# used by scripts/package/Makefile
export KBUILD_ALLDIRS := $(sort $(filter-out arch/%,$(vmlinux-alldirs)) LICENSES arch include scripts tools)

vmlinux-deps := $(KBUILD_LDS) $(KBUILD_VMLINUX_OBJS) $(KBUILD_VMLINUX_LIBS)

# Recurse until adjust_autoksyms.sh is satisfied
PHONY += autoksyms_recursive
autoksyms_recursive: $(vmlinux-deps)
ifdef CONFIG_TRIM_UNUSED_KSYMS
	$(Q)$(CONFIG_SHELL) $(srctree)/scripts/adjust_autoksyms.sh \
	  "$(MAKE) -f $(srctree)/Makefile vmlinux"
endif

# For the kernel to actually contain only the needed exported symbols,
# we have to build modules as well to determine what those symbols are.
# (this can be evaluated only once include/config/auto.conf has been included)
ifdef CONFIG_TRIM_UNUSED_KSYMS
  KBUILD_MODULES := 1
endif

autoksyms_h := $(if $(CONFIG_TRIM_UNUSED_KSYMS), include/generated/autoksyms.h)

$(autoksyms_h):
	$(Q)mkdir -p $(dir $@)
	$(Q)touch $@

ARCH_POSTLINK := $(wildcard $(srctree)/arch/$(SRCARCH)/Makefile.postlink)

# Final link of vmlinux with optional arch pass after final link
cmd_link-vmlinux =                                                 \
	$(CONFIG_SHELL) $< $(LD) $(KBUILD_LDFLAGS) $(LDFLAGS_vmlinux) ;    \
	$(if $(ARCH_POSTLINK), $(MAKE) -f $(ARCH_POSTLINK) $@, true)

vmlinux: scripts/link-vmlinux.sh autoksyms_recursive $(vmlinux-deps) FORCE
	+$(call if_changed,link-vmlinux)

targets := vmlinux

# Some samples need headers_install.
samples: headers_install

# The actual objects are generated when descending,
# make sure no implicit rule kicks in
$(sort $(vmlinux-deps)): $(vmlinux-dirs) ;

# Handle descending into subdirectories listed in $(vmlinux-dirs)
# Preset locale variables to speed up the build process. Limit locale
# tweaks to this spot to avoid wrong language settings when running
# make menuconfig etc.
# Error messages still appears in the original language

PHONY += $(vmlinux-dirs)
$(vmlinux-dirs): prepare
	$(Q)$(MAKE) $(build)=$@ need-builtin=1

filechk_kernel.release = \
	echo "$(KERNELVERSION)$$($(CONFIG_SHELL) $(srctree)/scripts/setlocalversion $(srctree))"

# Store (new) KERNELRELEASE string in include/config/kernel.release
include/config/kernel.release: FORCE
	$(call filechk,kernel.release)

# Additional helpers built in scripts/
# Carefully list dependencies so we do not try to build scripts twice
# in parallel
PHONY += scripts
scripts: scripts_basic scripts_dtc
	$(Q)$(MAKE) $(build)=$(@)

# Things we need to do before we recursively start building the kernel
# or the modules are listed in "prepare".
# A multi level approach is used. prepareN is processed before prepareN-1.
# archprepare is used in arch Makefiles and when processed asm symlink,
# version.h and scripts_basic is processed / created.

PHONY += prepare archprepare prepare1 prepare3

# prepare3 is used to check if we are building in a separate output directory,
# and if so do:
# 1) Check that make has not been executed in the kernel src $(srctree)
prepare3: include/config/kernel.release
ifneq ($(srctree),.)
	@$(kecho) '  Using $(srctree) as source for kernel'
	$(Q)if [ -f $(srctree)/.config -o \
		 -d $(srctree)/include/config -o \
		 -d $(srctree)/arch/$(SRCARCH)/include/generated ]; then \
		echo >&2 "  $(srctree) is not clean, please run 'make mrproper'"; \
		echo >&2 "  in the '$(srctree)' directory.";\
		/bin/false; \
	fi;
endif

prepare1: prepare3 outputmakefile asm-generic $(version_h) $(autoksyms_h) \
						include/generated/utsrelease.h
	$(cmd_crmodverdir)

archprepare: archheaders archscripts prepare1 scripts

prepare0: archprepare
	$(Q)$(MAKE) $(build)=scripts/mod
	$(Q)$(MAKE) $(build)=.

# All the preparing..
prepare: prepare0 prepare-objtool

# Support for using generic headers in asm-generic
asm-generic := -f $(srctree)/scripts/Makefile.asm-generic obj

PHONY += asm-generic uapi-asm-generic
asm-generic: uapi-asm-generic
	$(Q)$(MAKE) $(asm-generic)=arch/$(SRCARCH)/include/generated/asm \
	generic=include/asm-generic
uapi-asm-generic:
	$(Q)$(MAKE) $(asm-generic)=arch/$(SRCARCH)/include/generated/uapi/asm \
	generic=include/uapi/asm-generic

PHONY += prepare-objtool
prepare-objtool: $(objtool_target)
ifeq ($(SKIP_STACK_VALIDATION),1)
ifdef CONFIG_UNWINDER_ORC
	@echo "error: Cannot generate ORC metadata for CONFIG_UNWINDER_ORC=y, please install libelf-dev, libelf-devel or elfutils-libelf-devel" >&2
	@false
else
	@echo "warning: Cannot use CONFIG_STACK_VALIDATION=y, please install libelf-dev, libelf-devel or elfutils-libelf-devel" >&2
endif
endif

# Generate some files
# ---------------------------------------------------------------------------

# KERNELRELEASE can change from a few different places, meaning version.h
# needs to be updated, so this check is forced on all builds

uts_len := 64
define filechk_utsrelease.h
	if [ `echo -n "$(KERNELRELEASE)" | wc -c ` -gt $(uts_len) ]; then \
	  echo '"$(KERNELRELEASE)" exceeds $(uts_len) characters' >&2;    \
	  exit 1;                                                         \
	fi;                                                               \
	echo \#define UTS_RELEASE \"$(KERNELRELEASE)\"
endef

define filechk_version.h
	echo \#define LINUX_VERSION_CODE $(shell                         \
	expr $(VERSION) \* 65536 + 0$(PATCHLEVEL) \* 256 + 0$(SUBLEVEL)); \
	echo '#define KERNEL_VERSION(a,b,c) (((a) << 16) + ((b) << 8) + (c))'
endef

$(version_h): FORCE
	$(call filechk,version.h)
	$(Q)rm -f $(old_version_h)

include/generated/utsrelease.h: include/config/kernel.release FORCE
	$(call filechk,utsrelease.h)

PHONY += headerdep
headerdep:
	$(Q)find $(srctree)/include/ -name '*.h' | xargs --max-args 1 \
	$(srctree)/scripts/headerdep.pl -I$(srctree)/include

# ---------------------------------------------------------------------------
# Kernel headers

#Default location for installed headers
export INSTALL_HDR_PATH = $(objtree)/usr

# If we do an all arch process set dst to include/arch-$(SRCARCH)
hdr-dst = $(if $(KBUILD_HEADERS), dst=include/arch-$(SRCARCH), dst=include)

PHONY += archheaders archscripts

PHONY += __headers
__headers: $(version_h) scripts_basic uapi-asm-generic archheaders archscripts
	$(Q)$(MAKE) $(build)=scripts build_unifdef

PHONY += headers_install_all
headers_install_all:
	$(Q)$(CONFIG_SHELL) $(srctree)/scripts/headers.sh install

PHONY += headers_install
headers_install: __headers
	$(if $(wildcard $(srctree)/arch/$(SRCARCH)/include/uapi/asm/Kbuild),, \
	  $(error Headers not exportable for the $(SRCARCH) architecture))
	$(Q)$(MAKE) $(hdr-inst)=include/uapi dst=include
	$(Q)$(MAKE) $(hdr-inst)=arch/$(SRCARCH)/include/uapi $(hdr-dst)

PHONY += headers_check_all
headers_check_all: headers_install_all
	$(Q)$(CONFIG_SHELL) $(srctree)/scripts/headers.sh check

PHONY += headers_check
headers_check: headers_install
	$(Q)$(MAKE) $(hdr-inst)=include/uapi dst=include HDRCHECK=1
	$(Q)$(MAKE) $(hdr-inst)=arch/$(SRCARCH)/include/uapi $(hdr-dst) HDRCHECK=1

ifdef CONFIG_HEADERS_CHECK
all: headers_check
endif

# ---------------------------------------------------------------------------
# Kernel selftest

PHONY += kselftest
kselftest:
	$(Q)$(MAKE) -C $(srctree)/tools/testing/selftests run_tests

PHONY += kselftest-clean
kselftest-clean:
	$(Q)$(MAKE) -C $(srctree)/tools/testing/selftests clean

PHONY += kselftest-merge
kselftest-merge:
	$(if $(wildcard $(objtree)/.config),, $(error No .config exists, config your kernel first!))
	$(Q)find $(srctree)/tools/testing/selftests -name config | \
		xargs $(srctree)/scripts/kconfig/merge_config.sh -m $(objtree)/.config
	+$(Q)$(MAKE) -f $(srctree)/Makefile olddefconfig

# ---------------------------------------------------------------------------
# Devicetree files

ifneq ($(wildcard $(srctree)/arch/$(SRCARCH)/boot/dts/),)
dtstree := arch/$(SRCARCH)/boot/dts
endif

ifneq ($(dtstree),)

%.dtb: prepare3 scripts_dtc
	$(Q)$(MAKE) $(build)=$(dtstree) $(dtstree)/$@

PHONY += dtbs dtbs_install dt_binding_check
dtbs dtbs_check: prepare3 scripts_dtc
	$(Q)$(MAKE) $(build)=$(dtstree)

dtbs_check: export CHECK_DTBS=1
dtbs_check: dt_binding_check

dtbs_install:
	$(Q)$(MAKE) $(dtbinst)=$(dtstree)

ifdef CONFIG_OF_EARLY_FLATTREE
all: dtbs
endif

endif

PHONY += scripts_dtc
scripts_dtc: scripts_basic
	$(Q)$(MAKE) $(build)=scripts/dtc

dt_binding_check: scripts_dtc
	$(Q)$(MAKE) $(build)=Documentation/devicetree/bindings

# ---------------------------------------------------------------------------
# Modules

ifdef CONFIG_MODULES

# By default, build modules as well

all: modules

# Build modules
#
# A module can be listed more than once in obj-m resulting in
# duplicate lines in modules.order files.  Those are removed
# using awk while concatenating to the final file.

PHONY += modules
modules: $(vmlinux-dirs) $(if $(KBUILD_BUILTIN),vmlinux) modules.builtin
	$(Q)$(AWK) '!x[$$0]++' $(vmlinux-dirs:%=$(objtree)/%/modules.order) > $(objtree)/modules.order
	@$(kecho) '  Building modules, stage 2.';
	$(Q)$(MAKE) -f $(srctree)/scripts/Makefile.modpost
	$(Q)$(CONFIG_SHELL) $(srctree)/scripts/modules-check.sh

modules.builtin: $(vmlinux-dirs:%=%/modules.builtin)
	$(Q)$(AWK) '!x[$$0]++' $^ > $(objtree)/modules.builtin

%/modules.builtin: include/config/auto.conf include/config/tristate.conf
	$(Q)$(MAKE) $(modbuiltin)=$*


# Target to prepare building external modules
PHONY += modules_prepare
modules_prepare: prepare

# Target to install modules
PHONY += modules_install
modules_install: _modinst_ _modinst_post

PHONY += _modinst_
_modinst_:
	@rm -rf $(MODLIB)/kernel
	@rm -f $(MODLIB)/source
	@mkdir -p $(MODLIB)/kernel
	@ln -s $(abspath $(srctree)) $(MODLIB)/source
	@if [ ! $(objtree) -ef  $(MODLIB)/build ]; then \
		rm -f $(MODLIB)/build ; \
		ln -s $(CURDIR) $(MODLIB)/build ; \
	fi
	@cp -f $(objtree)/modules.order $(MODLIB)/
	@cp -f $(objtree)/modules.builtin $(MODLIB)/
	@cp -f $(objtree)/modules.builtin.modinfo $(MODLIB)/
	$(Q)$(MAKE) -f $(srctree)/scripts/Makefile.modinst

# This depmod is only for convenience to give the initial
# boot a modules.dep even before / is mounted read-write.  However the
# boot script depmod is the master version.
PHONY += _modinst_post
_modinst_post: _modinst_
	$(call cmd,depmod)

ifeq ($(CONFIG_MODULE_SIG), y)
PHONY += modules_sign
modules_sign:
	$(Q)$(MAKE) -f $(srctree)/scripts/Makefile.modsign
endif

else # CONFIG_MODULES

# Modules not configured
# ---------------------------------------------------------------------------

PHONY += modules modules_install
modules modules_install:
	@echo >&2
	@echo >&2 "The present kernel configuration has modules disabled."
	@echo >&2 "Type 'make config' and enable loadable module support."
	@echo >&2 "Then build a kernel with module support enabled."
	@echo >&2
	@exit 1

endif # CONFIG_MODULES

###
# Cleaning is done on three levels.
# make clean     Delete most generated files
#                Leave enough to build external modules
# make mrproper  Delete the current configuration, and all generated files
# make distclean Remove editor backup files, patch leftover files and the like

# Directories & files removed with 'make clean'
CLEAN_DIRS  += $(MODVERDIR) include/ksym
CLEAN_FILES += modules.builtin.modinfo

# Directories & files removed with 'make mrproper'
MRPROPER_DIRS  += include/config usr/include include/generated          \
		  arch/$(SRCARCH)/include/generated .tmp_objdiff
MRPROPER_FILES += .config .config.old .version \
		  Module.symvers tags TAGS cscope* GPATH GTAGS GRTAGS GSYMS \
		  signing_key.pem signing_key.priv signing_key.x509	\
		  x509.genkey extra_certificates signing_key.x509.keyid	\
		  signing_key.x509.signer vmlinux-gdb.py

# clean - Delete most, but leave enough to build external modules
#
clean: rm-dirs  := $(CLEAN_DIRS)
clean: rm-files := $(CLEAN_FILES)
clean-dirs      := $(addprefix _clean_, . $(vmlinux-alldirs))

PHONY += $(clean-dirs) clean archclean vmlinuxclean
$(clean-dirs):
	$(Q)$(MAKE) $(clean)=$(patsubst _clean_%,%,$@)

vmlinuxclean:
	$(Q)$(CONFIG_SHELL) $(srctree)/scripts/link-vmlinux.sh clean
	$(Q)$(if $(ARCH_POSTLINK), $(MAKE) -f $(ARCH_POSTLINK) clean)

clean: archclean vmlinuxclean

# mrproper - Delete all generated files, including .config
#
mrproper: rm-dirs  := $(wildcard $(MRPROPER_DIRS))
mrproper: rm-files := $(wildcard $(MRPROPER_FILES))
mrproper-dirs      := $(addprefix _mrproper_,scripts)

PHONY += $(mrproper-dirs) mrproper
$(mrproper-dirs):
	$(Q)$(MAKE) $(clean)=$(patsubst _mrproper_%,%,$@)

mrproper: clean $(mrproper-dirs)
	$(call cmd,rmdirs)
	$(call cmd,rmfiles)

# distclean
#
PHONY += distclean

distclean: mrproper
	@find $(srctree) $(RCS_FIND_IGNORE) \
		\( -name '*.orig' -o -name '*.rej' -o -name '*~' \
		-o -name '*.bak' -o -name '#*#' -o -name '*%' \
		-o -name 'core' \) \
		-type f -print | xargs rm -f


# Packaging of the kernel to various formats
# ---------------------------------------------------------------------------
package-dir	:= scripts/package

%src-pkg: FORCE
	$(Q)$(MAKE) $(build)=$(package-dir) $@
%pkg: include/config/kernel.release FORCE
	$(Q)$(MAKE) $(build)=$(package-dir) $@


# Brief documentation of the typical targets used
# ---------------------------------------------------------------------------

boards := $(wildcard $(srctree)/arch/$(SRCARCH)/configs/*_defconfig)
boards := $(sort $(notdir $(boards)))
board-dirs := $(dir $(wildcard $(srctree)/arch/$(SRCARCH)/configs/*/*_defconfig))
board-dirs := $(sort $(notdir $(board-dirs:/=)))

PHONY += help
help:
	@echo  'Cleaning targets:'
	@echo  '  clean		  - Remove most generated files but keep the config and'
	@echo  '                    enough build support to build external modules'
	@echo  '  mrproper	  - Remove all generated files + config + various backup files'
	@echo  '  distclean	  - mrproper + remove editor backup and patch files'
	@echo  ''
	@echo  'Configuration targets:'
	@$(MAKE) -f $(srctree)/scripts/kconfig/Makefile help
	@echo  ''
	@echo  'Other generic targets:'
	@echo  '  all		  - Build all targets marked with [*]'
	@echo  '* vmlinux	  - Build the bare kernel'
	@echo  '* modules	  - Build all modules'
	@echo  '  modules_install - Install all modules to INSTALL_MOD_PATH (default: /)'
	@echo  '  dir/            - Build all files in dir and below'
	@echo  '  dir/file.[ois]  - Build specified target only'
	@echo  '  dir/file.ll     - Build the LLVM assembly file'
	@echo  '                    (requires compiler support for LLVM assembly generation)'
	@echo  '  dir/file.lst    - Build specified mixed source/assembly target only'
	@echo  '                    (requires a recent binutils and recent build (System.map))'
	@echo  '  dir/file.ko     - Build module including final link'
	@echo  '  modules_prepare - Set up for building external modules'
	@echo  '  tags/TAGS	  - Generate tags file for editors'
	@echo  '  cscope	  - Generate cscope index'
	@echo  '  gtags           - Generate GNU GLOBAL index'
	@echo  '  kernelrelease	  - Output the release version string (use with make -s)'
	@echo  '  kernelversion	  - Output the version stored in Makefile (use with make -s)'
	@echo  '  image_name	  - Output the image name (use with make -s)'
	@echo  '  headers_install - Install sanitised kernel headers to INSTALL_HDR_PATH'; \
	 echo  '                    (default: $(INSTALL_HDR_PATH))'; \
	 echo  ''
	@echo  'Static analysers:'
	@echo  '  checkstack      - Generate a list of stack hogs'
	@echo  '  namespacecheck  - Name space analysis on compiled kernel'
	@echo  '  versioncheck    - Sanity check on version.h usage'
	@echo  '  includecheck    - Check for duplicate included header files'
	@echo  '  export_report   - List the usages of all exported symbols'
	@echo  '  headers_check   - Sanity check on exported headers'
	@echo  '  headerdep       - Detect inclusion cycles in headers'
	@echo  '  coccicheck      - Check with Coccinelle'
	@echo  ''
	@echo  'Kernel selftest:'
	@echo  '  kselftest       - Build and run kernel selftest (run as root)'
	@echo  '                    Build, install, and boot kernel before'
	@echo  '                    running kselftest on it'
	@echo  '  kselftest-clean - Remove all generated kselftest files'
	@echo  '  kselftest-merge - Merge all the config dependencies of kselftest to existing'
	@echo  '                    .config.'
	@echo  ''
	@$(if $(dtstree), \
		echo 'Devicetree:'; \
		echo '* dtbs            - Build device tree blobs for enabled boards'; \
		echo '  dtbs_install    - Install dtbs to $(INSTALL_DTBS_PATH)'; \
		echo '')

	@echo 'Userspace tools targets:'
	@echo '  use "make tools/help"'
	@echo '  or  "cd tools; make help"'
	@echo  ''
	@echo  'Kernel packaging:'
	@$(MAKE) $(build)=$(package-dir) help
	@echo  ''
	@echo  'Documentation targets:'
	@$(MAKE) -f $(srctree)/Documentation/Makefile dochelp
	@echo  ''
	@echo  'Architecture specific targets ($(SRCARCH)):'
	@$(if $(archhelp),$(archhelp),\
		echo '  No architecture specific help defined for $(SRCARCH)')
	@echo  ''
	@$(if $(boards), \
		$(foreach b, $(boards), \
		printf "  %-24s - Build for %s\\n" $(b) $(subst _defconfig,,$(b));) \
		echo '')
	@$(if $(board-dirs), \
		$(foreach b, $(board-dirs), \
		printf "  %-16s - Show %s-specific targets\\n" help-$(b) $(b);) \
		printf "  %-16s - Show all of the above\\n" help-boards; \
		echo '')

	@echo  '  make V=0|1 [targets] 0 => quiet build (default), 1 => verbose build'
	@echo  '  make V=2   [targets] 2 => give reason for rebuild of target'
	@echo  '  make O=dir [targets] Locate all output files in "dir", including .config'
	@echo  '  make C=1   [targets] Check re-compiled c source with $$CHECK (sparse by default)'
	@echo  '  make C=2   [targets] Force check of all c source with $$CHECK'
	@echo  '  make RECORDMCOUNT_WARN=1 [targets] Warn about ignored mcount sections'
	@echo  '  make W=n   [targets] Enable extra gcc checks, n=1,2,3 where'
	@echo  '		1: warnings which may be relevant and do not occur too often'
	@echo  '		2: warnings which occur quite often but may still be relevant'
	@echo  '		3: more obscure warnings, can most likely be ignored'
	@echo  '		Multiple levels can be combined with W=12 or W=123'
	@echo  ''
	@echo  'Execute "make" or "make all" to build all targets marked with [*] '
	@echo  'For further info see the ./README file'


help-board-dirs := $(addprefix help-,$(board-dirs))

help-boards: $(help-board-dirs)

boards-per-dir = $(sort $(notdir $(wildcard $(srctree)/arch/$(SRCARCH)/configs/$*/*_defconfig)))

$(help-board-dirs): help-%:
	@echo  'Architecture specific targets ($(SRCARCH) $*):'
	@$(if $(boards-per-dir), \
		$(foreach b, $(boards-per-dir), \
		printf "  %-24s - Build for %s\\n" $*/$(b) $(subst _defconfig,,$(b));) \
		echo '')


# Documentation targets
# ---------------------------------------------------------------------------
DOC_TARGETS := xmldocs latexdocs pdfdocs htmldocs epubdocs cleandocs \
	       linkcheckdocs dochelp refcheckdocs
PHONY += $(DOC_TARGETS)
$(DOC_TARGETS): scripts_basic FORCE
	$(Q)$(MAKE) $(build)=Documentation $@

# Misc
# ---------------------------------------------------------------------------

PHONY += scripts_gdb
scripts_gdb: prepare
	$(Q)$(MAKE) $(build)=scripts/gdb
	$(Q)ln -fsn $(abspath $(srctree)/scripts/gdb/vmlinux-gdb.py)

ifdef CONFIG_GDB_SCRIPTS
all: scripts_gdb
endif

else # KBUILD_EXTMOD

###
# External module support.
# When building external modules the kernel used as basis is considered
# read-only, and no consistency checks are made and the make
# system is not used on the basis kernel. If updates are required
# in the basis kernel ordinary make commands (without M=...) must
# be used.
#
# The following are the only valid targets when building external
# modules.
# make M=dir clean     Delete all automatically generated files
# make M=dir modules   Make all modules in specified dir
# make M=dir	       Same as 'make M=dir modules'
# make M=dir modules_install
#                      Install the modules built in the module directory
#                      Assumes install directory is already created

# We are always building modules
KBUILD_MODULES := 1

PHONY += $(objtree)/Module.symvers
$(objtree)/Module.symvers:
	@test -e $(objtree)/Module.symvers || ( \
	echo; \
	echo "  WARNING: Symbol version dump $(objtree)/Module.symvers"; \
	echo "           is missing; modules will have no dependencies and modversions."; \
	echo )

module-dirs := $(addprefix _module_,$(KBUILD_EXTMOD))
PHONY += $(module-dirs) modules
$(module-dirs): prepare $(objtree)/Module.symvers
	$(Q)$(MAKE) $(build)=$(patsubst _module_%,%,$@)

modules: $(module-dirs)
	@$(kecho) '  Building modules, stage 2.';
	$(Q)$(MAKE) -f $(srctree)/scripts/Makefile.modpost

PHONY += modules_install
modules_install: _emodinst_ _emodinst_post

install-dir := $(if $(INSTALL_MOD_DIR),$(INSTALL_MOD_DIR),extra)
PHONY += _emodinst_
_emodinst_:
	$(Q)mkdir -p $(MODLIB)/$(install-dir)
	$(Q)$(MAKE) -f $(srctree)/scripts/Makefile.modinst

PHONY += _emodinst_post
_emodinst_post: _emodinst_
	$(call cmd,depmod)

clean-dirs := $(addprefix _clean_,$(KBUILD_EXTMOD))

PHONY += $(clean-dirs) clean
$(clean-dirs):
	$(Q)$(MAKE) $(clean)=$(patsubst _clean_%,%,$@)

clean:	rm-dirs := $(MODVERDIR)
clean: rm-files := $(KBUILD_EXTMOD)/Module.symvers

PHONY += help
help:
	@echo  '  Building external modules.'
	@echo  '  Syntax: make -C path/to/kernel/src M=$$PWD target'
	@echo  ''
	@echo  '  modules         - default target, build the module(s)'
	@echo  '  modules_install - install the module'
	@echo  '  clean           - remove generated files in module directory only'
	@echo  ''

PHONY += prepare
prepare:
	$(cmd_crmodverdir)
endif # KBUILD_EXTMOD

clean: $(clean-dirs)
	$(call cmd,rmdirs)
	$(call cmd,rmfiles)
	@find $(if $(KBUILD_EXTMOD), $(KBUILD_EXTMOD), .) $(RCS_FIND_IGNORE) \
		\( -name '*.[aios]' -o -name '*.ko' -o -name '.*.cmd' \
		-o -name '*.ko.*' \
		-o -name '*.dtb' -o -name '*.dtb.S' -o -name '*.dt.yaml' \
		-o -name '*.dwo' -o -name '*.lst' \
		-o -name '*.su'  \
		-o -name '.*.d' -o -name '.*.tmp' -o -name '*.mod.c' \
		-o -name '*.lex.c' -o -name '*.tab.[ch]' \
		-o -name '*.asn1.[ch]' \
		-o -name '*.symtypes' -o -name 'modules.order' \
		-o -name modules.builtin -o -name '.tmp_*.o.*' \
		-o -name '*.c.[012]*.*' \
		-o -name '*.ll' \
		-o -name '*.gcno' \) -type f -print | xargs rm -f

# Generate tags for editors
# ---------------------------------------------------------------------------
quiet_cmd_tags = GEN     $@
      cmd_tags = $(CONFIG_SHELL) $(srctree)/scripts/tags.sh $@

tags TAGS cscope gtags: FORCE
	$(call cmd,tags)

# Scripts to check various things for consistency
# ---------------------------------------------------------------------------

PHONY += includecheck versioncheck coccicheck namespacecheck export_report

includecheck:
	find $(srctree)/* $(RCS_FIND_IGNORE) \
		-name '*.[hcS]' -type f -print | sort \
		| xargs $(PERL) -w $(srctree)/scripts/checkincludes.pl

versioncheck:
	find $(srctree)/* $(RCS_FIND_IGNORE) \
		-name '*.[hcS]' -type f -print | sort \
		| xargs $(PERL) -w $(srctree)/scripts/checkversion.pl

coccicheck:
	$(Q)$(CONFIG_SHELL) $(srctree)/scripts/$@

namespacecheck:
	$(PERL) $(srctree)/scripts/namespace.pl

export_report:
	$(PERL) $(srctree)/scripts/export_report.pl

PHONY += checkstack kernelrelease kernelversion image_name

# UML needs a little special treatment here.  It wants to use the host
# toolchain, so needs $(SUBARCH) passed to checkstack.pl.  Everyone
# else wants $(ARCH), including people doing cross-builds, which means
# that $(SUBARCH) doesn't work here.
ifeq ($(ARCH), um)
CHECKSTACK_ARCH := $(SUBARCH)
else
CHECKSTACK_ARCH := $(ARCH)
endif
checkstack:
	$(OBJDUMP) -d vmlinux $$(find . -name '*.ko') | \
	$(PERL) $(src)/scripts/checkstack.pl $(CHECKSTACK_ARCH)

kernelrelease:
	@echo "$(KERNELVERSION)$$($(CONFIG_SHELL) $(srctree)/scripts/setlocalversion $(srctree))"

kernelversion:
	@echo $(KERNELVERSION)

image_name:
	@echo $(KBUILD_IMAGE)

# Clear a bunch of variables before executing the submake

ifeq ($(quiet),silent_)
tools_silent=s
endif

tools/: FORCE
	$(Q)mkdir -p $(objtree)/tools
	$(Q)$(MAKE) LDFLAGS= MAKEFLAGS="$(tools_silent) $(filter --j% -j,$(MAKEFLAGS))" O=$(abspath $(objtree)) subdir=tools -C $(src)/tools/

tools/%: FORCE
	$(Q)mkdir -p $(objtree)/tools
	$(Q)$(MAKE) LDFLAGS= MAKEFLAGS="$(tools_silent) $(filter --j% -j,$(MAKEFLAGS))" O=$(abspath $(objtree)) subdir=tools -C $(src)/tools/ $*

# Single targets
# ---------------------------------------------------------------------------
# Single targets are compatible with:
# - build with mixed source and output
# - build with separate output dir 'make O=...'
# - external modules
#
#  target-dir => where to store outputfile
#  build-dir  => directory in kernel source tree to use

build-target = $(if $(KBUILD_EXTMOD), $(KBUILD_EXTMOD)/)$@
build-dir = $(patsubst %/,%,$(dir $(build-target)))

%.i: prepare FORCE
	$(Q)$(MAKE) $(build)=$(build-dir) $(build-target)
%.ll: prepare FORCE
	$(Q)$(MAKE) $(build)=$(build-dir) $(build-target)
%.lst: prepare FORCE
	$(Q)$(MAKE) $(build)=$(build-dir) $(build-target)
%.o: prepare FORCE
	$(Q)$(MAKE) $(build)=$(build-dir) $(build-target)
%.s: prepare FORCE
	$(Q)$(MAKE) $(build)=$(build-dir) $(build-target)
%.symtypes: prepare FORCE
	$(Q)$(MAKE) $(build)=$(build-dir) $(build-target)
%.ko: %.o
	$(Q)$(MAKE) -f $(srctree)/scripts/Makefile.modpost

# Modules
PHONY += /
/: ./

# Make sure the latest headers are built for Documentation
Documentation/ samples/: headers_install
%/: prepare FORCE
	$(Q)$(MAKE) KBUILD_MODULES=1 $(build)=$(build-dir)

# FIXME Should go into a make.lib or something
# ===========================================================================

quiet_cmd_rmdirs = $(if $(wildcard $(rm-dirs)),CLEAN   $(wildcard $(rm-dirs)))
      cmd_rmdirs = rm -rf $(rm-dirs)

quiet_cmd_rmfiles = $(if $(wildcard $(rm-files)),CLEAN   $(wildcard $(rm-files)))
      cmd_rmfiles = rm -f $(rm-files)

# Run depmod only if we have System.map and depmod is executable
quiet_cmd_depmod = DEPMOD  $(KERNELRELEASE)
      cmd_depmod = $(CONFIG_SHELL) $(srctree)/scripts/depmod.sh $(DEPMOD) \
                   $(KERNELRELEASE)

# Create temporary dir for module support files
# clean it up only when building all modules
cmd_crmodverdir = $(Q)mkdir -p $(MODVERDIR) \
                  $(if $(KBUILD_MODULES),; rm -f $(MODVERDIR)/*)

# read saved command lines for existing targets
existing-targets := $(wildcard $(sort $(targets)))

-include $(foreach f,$(existing-targets),$(dir $(f)).$(notdir $(f)).cmd)

endif   # ifeq ($(config-targets),1)
endif   # ifeq ($(mixed-targets),1)
endif   # need-sub-make

PHONY += FORCE
FORCE:

# Declare the contents of the PHONY variable as phony.  We keep that
# information in a variable so we can use it in if_changed and friends.
.PHONY: $(PHONY)<|MERGE_RESOLUTION|>--- conflicted
+++ resolved
@@ -2,11 +2,7 @@
 VERSION = 5
 PATCHLEVEL = 2
 SUBLEVEL = 0
-<<<<<<< HEAD
-EXTRAVERSION = -rc4
-=======
 EXTRAVERSION = -rc6
->>>>>>> cca47861
 NAME = Golden Lions
 
 # *DOCUMENTATION*
