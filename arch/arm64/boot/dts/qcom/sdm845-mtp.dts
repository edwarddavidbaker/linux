// SPDX-License-Identifier: GPL-2.0
/*
 * SDM845 MTP board device tree source
 *
 * Copyright (c) 2018, The Linux Foundation. All rights reserved.
 */

/dts-v1/;

#include <dt-bindings/regulator/qcom,rpmh-regulator.h>
#include "sdm845.dtsi"

/ {
	model = "Qualcomm Technologies, Inc. SDM845 MTP";
	compatible = "qcom,sdm845-mtp";

	aliases {
		serial0 = &uart9;
	};

	chosen {
		stdout-path = "serial0:115200n8";
	};
<<<<<<< HEAD
=======

	vph_pwr: vph-pwr-regulator {
		compatible = "regulator-fixed";
		regulator-name = "vph_pwr";
		regulator-min-microvolt = <3700000>;
		regulator-max-microvolt = <3700000>;
	};

	/*
	 * Apparently RPMh does not provide support for PM8998 S4 because it
	 * is always-on; model it as a fixed regulator.
	 */
	vreg_s4a_1p8: pm8998-smps4 {
		compatible = "regulator-fixed";
		regulator-name = "vreg_s4a_1p8";

		regulator-min-microvolt = <1800000>;
		regulator-max-microvolt = <1800000>;

		regulator-always-on;
		regulator-boot-on;

		vin-supply = <&vph_pwr>;
	};
};

&apps_rsc {
	pm8998-rpmh-regulators {
		compatible = "qcom,pm8998-rpmh-regulators";
		qcom,pmic-id = "a";

		vdd-s1-supply = <&vph_pwr>;
		vdd-s2-supply = <&vph_pwr>;
		vdd-s3-supply = <&vph_pwr>;
		vdd-s4-supply = <&vph_pwr>;
		vdd-s5-supply = <&vph_pwr>;
		vdd-s6-supply = <&vph_pwr>;
		vdd-s7-supply = <&vph_pwr>;
		vdd-s8-supply = <&vph_pwr>;
		vdd-s9-supply = <&vph_pwr>;
		vdd-s10-supply = <&vph_pwr>;
		vdd-s11-supply = <&vph_pwr>;
		vdd-s12-supply = <&vph_pwr>;
		vdd-s13-supply = <&vph_pwr>;
		vdd-l1-l27-supply = <&vreg_s7a_1p025>;
		vdd-l2-l8-l17-supply = <&vreg_s3a_1p35>;
		vdd-l3-l11-supply = <&vreg_s7a_1p025>;
		vdd-l4-l5-supply = <&vreg_s7a_1p025>;
		vdd-l6-supply = <&vph_pwr>;
		vdd-l7-l12-l14-l15-supply = <&vreg_s5a_2p04>;
		vdd-l9-supply = <&vreg_bob>;
		vdd-l10-l23-l25-supply = <&vreg_bob>;
		vdd-l13-l19-l21-supply = <&vreg_bob>;
		vdd-l16-l28-supply = <&vreg_bob>;
		vdd-l18-l22-supply = <&vreg_bob>;
		vdd-l20-l24-supply = <&vreg_bob>;
		vdd-l26-supply = <&vreg_s3a_1p35>;
		vin-lvs-1-2-supply = <&vreg_s4a_1p8>;

		vreg_s2a_1p125: smps2 {
			regulator-min-microvolt = <1100000>;
			regulator-max-microvolt = <1100000>;
		};

		vreg_s3a_1p35: smps3 {
			regulator-min-microvolt = <1352000>;
			regulator-max-microvolt = <1352000>;
		};

		vreg_s5a_2p04: smps5 {
			regulator-min-microvolt = <1904000>;
			regulator-max-microvolt = <2040000>;
		};

		vreg_s7a_1p025: smps7 {
			regulator-min-microvolt = <900000>;
			regulator-max-microvolt = <1028000>;
		};

		vdd_qusb_hs0:
		vdda_hp_pcie_core:
		vdda_mipi_csi0_0p9:
		vdda_mipi_csi1_0p9:
		vdda_mipi_csi2_0p9:
		vdda_mipi_dsi0_pll:
		vdda_mipi_dsi1_pll:
		vdda_qlink_lv:
		vdda_qlink_lv_ck:
		vdda_qrefs_0p875:
		vdda_pcie_core:
		vdda_pll_cc_ebi01:
		vdda_pll_cc_ebi23:
		vdda_sp_sensor:
		vdda_ufs1_core:
		vdda_ufs2_core:
		vdda_usb1_ss_core:
		vdda_usb2_ss_core:
		vreg_l1a_0p875: ldo1 {
			regulator-min-microvolt = <880000>;
			regulator-max-microvolt = <880000>;
			regulator-initial-mode = <RPMH_REGULATOR_MODE_HPM>;
		};

		vddpx_10:
		vreg_l2a_1p2: ldo2 {
			regulator-min-microvolt = <1200000>;
			regulator-max-microvolt = <1200000>;
			regulator-initial-mode = <RPMH_REGULATOR_MODE_HPM>;
			regulator-always-on;
		};

		vreg_l3a_1p0: ldo3 {
			regulator-min-microvolt = <1000000>;
			regulator-max-microvolt = <1000000>;
			regulator-initial-mode = <RPMH_REGULATOR_MODE_HPM>;
		};

		vdd_wcss_cx:
		vdd_wcss_mx:
		vdda_wcss_pll:
		vreg_l5a_0p8: ldo5 {
			regulator-min-microvolt = <800000>;
			regulator-max-microvolt = <800000>;
			regulator-initial-mode = <RPMH_REGULATOR_MODE_HPM>;
		};

		vddpx_13:
		vreg_l6a_1p8: ldo6 {
			regulator-min-microvolt = <1856000>;
			regulator-max-microvolt = <1856000>;
			regulator-initial-mode = <RPMH_REGULATOR_MODE_HPM>;
		};

		vreg_l7a_1p8: ldo7 {
			regulator-min-microvolt = <1800000>;
			regulator-max-microvolt = <1800000>;
			regulator-initial-mode = <RPMH_REGULATOR_MODE_HPM>;
		};

		vreg_l8a_1p2: ldo8 {
			regulator-min-microvolt = <1200000>;
			regulator-max-microvolt = <1248000>;
			regulator-initial-mode = <RPMH_REGULATOR_MODE_HPM>;
		};

		vreg_l9a_1p8: ldo9 {
			regulator-min-microvolt = <1704000>;
			regulator-max-microvolt = <2928000>;
			regulator-initial-mode = <RPMH_REGULATOR_MODE_HPM>;
		};

		vreg_l10a_1p8: ldo10 {
			regulator-min-microvolt = <1704000>;
			regulator-max-microvolt = <2928000>;
			regulator-initial-mode = <RPMH_REGULATOR_MODE_HPM>;
		};

		vreg_l11a_1p0: ldo11 {
			regulator-min-microvolt = <1000000>;
			regulator-max-microvolt = <1048000>;
			regulator-initial-mode = <RPMH_REGULATOR_MODE_HPM>;
		};

		vdd_qfprom:
		vdd_qfprom_sp:
		vdda_apc1_cs_1p8:
		vdda_gfx_cs_1p8:
		vdda_qrefs_1p8:
		vdda_qusb_hs0_1p8:
		vddpx_11:
		vreg_l12a_1p8: ldo12 {
			regulator-min-microvolt = <1800000>;
			regulator-max-microvolt = <1800000>;
			regulator-initial-mode = <RPMH_REGULATOR_MODE_HPM>;
		};

		vddpx_2:
		vreg_l13a_2p95: ldo13 {
			regulator-min-microvolt = <1800000>;
			regulator-max-microvolt = <2960000>;
			regulator-initial-mode = <RPMH_REGULATOR_MODE_HPM>;
		};

		vreg_l14a_1p88: ldo14 {
			regulator-min-microvolt = <1800000>;
			regulator-max-microvolt = <1800000>;
			regulator-initial-mode = <RPMH_REGULATOR_MODE_HPM>;
		};

		vreg_l15a_1p8: ldo15 {
			regulator-min-microvolt = <1800000>;
			regulator-max-microvolt = <1800000>;
			regulator-initial-mode = <RPMH_REGULATOR_MODE_HPM>;
		};

		vreg_l16a_2p7: ldo16 {
			regulator-min-microvolt = <2704000>;
			regulator-max-microvolt = <2704000>;
			regulator-initial-mode = <RPMH_REGULATOR_MODE_HPM>;
		};

		vreg_l17a_1p3: ldo17 {
			regulator-min-microvolt = <1304000>;
			regulator-max-microvolt = <1304000>;
			regulator-initial-mode = <RPMH_REGULATOR_MODE_HPM>;
		};

		vreg_l18a_2p7: ldo18 {
			regulator-min-microvolt = <2704000>;
			regulator-max-microvolt = <2960000>;
			regulator-initial-mode = <RPMH_REGULATOR_MODE_HPM>;
		};

		vreg_l19a_3p0: ldo19 {
			regulator-min-microvolt = <2856000>;
			regulator-max-microvolt = <3104000>;
			regulator-initial-mode = <RPMH_REGULATOR_MODE_HPM>;
		};

		vreg_l20a_2p95: ldo20 {
			regulator-min-microvolt = <2704000>;
			regulator-max-microvolt = <2960000>;
			regulator-initial-mode = <RPMH_REGULATOR_MODE_HPM>;
		};

		vreg_l21a_2p95: ldo21 {
			regulator-min-microvolt = <2704000>;
			regulator-max-microvolt = <2960000>;
			regulator-initial-mode = <RPMH_REGULATOR_MODE_HPM>;
		};

		vreg_l22a_2p85: ldo22 {
			regulator-min-microvolt = <2864000>;
			regulator-max-microvolt = <3312000>;
			regulator-initial-mode = <RPMH_REGULATOR_MODE_HPM>;
		};

		vreg_l23a_3p3: ldo23 {
			regulator-min-microvolt = <3000000>;
			regulator-max-microvolt = <3312000>;
			regulator-initial-mode = <RPMH_REGULATOR_MODE_HPM>;
		};

		vdda_qusb_hs0_3p1:
		vreg_l24a_3p075: ldo24 {
			regulator-min-microvolt = <3088000>;
			regulator-max-microvolt = <3088000>;
			regulator-initial-mode = <RPMH_REGULATOR_MODE_HPM>;
		};

		vreg_l25a_3p3: ldo25 {
			regulator-min-microvolt = <3300000>;
			regulator-max-microvolt = <3312000>;
			regulator-initial-mode = <RPMH_REGULATOR_MODE_HPM>;
		};

		vdda_hp_pcie_1p2:
		vdda_hv_ebi0:
		vdda_hv_ebi1:
		vdda_hv_ebi2:
		vdda_hv_ebi3:
		vdda_mipi_csi_1p25:
		vdda_mipi_dsi0_1p2:
		vdda_mipi_dsi1_1p2:
		vdda_pcie_1p2:
		vdda_ufs1_1p2:
		vdda_ufs2_1p2:
		vdda_usb1_ss_1p2:
		vdda_usb2_ss_1p2:
		vreg_l26a_1p2: ldo26 {
			regulator-min-microvolt = <1200000>;
			regulator-max-microvolt = <1200000>;
			regulator-initial-mode = <RPMH_REGULATOR_MODE_HPM>;
		};

		vreg_l28a_3p0: ldo28 {
			regulator-min-microvolt = <2856000>;
			regulator-max-microvolt = <3008000>;
			regulator-initial-mode = <RPMH_REGULATOR_MODE_HPM>;
		};

		vreg_lvs1a_1p8: lvs1 {
			regulator-min-microvolt = <1800000>;
			regulator-max-microvolt = <1800000>;
		};

		vreg_lvs2a_1p8: lvs2 {
			regulator-min-microvolt = <1800000>;
			regulator-max-microvolt = <1800000>;
		};
	};

	pmi8998-rpmh-regulators {
		compatible = "qcom,pmi8998-rpmh-regulators";
		qcom,pmic-id = "b";

		vdd-bob-supply = <&vph_pwr>;

		vreg_bob: bob {
			regulator-min-microvolt = <3312000>;
			regulator-max-microvolt = <3600000>;
			regulator-initial-mode = <RPMH_REGULATOR_MODE_AUTO>;
			regulator-allow-bypass;
		};
	};

	pm8005-rpmh-regulators {
		compatible = "qcom,pm8005-rpmh-regulators";
		qcom,pmic-id = "c";

		vdd-s1-supply = <&vph_pwr>;
		vdd-s2-supply = <&vph_pwr>;
		vdd-s3-supply = <&vph_pwr>;
		vdd-s4-supply = <&vph_pwr>;

		vreg_s3c_0p6: smps3 {
			regulator-min-microvolt = <600000>;
			regulator-max-microvolt = <600000>;
		};
	};
>>>>>>> 0fd79184
};

&i2c10 {
	status = "okay";
	clock-frequency = <400000>;
};

&qupv3_id_1 {
	status = "okay";
};

&uart9 {
	status = "okay";
};

<<<<<<< HEAD
=======
&usb_1 {
	status = "okay";
};

&usb_1_dwc3 {
	/* Until we have Type C hooked up we'll force this as host. */
	dr_mode = "host";
};

&usb_1_hsphy {
	status = "okay";

	vdd-supply = <&vdda_usb1_ss_core>;
	vdda-pll-supply = <&vdda_qusb_hs0_1p8>;
	vdda-phy-dpdm-supply = <&vdda_qusb_hs0_3p1>;

	qcom,imp-res-offset-value = <8>;
	qcom,hstx-trim-value = <QUSB2_V2_HSTX_TRIM_21_6_MA>;
	qcom,preemphasis-level = <QUSB2_V2_PREEMPHASIS_5_PERCENT>;
	qcom,preemphasis-width = <QUSB2_V2_PREEMPHASIS_WIDTH_HALF_BIT>;
};

&usb_1_qmpphy {
	status = "okay";

	vdda-phy-supply = <&vdda_usb1_ss_1p2>;
	vdda-pll-supply = <&vdda_usb1_ss_core>;
};

&usb_2 {
	status = "okay";
};

&usb_2_dwc3 {
	/*
	 * Though the USB block on SDM845 can support host, there's no vbus
	 * signal for this port on MTP.  Thus (unless you have a non-compliant
	 * hub that works without vbus) the only sensible thing is to force
	 * peripheral mode.
	 */
	dr_mode = "peripheral";
};

&usb_2_hsphy {
	status = "okay";

	vdd-supply = <&vdda_usb2_ss_core>;
	vdda-pll-supply = <&vdda_qusb_hs0_1p8>;
	vdda-phy-dpdm-supply = <&vdda_qusb_hs0_3p1>;

	qcom,imp-res-offset-value = <8>;
	qcom,hstx-trim-value = <QUSB2_V2_HSTX_TRIM_22_8_MA>;
};

&usb_2_qmpphy {
	status = "okay";

	vdda-phy-supply = <&vdda_usb2_ss_1p2>;
	vdda-pll-supply = <&vdda_usb2_ss_core>;
};

>>>>>>> 0fd79184
/* PINCTRL - additions to nodes defined in sdm845.dtsi */

&qup_i2c10_default {
	pinconf {
		pins = "gpio55", "gpio56";
		drive-strength = <2>;
		bias-disable;
	};
};

&qup_uart9_default {
	pinconf-tx {
		pins = "gpio4";
		drive-strength = <2>;
		bias-disable;
	};

	pinconf-rx {
		pins = "gpio5";
		drive-strength = <2>;
		bias-pull-up;
	};
};<|MERGE_RESOLUTION|>--- conflicted
+++ resolved
@@ -21,8 +21,6 @@
 	chosen {
 		stdout-path = "serial0:115200n8";
 	};
-<<<<<<< HEAD
-=======
 
 	vph_pwr: vph-pwr-regulator {
 		compatible = "regulator-fixed";
@@ -343,7 +341,6 @@
 			regulator-max-microvolt = <600000>;
 		};
 	};
->>>>>>> 0fd79184
 };
 
 &i2c10 {
@@ -359,8 +356,6 @@
 	status = "okay";
 };
 
-<<<<<<< HEAD
-=======
 &usb_1 {
 	status = "okay";
 };
@@ -422,7 +417,6 @@
 	vdda-pll-supply = <&vdda_usb2_ss_core>;
 };
 
->>>>>>> 0fd79184
 /* PINCTRL - additions to nodes defined in sdm845.dtsi */
 
 &qup_i2c10_default {
