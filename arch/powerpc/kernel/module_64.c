--- conflicted
+++ resolved
@@ -340,11 +340,7 @@
 			if (name[0] == '.') {
 				if (strcmp(name+1, "TOC.") == 0)
 					syms[i].st_shndx = SHN_ABS;
-<<<<<<< HEAD
-				memmove(name, name+1, strlen(name));
-=======
 				syms[i].st_name++;
->>>>>>> 125234dc
 			}
 		}
 	}
