--- conflicted
+++ resolved
@@ -26,10 +26,6 @@
 	KBUILD_CFLAGS += -mabi=lp64
 	KBUILD_AFLAGS += -mabi=lp64
 
-<<<<<<< HEAD
-	KBUILD_MARCH = rv64im
-=======
->>>>>>> 0fd79184
 	KBUILD_LDFLAGS += -melf64lriscv
 else
 	BITS := 32
@@ -37,10 +33,6 @@
 
 	KBUILD_CFLAGS += -mabi=ilp32
 	KBUILD_AFLAGS += -mabi=ilp32
-<<<<<<< HEAD
-	KBUILD_MARCH = rv32im
-=======
->>>>>>> 0fd79184
 	KBUILD_LDFLAGS += -melf32lriscv
 endif
 
