--- conflicted
+++ resolved
@@ -89,18 +89,11 @@
 	if (addr < TASK_SIZE_MAX)
 		return 0;
 
-<<<<<<< HEAD
-	if (get_kernel_nofault(ud, (unsigned short *)addr))
-		return 0;
-
-	return ud == INSN_UD0 || ud == INSN_UD2;
-=======
 	/*
 	 * We got #UD, if the text isn't readable we'd have gotten
 	 * a different exception.
 	 */
 	return *(unsigned short *)addr == INSN_UD2;
->>>>>>> 547bbf7d
 }
 
 static nokprobe_inline int
@@ -222,48 +215,6 @@
 		      ILL_ILLOPN, error_get_trap_addr(regs));
 }
 
-<<<<<<< HEAD
-DEFINE_IDTENTRY_RAW(exc_invalid_op)
-{
-	bool rcu_exit;
-
-	/*
-	 * Handle BUG/WARN like NMIs instead of like normal idtentries:
-	 * if we bugged/warned in a bad RCU context, for example, the last
-	 * thing we want is to BUG/WARN again in the idtentry code, ad
-	 * infinitum.
-	 */
-	if (!user_mode(regs) && is_valid_bugaddr(regs->ip)) {
-		enum bug_trap_type type;
-
-		nmi_enter();
-		instrumentation_begin();
-		trace_hardirqs_off_finish();
-		type = report_bug(regs->ip, regs);
-		if (regs->flags & X86_EFLAGS_IF)
-			trace_hardirqs_on_prepare();
-		instrumentation_end();
-		nmi_exit();
-
-		if (type == BUG_TRAP_TYPE_WARN) {
-			/* Skip the ud2. */
-			regs->ip += LEN_UD2;
-			return;
-		}
-
-		/*
-		 * Else, if this was a BUG and report_bug returns or if this
-		 * was just a normal #UD, we want to continue onward and
-		 * crash.
-		 */
-	}
-
-	rcu_exit = idtentry_enter_cond_rcu(regs);
-	instrumentation_begin();
-	handle_invalid_op(regs);
-	instrumentation_end();
-	idtentry_exit_cond_rcu(regs, rcu_exit);
-=======
 static noinstr bool handle_bug(struct pt_regs *regs)
 {
 	bool handled = false;
@@ -309,7 +260,6 @@
 	handle_invalid_op(regs);
 	instrumentation_end();
 	irqentry_exit(regs, state);
->>>>>>> 547bbf7d
 }
 
 DEFINE_IDTENTRY(exc_coproc_segment_overrun)
@@ -455,11 +405,7 @@
 	}
 #endif
 
-<<<<<<< HEAD
-	nmi_enter();
-=======
 	idtentry_enter_nmi(regs);
->>>>>>> 547bbf7d
 	instrumentation_begin();
 	notify_die(DIE_TRAP, str, regs, error_code, X86_TRAP_DF, SIGSEGV);
 
@@ -525,15 +471,9 @@
 
 	if (!user_mode(regs))
 		die("bounds", regs, 0);
-<<<<<<< HEAD
 
 	do_trap(X86_TRAP_BR, SIGSEGV, "bounds", regs, 0, 0, NULL);
 
-=======
-
-	do_trap(X86_TRAP_BR, SIGSEGV, "bounds", regs, 0, 0, NULL);
-
->>>>>>> 547bbf7d
 	cond_local_irq_disable(regs);
 }
 
@@ -698,30 +638,6 @@
 		return;
 
 	/*
-<<<<<<< HEAD
-	 * idtentry_enter_user() uses static_branch_{,un}likely() and therefore
-	 * can trigger INT3, hence poke_int3_handler() must be done
-	 * before. If the entry came from kernel mode, then use nmi_enter()
-	 * because the INT3 could have been hit in any context including
-	 * NMI.
-	 */
-	if (user_mode(regs)) {
-		idtentry_enter_user(regs);
-		instrumentation_begin();
-		do_int3_user(regs);
-		instrumentation_end();
-		idtentry_exit_user(regs);
-	} else {
-		nmi_enter();
-		instrumentation_begin();
-		trace_hardirqs_off_finish();
-		if (!do_int3(regs))
-			die("int3", regs, 0);
-		if (regs->flags & X86_EFLAGS_IF)
-			trace_hardirqs_on_prepare();
-		instrumentation_end();
-		nmi_exit();
-=======
 	 * irqentry_enter_from_user_mode() uses static_branch_{,un}likely()
 	 * and therefore can trigger INT3, hence poke_int3_handler() must
 	 * be done before. If the entry came from kernel mode, then use
@@ -741,7 +657,6 @@
 			die("int3", regs, 0);
 		instrumentation_end();
 		idtentry_exit_nmi(regs, irq_state);
->>>>>>> 547bbf7d
 	}
 }
 
@@ -779,15 +694,6 @@
 		(struct bad_iret_stack *)__this_cpu_read(cpu_tss_rw.x86_tss.sp0) - 1;
 
 	/* Copy the IRET target to the temporary storage. */
-<<<<<<< HEAD
-	memcpy(&tmp.regs.ip, (void *)s->regs.sp, 5*8);
-
-	/* Copy the remainder of the stack from the current stack. */
-	memcpy(&tmp, s, offsetof(struct bad_iret_stack, regs.ip));
-
-	/* Update the entry stack */
-	memcpy(new_stack, &tmp, sizeof(tmp));
-=======
 	__memcpy(&tmp.regs.ip, (void *)s->regs.sp, 5*8);
 
 	/* Copy the remainder of the stack from the current stack. */
@@ -795,7 +701,6 @@
 
 	/* Update the entry stack */
 	__memcpy(new_stack, &tmp, sizeof(tmp));
->>>>>>> 547bbf7d
 
 	BUG_ON(!user_mode(&new_stack->regs));
 	return new_stack;
@@ -959,11 +864,6 @@
 static __always_inline void exc_debug_kernel(struct pt_regs *regs,
 					     unsigned long dr6)
 {
-<<<<<<< HEAD
-	nmi_enter();
-	instrumentation_begin();
-	trace_hardirqs_off_finish();
-=======
 	bool irq_state = idtentry_enter_nmi(regs);
 	instrumentation_begin();
 
@@ -972,7 +872,6 @@
 	 * #DB, we will malfunction.
 	 */
 	WARN_ON_ONCE(user_mode(regs));
->>>>>>> 547bbf7d
 
 	/*
 	 * Catch SYSENTER with TF set and clear DR_STEP. If this hit a
@@ -983,22 +882,26 @@
 
 	handle_debug(regs, dr6, false);
 
-<<<<<<< HEAD
-	if (regs->flags & X86_EFLAGS_IF)
-		trace_hardirqs_on_prepare();
 	instrumentation_end();
-	nmi_exit();
+	idtentry_exit_nmi(regs, irq_state);
 }
 
 static __always_inline void exc_debug_user(struct pt_regs *regs,
 					   unsigned long dr6)
 {
-	idtentry_enter_user(regs);
+	/*
+	 * If something gets miswired and we end up here for a kernel mode
+	 * #DB, we will malfunction.
+	 */
+	WARN_ON_ONCE(!user_mode(regs));
+
+	irqentry_enter_from_user_mode(regs);
 	instrumentation_begin();
 
 	handle_debug(regs, dr6, true);
+
 	instrumentation_end();
-	idtentry_exit_user(regs);
+	irqentry_exit_to_user_mode(regs);
 }
 
 #ifdef CONFIG_X86_64
@@ -1023,7 +926,7 @@
 }
 #else
 /* 32 bit does not have separate entry points. */
-DEFINE_IDTENTRY_DEBUG(exc_debug)
+DEFINE_IDTENTRY_RAW(exc_debug)
 {
 	unsigned long dr6, dr7;
 
@@ -1036,65 +939,6 @@
 
 	debug_exit(dr7);
 }
-=======
-	instrumentation_end();
-	idtentry_exit_nmi(regs, irq_state);
-}
-
-static __always_inline void exc_debug_user(struct pt_regs *regs,
-					   unsigned long dr6)
-{
-	/*
-	 * If something gets miswired and we end up here for a kernel mode
-	 * #DB, we will malfunction.
-	 */
-	WARN_ON_ONCE(!user_mode(regs));
-
-	irqentry_enter_from_user_mode(regs);
-	instrumentation_begin();
-
-	handle_debug(regs, dr6, true);
-
-	instrumentation_end();
-	irqentry_exit_to_user_mode(regs);
-}
-
-#ifdef CONFIG_X86_64
-/* IST stack entry */
-DEFINE_IDTENTRY_DEBUG(exc_debug)
-{
-	unsigned long dr6, dr7;
-
-	debug_enter(&dr6, &dr7);
-	exc_debug_kernel(regs, dr6);
-	debug_exit(dr7);
-}
-
-/* User entry, runs on regular task stack */
-DEFINE_IDTENTRY_DEBUG_USER(exc_debug)
-{
-	unsigned long dr6, dr7;
-
-	debug_enter(&dr6, &dr7);
-	exc_debug_user(regs, dr6);
-	debug_exit(dr7);
-}
-#else
-/* 32 bit does not have separate entry points. */
-DEFINE_IDTENTRY_RAW(exc_debug)
-{
-	unsigned long dr6, dr7;
-
-	debug_enter(&dr6, &dr7);
-
-	if (user_mode(regs))
-		exc_debug_user(regs, dr6);
-	else
-		exc_debug_kernel(regs, dr6);
-
-	debug_exit(dr7);
-}
->>>>>>> 547bbf7d
 #endif
 
 /*
