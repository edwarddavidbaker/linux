#define pr_fmt(fmt) "SVM: " fmt

#include <linux/kvm_host.h>

#include "irq.h"
#include "mmu.h"
#include "kvm_cache_regs.h"
#include "x86.h"
#include "cpuid.h"
#include "pmu.h"

#include <linux/module.h>
#include <linux/mod_devicetable.h>
#include <linux/kernel.h>
#include <linux/vmalloc.h>
#include <linux/highmem.h>
#include <linux/amd-iommu.h>
#include <linux/sched.h>
#include <linux/trace_events.h>
#include <linux/slab.h>
#include <linux/hashtable.h>
#include <linux/frame.h>
#include <linux/psp-sev.h>
#include <linux/file.h>
#include <linux/pagemap.h>
#include <linux/swap.h>
#include <linux/rwsem.h>

#include <asm/apic.h>
#include <asm/perf_event.h>
#include <asm/tlbflush.h>
#include <asm/desc.h>
#include <asm/debugreg.h>
#include <asm/kvm_para.h>
#include <asm/irq_remapping.h>
#include <asm/mce.h>
#include <asm/spec-ctrl.h>
#include <asm/cpu_device_id.h>

#include <asm/virtext.h>
#include "trace.h"

#include "svm.h"

#define __ex(x) __kvm_handle_fault_on_reboot(x)

MODULE_AUTHOR("Qumranet");
MODULE_LICENSE("GPL");

#ifdef MODULE
static const struct x86_cpu_id svm_cpu_id[] = {
	X86_MATCH_FEATURE(X86_FEATURE_SVM, NULL),
	{}
};
MODULE_DEVICE_TABLE(x86cpu, svm_cpu_id);
#endif

#define IOPM_ALLOC_ORDER 2
#define MSRPM_ALLOC_ORDER 1

#define SEG_TYPE_LDT 2
#define SEG_TYPE_BUSY_TSS16 3

#define SVM_FEATURE_LBRV           (1 <<  1)
#define SVM_FEATURE_SVML           (1 <<  2)
#define SVM_FEATURE_TSC_RATE       (1 <<  4)
#define SVM_FEATURE_VMCB_CLEAN     (1 <<  5)
#define SVM_FEATURE_FLUSH_ASID     (1 <<  6)
#define SVM_FEATURE_DECODE_ASSIST  (1 <<  7)
#define SVM_FEATURE_PAUSE_FILTER   (1 << 10)

#define DEBUGCTL_RESERVED_BITS (~(0x3fULL))

#define TSC_RATIO_RSVD          0xffffff0000000000ULL
#define TSC_RATIO_MIN		0x0000000000000001ULL
#define TSC_RATIO_MAX		0x000000ffffffffffULL

static bool erratum_383_found __read_mostly;

u32 msrpm_offsets[MSRPM_OFFSETS] __read_mostly;

/*
 * Set osvw_len to higher value when updated Revision Guides
 * are published and we know what the new status bits are
 */
static uint64_t osvw_len = 4, osvw_status;

static DEFINE_PER_CPU(u64, current_tsc_ratio);
#define TSC_RATIO_DEFAULT	0x0100000000ULL

static const struct svm_direct_access_msrs {
	u32 index;   /* Index of the MSR */
	bool always; /* True if intercept is always on */
} direct_access_msrs[] = {
	{ .index = MSR_STAR,				.always = true  },
	{ .index = MSR_IA32_SYSENTER_CS,		.always = true  },
#ifdef CONFIG_X86_64
	{ .index = MSR_GS_BASE,				.always = true  },
	{ .index = MSR_FS_BASE,				.always = true  },
	{ .index = MSR_KERNEL_GS_BASE,			.always = true  },
	{ .index = MSR_LSTAR,				.always = true  },
	{ .index = MSR_CSTAR,				.always = true  },
	{ .index = MSR_SYSCALL_MASK,			.always = true  },
#endif
	{ .index = MSR_IA32_SPEC_CTRL,			.always = false },
	{ .index = MSR_IA32_PRED_CMD,			.always = false },
	{ .index = MSR_IA32_LASTBRANCHFROMIP,		.always = false },
	{ .index = MSR_IA32_LASTBRANCHTOIP,		.always = false },
	{ .index = MSR_IA32_LASTINTFROMIP,		.always = false },
	{ .index = MSR_IA32_LASTINTTOIP,		.always = false },
	{ .index = MSR_INVALID,				.always = false },
};

/* enable NPT for AMD64 and X86 with PAE */
#if defined(CONFIG_X86_64) || defined(CONFIG_X86_PAE)
bool npt_enabled = true;
#else
bool npt_enabled;
#endif

/*
 * These 2 parameters are used to config the controls for Pause-Loop Exiting:
 * pause_filter_count: On processors that support Pause filtering(indicated
 *	by CPUID Fn8000_000A_EDX), the VMCB provides a 16 bit pause filter
 *	count value. On VMRUN this value is loaded into an internal counter.
 *	Each time a pause instruction is executed, this counter is decremented
 *	until it reaches zero at which time a #VMEXIT is generated if pause
 *	intercept is enabled. Refer to  AMD APM Vol 2 Section 15.14.4 Pause
 *	Intercept Filtering for more details.
 *	This also indicate if ple logic enabled.
 *
 * pause_filter_thresh: In addition, some processor families support advanced
 *	pause filtering (indicated by CPUID Fn8000_000A_EDX) upper bound on
 *	the amount of time a guest is allowed to execute in a pause loop.
 *	In this mode, a 16-bit pause filter threshold field is added in the
 *	VMCB. The threshold value is a cycle count that is used to reset the
 *	pause counter. As with simple pause filtering, VMRUN loads the pause
 *	count value from VMCB into an internal counter. Then, on each pause
 *	instruction the hardware checks the elapsed number of cycles since
 *	the most recent pause instruction against the pause filter threshold.
 *	If the elapsed cycle count is greater than the pause filter threshold,
 *	then the internal pause count is reloaded from the VMCB and execution
 *	continues. If the elapsed cycle count is less than the pause filter
 *	threshold, then the internal pause count is decremented. If the count
 *	value is less than zero and PAUSE intercept is enabled, a #VMEXIT is
 *	triggered. If advanced pause filtering is supported and pause filter
 *	threshold field is set to zero, the filter will operate in the simpler,
 *	count only mode.
 */

static unsigned short pause_filter_thresh = KVM_DEFAULT_PLE_GAP;
module_param(pause_filter_thresh, ushort, 0444);

static unsigned short pause_filter_count = KVM_SVM_DEFAULT_PLE_WINDOW;
module_param(pause_filter_count, ushort, 0444);

/* Default doubles per-vcpu window every exit. */
static unsigned short pause_filter_count_grow = KVM_DEFAULT_PLE_WINDOW_GROW;
module_param(pause_filter_count_grow, ushort, 0444);

/* Default resets per-vcpu window every exit to pause_filter_count. */
static unsigned short pause_filter_count_shrink = KVM_DEFAULT_PLE_WINDOW_SHRINK;
module_param(pause_filter_count_shrink, ushort, 0444);

/* Default is to compute the maximum so we can never overflow. */
static unsigned short pause_filter_count_max = KVM_SVM_DEFAULT_PLE_WINDOW_MAX;
module_param(pause_filter_count_max, ushort, 0444);

/* allow nested paging (virtualized MMU) for all guests */
static int npt = true;
module_param(npt, int, S_IRUGO);

/* allow nested virtualization in KVM/SVM */
static int nested = true;
module_param(nested, int, S_IRUGO);

/* enable/disable Next RIP Save */
static int nrips = true;
module_param(nrips, int, 0444);

/* enable/disable Virtual VMLOAD VMSAVE */
static int vls = true;
module_param(vls, int, 0444);

/* enable/disable Virtual GIF */
static int vgif = true;
module_param(vgif, int, 0444);

/* enable/disable SEV support */
static int sev = IS_ENABLED(CONFIG_AMD_MEM_ENCRYPT_ACTIVE_BY_DEFAULT);
module_param(sev, int, 0444);

static bool __read_mostly dump_invalid_vmcb = 0;
module_param(dump_invalid_vmcb, bool, 0644);

static u8 rsm_ins_bytes[] = "\x0f\xaa";

static void svm_complete_interrupts(struct vcpu_svm *svm);

static unsigned long iopm_base;

struct kvm_ldttss_desc {
	u16 limit0;
	u16 base0;
	unsigned base1:8, type:5, dpl:2, p:1;
	unsigned limit1:4, zero0:3, g:1, base2:8;
	u32 base3;
	u32 zero1;
} __attribute__((packed));

DEFINE_PER_CPU(struct svm_cpu_data *, svm_data);

static const u32 msrpm_ranges[] = {0, 0xc0000000, 0xc0010000};

#define NUM_MSR_MAPS ARRAY_SIZE(msrpm_ranges)
#define MSRS_RANGE_SIZE 2048
#define MSRS_IN_RANGE (MSRS_RANGE_SIZE * 8 / 2)

u32 svm_msrpm_offset(u32 msr)
{
	u32 offset;
	int i;

	for (i = 0; i < NUM_MSR_MAPS; i++) {
		if (msr < msrpm_ranges[i] ||
		    msr >= msrpm_ranges[i] + MSRS_IN_RANGE)
			continue;

		offset  = (msr - msrpm_ranges[i]) / 4; /* 4 msrs per u8 */
		offset += (i * MSRS_RANGE_SIZE);       /* add range offset */

		/* Now we have the u8 offset - but need the u32 offset */
		return offset / 4;
	}

	/* MSR not in any range */
	return MSR_INVALID;
}

#define MAX_INST_SIZE 15

static inline void clgi(void)
{
	asm volatile (__ex("clgi"));
}

static inline void stgi(void)
{
	asm volatile (__ex("stgi"));
}

static inline void invlpga(unsigned long addr, u32 asid)
{
	asm volatile (__ex("invlpga %1, %0") : : "c"(asid), "a"(addr));
}

static int get_npt_level(struct kvm_vcpu *vcpu)
{
#ifdef CONFIG_X86_64
	return PT64_ROOT_4LEVEL;
#else
	return PT32E_ROOT_LEVEL;
#endif
}

void svm_set_efer(struct kvm_vcpu *vcpu, u64 efer)
{
	vcpu->arch.efer = efer;

	if (!npt_enabled) {
		/* Shadow paging assumes NX to be available.  */
		efer |= EFER_NX;

		if (!(efer & EFER_LMA))
			efer &= ~EFER_LME;
	}

	to_svm(vcpu)->vmcb->save.efer = efer | EFER_SVME;
	mark_dirty(to_svm(vcpu)->vmcb, VMCB_CR);
}

static int is_external_interrupt(u32 info)
{
	info &= SVM_EVTINJ_TYPE_MASK | SVM_EVTINJ_VALID;
	return info == (SVM_EVTINJ_VALID | SVM_EVTINJ_TYPE_INTR);
}

static u32 svm_get_interrupt_shadow(struct kvm_vcpu *vcpu)
{
	struct vcpu_svm *svm = to_svm(vcpu);
	u32 ret = 0;

	if (svm->vmcb->control.int_state & SVM_INTERRUPT_SHADOW_MASK)
		ret = KVM_X86_SHADOW_INT_STI | KVM_X86_SHADOW_INT_MOV_SS;
	return ret;
}

static void svm_set_interrupt_shadow(struct kvm_vcpu *vcpu, int mask)
{
	struct vcpu_svm *svm = to_svm(vcpu);

	if (mask == 0)
		svm->vmcb->control.int_state &= ~SVM_INTERRUPT_SHADOW_MASK;
	else
		svm->vmcb->control.int_state |= SVM_INTERRUPT_SHADOW_MASK;

}

static int skip_emulated_instruction(struct kvm_vcpu *vcpu)
{
	struct vcpu_svm *svm = to_svm(vcpu);

	if (nrips && svm->vmcb->control.next_rip != 0) {
		WARN_ON_ONCE(!static_cpu_has(X86_FEATURE_NRIPS));
		svm->next_rip = svm->vmcb->control.next_rip;
	}

	if (!svm->next_rip) {
		if (!kvm_emulate_instruction(vcpu, EMULTYPE_SKIP))
			return 0;
	} else {
		if (svm->next_rip - kvm_rip_read(vcpu) > MAX_INST_SIZE)
			pr_err("%s: ip 0x%lx next 0x%llx\n",
			       __func__, kvm_rip_read(vcpu), svm->next_rip);
		kvm_rip_write(vcpu, svm->next_rip);
	}
	svm_set_interrupt_shadow(vcpu, 0);

	return 1;
}

static void svm_queue_exception(struct kvm_vcpu *vcpu)
{
	struct vcpu_svm *svm = to_svm(vcpu);
	unsigned nr = vcpu->arch.exception.nr;
	bool has_error_code = vcpu->arch.exception.has_error_code;
	bool reinject = vcpu->arch.exception.injected;
	u32 error_code = vcpu->arch.exception.error_code;

	/*
	 * If we are within a nested VM we'd better #VMEXIT and let the guest
	 * handle the exception
	 */
	if (!reinject &&
	    nested_svm_check_exception(svm, nr, has_error_code, error_code))
		return;

	kvm_deliver_exception_payload(&svm->vcpu);

	if (nr == BP_VECTOR && !nrips) {
		unsigned long rip, old_rip = kvm_rip_read(&svm->vcpu);

		/*
		 * For guest debugging where we have to reinject #BP if some
		 * INT3 is guest-owned:
		 * Emulate nRIP by moving RIP forward. Will fail if injection
		 * raises a fault that is not intercepted. Still better than
		 * failing in all cases.
		 */
		(void)skip_emulated_instruction(&svm->vcpu);
		rip = kvm_rip_read(&svm->vcpu);
		svm->int3_rip = rip + svm->vmcb->save.cs.base;
		svm->int3_injected = rip - old_rip;
	}

	svm->vmcb->control.event_inj = nr
		| SVM_EVTINJ_VALID
		| (has_error_code ? SVM_EVTINJ_VALID_ERR : 0)
		| SVM_EVTINJ_TYPE_EXEPT;
	svm->vmcb->control.event_inj_err = error_code;
}

static void svm_init_erratum_383(void)
{
	u32 low, high;
	int err;
	u64 val;

	if (!static_cpu_has_bug(X86_BUG_AMD_TLB_MMATCH))
		return;

	/* Use _safe variants to not break nested virtualization */
	val = native_read_msr_safe(MSR_AMD64_DC_CFG, &err);
	if (err)
		return;

	val |= (1ULL << 47);

	low  = lower_32_bits(val);
	high = upper_32_bits(val);

	native_write_msr_safe(MSR_AMD64_DC_CFG, low, high);

	erratum_383_found = true;
}

static void svm_init_osvw(struct kvm_vcpu *vcpu)
{
	/*
	 * Guests should see errata 400 and 415 as fixed (assuming that
	 * HLT and IO instructions are intercepted).
	 */
	vcpu->arch.osvw.length = (osvw_len >= 3) ? (osvw_len) : 3;
	vcpu->arch.osvw.status = osvw_status & ~(6ULL);

	/*
	 * By increasing VCPU's osvw.length to 3 we are telling the guest that
	 * all osvw.status bits inside that length, including bit 0 (which is
	 * reserved for erratum 298), are valid. However, if host processor's
	 * osvw_len is 0 then osvw_status[0] carries no information. We need to
	 * be conservative here and therefore we tell the guest that erratum 298
	 * is present (because we really don't know).
	 */
	if (osvw_len == 0 && boot_cpu_data.x86 == 0x10)
		vcpu->arch.osvw.status |= 1;
}

static int has_svm(void)
{
	const char *msg;

	if (!cpu_has_svm(&msg)) {
		printk(KERN_INFO "has_svm: %s\n", msg);
		return 0;
	}

	return 1;
}

static void svm_hardware_disable(void)
{
	/* Make sure we clean up behind us */
	if (static_cpu_has(X86_FEATURE_TSCRATEMSR))
		wrmsrl(MSR_AMD64_TSC_RATIO, TSC_RATIO_DEFAULT);

	cpu_svm_disable();

	amd_pmu_disable_virt();
}

static int svm_hardware_enable(void)
{

	struct svm_cpu_data *sd;
	uint64_t efer;
	struct desc_struct *gdt;
	int me = raw_smp_processor_id();

	rdmsrl(MSR_EFER, efer);
	if (efer & EFER_SVME)
		return -EBUSY;

	if (!has_svm()) {
		pr_err("%s: err EOPNOTSUPP on %d\n", __func__, me);
		return -EINVAL;
	}
	sd = per_cpu(svm_data, me);
	if (!sd) {
		pr_err("%s: svm_data is NULL on %d\n", __func__, me);
		return -EINVAL;
	}

	sd->asid_generation = 1;
	sd->max_asid = cpuid_ebx(SVM_CPUID_FUNC) - 1;
	sd->next_asid = sd->max_asid + 1;
	sd->min_asid = max_sev_asid + 1;

	gdt = get_current_gdt_rw();
	sd->tss_desc = (struct kvm_ldttss_desc *)(gdt + GDT_ENTRY_TSS);

	wrmsrl(MSR_EFER, efer | EFER_SVME);

	wrmsrl(MSR_VM_HSAVE_PA, page_to_pfn(sd->save_area) << PAGE_SHIFT);

	if (static_cpu_has(X86_FEATURE_TSCRATEMSR)) {
		wrmsrl(MSR_AMD64_TSC_RATIO, TSC_RATIO_DEFAULT);
		__this_cpu_write(current_tsc_ratio, TSC_RATIO_DEFAULT);
	}


	/*
	 * Get OSVW bits.
	 *
	 * Note that it is possible to have a system with mixed processor
	 * revisions and therefore different OSVW bits. If bits are not the same
	 * on different processors then choose the worst case (i.e. if erratum
	 * is present on one processor and not on another then assume that the
	 * erratum is present everywhere).
	 */
	if (cpu_has(&boot_cpu_data, X86_FEATURE_OSVW)) {
		uint64_t len, status = 0;
		int err;

		len = native_read_msr_safe(MSR_AMD64_OSVW_ID_LENGTH, &err);
		if (!err)
			status = native_read_msr_safe(MSR_AMD64_OSVW_STATUS,
						      &err);

		if (err)
			osvw_status = osvw_len = 0;
		else {
			if (len < osvw_len)
				osvw_len = len;
			osvw_status |= status;
			osvw_status &= (1ULL << osvw_len) - 1;
		}
	} else
		osvw_status = osvw_len = 0;

	svm_init_erratum_383();

	amd_pmu_enable_virt();

	return 0;
}

static void svm_cpu_uninit(int cpu)
{
	struct svm_cpu_data *sd = per_cpu(svm_data, raw_smp_processor_id());

	if (!sd)
		return;

	per_cpu(svm_data, raw_smp_processor_id()) = NULL;
	kfree(sd->sev_vmcbs);
	__free_page(sd->save_area);
	kfree(sd);
}

static int svm_cpu_init(int cpu)
{
	struct svm_cpu_data *sd;

	sd = kzalloc(sizeof(struct svm_cpu_data), GFP_KERNEL);
	if (!sd)
		return -ENOMEM;
	sd->cpu = cpu;
	sd->save_area = alloc_page(GFP_KERNEL);
	if (!sd->save_area)
		goto free_cpu_data;

	if (svm_sev_enabled()) {
		sd->sev_vmcbs = kmalloc_array(max_sev_asid + 1,
					      sizeof(void *),
					      GFP_KERNEL);
		if (!sd->sev_vmcbs)
			goto free_save_area;
	}

	per_cpu(svm_data, cpu) = sd;

	return 0;

free_save_area:
	__free_page(sd->save_area);
free_cpu_data:
	kfree(sd);
	return -ENOMEM;

}

static bool valid_msr_intercept(u32 index)
{
	int i;

	for (i = 0; direct_access_msrs[i].index != MSR_INVALID; i++)
		if (direct_access_msrs[i].index == index)
			return true;

	return false;
}

static bool msr_write_intercepted(struct kvm_vcpu *vcpu, unsigned msr)
{
	u8 bit_write;
	unsigned long tmp;
	u32 offset;
	u32 *msrpm;

	msrpm = is_guest_mode(vcpu) ? to_svm(vcpu)->nested.msrpm:
				      to_svm(vcpu)->msrpm;

	offset    = svm_msrpm_offset(msr);
	bit_write = 2 * (msr & 0x0f) + 1;
	tmp       = msrpm[offset];

	BUG_ON(offset == MSR_INVALID);

	return !!test_bit(bit_write,  &tmp);
}

static void set_msr_interception(u32 *msrpm, unsigned msr,
				 int read, int write)
{
	u8 bit_read, bit_write;
	unsigned long tmp;
	u32 offset;

	/*
	 * If this warning triggers extend the direct_access_msrs list at the
	 * beginning of the file
	 */
	WARN_ON(!valid_msr_intercept(msr));

	offset    = svm_msrpm_offset(msr);
	bit_read  = 2 * (msr & 0x0f);
	bit_write = 2 * (msr & 0x0f) + 1;
	tmp       = msrpm[offset];

	BUG_ON(offset == MSR_INVALID);

	read  ? clear_bit(bit_read,  &tmp) : set_bit(bit_read,  &tmp);
	write ? clear_bit(bit_write, &tmp) : set_bit(bit_write, &tmp);

	msrpm[offset] = tmp;
}

static void svm_vcpu_init_msrpm(u32 *msrpm)
{
	int i;

	memset(msrpm, 0xff, PAGE_SIZE * (1 << MSRPM_ALLOC_ORDER));

	for (i = 0; direct_access_msrs[i].index != MSR_INVALID; i++) {
		if (!direct_access_msrs[i].always)
			continue;

		set_msr_interception(msrpm, direct_access_msrs[i].index, 1, 1);
	}
}

static void add_msr_offset(u32 offset)
{
	int i;

	for (i = 0; i < MSRPM_OFFSETS; ++i) {

		/* Offset already in list? */
		if (msrpm_offsets[i] == offset)
			return;

		/* Slot used by another offset? */
		if (msrpm_offsets[i] != MSR_INVALID)
			continue;

		/* Add offset to list */
		msrpm_offsets[i] = offset;

		return;
	}

	/*
	 * If this BUG triggers the msrpm_offsets table has an overflow. Just
	 * increase MSRPM_OFFSETS in this case.
	 */
	BUG();
}

static void init_msrpm_offsets(void)
{
	int i;

	memset(msrpm_offsets, 0xff, sizeof(msrpm_offsets));

	for (i = 0; direct_access_msrs[i].index != MSR_INVALID; i++) {
		u32 offset;

		offset = svm_msrpm_offset(direct_access_msrs[i].index);
		BUG_ON(offset == MSR_INVALID);

		add_msr_offset(offset);
	}
}

static void svm_enable_lbrv(struct vcpu_svm *svm)
{
	u32 *msrpm = svm->msrpm;

	svm->vmcb->control.virt_ext |= LBR_CTL_ENABLE_MASK;
	set_msr_interception(msrpm, MSR_IA32_LASTBRANCHFROMIP, 1, 1);
	set_msr_interception(msrpm, MSR_IA32_LASTBRANCHTOIP, 1, 1);
	set_msr_interception(msrpm, MSR_IA32_LASTINTFROMIP, 1, 1);
	set_msr_interception(msrpm, MSR_IA32_LASTINTTOIP, 1, 1);
}

static void svm_disable_lbrv(struct vcpu_svm *svm)
{
	u32 *msrpm = svm->msrpm;

	svm->vmcb->control.virt_ext &= ~LBR_CTL_ENABLE_MASK;
	set_msr_interception(msrpm, MSR_IA32_LASTBRANCHFROMIP, 0, 0);
	set_msr_interception(msrpm, MSR_IA32_LASTBRANCHTOIP, 0, 0);
	set_msr_interception(msrpm, MSR_IA32_LASTINTFROMIP, 0, 0);
	set_msr_interception(msrpm, MSR_IA32_LASTINTTOIP, 0, 0);
}

void disable_nmi_singlestep(struct vcpu_svm *svm)
{
	svm->nmi_singlestep = false;

	if (!(svm->vcpu.guest_debug & KVM_GUESTDBG_SINGLESTEP)) {
		/* Clear our flags if they were not set by the guest */
		if (!(svm->nmi_singlestep_guest_rflags & X86_EFLAGS_TF))
			svm->vmcb->save.rflags &= ~X86_EFLAGS_TF;
		if (!(svm->nmi_singlestep_guest_rflags & X86_EFLAGS_RF))
			svm->vmcb->save.rflags &= ~X86_EFLAGS_RF;
	}
}

static void grow_ple_window(struct kvm_vcpu *vcpu)
{
	struct vcpu_svm *svm = to_svm(vcpu);
	struct vmcb_control_area *control = &svm->vmcb->control;
	int old = control->pause_filter_count;

	control->pause_filter_count = __grow_ple_window(old,
							pause_filter_count,
							pause_filter_count_grow,
							pause_filter_count_max);

	if (control->pause_filter_count != old) {
		mark_dirty(svm->vmcb, VMCB_INTERCEPTS);
		trace_kvm_ple_window_update(vcpu->vcpu_id,
					    control->pause_filter_count, old);
	}
}

static void shrink_ple_window(struct kvm_vcpu *vcpu)
{
	struct vcpu_svm *svm = to_svm(vcpu);
	struct vmcb_control_area *control = &svm->vmcb->control;
	int old = control->pause_filter_count;

	control->pause_filter_count =
				__shrink_ple_window(old,
						    pause_filter_count,
						    pause_filter_count_shrink,
						    pause_filter_count);
	if (control->pause_filter_count != old) {
		mark_dirty(svm->vmcb, VMCB_INTERCEPTS);
		trace_kvm_ple_window_update(vcpu->vcpu_id,
					    control->pause_filter_count, old);
	}
}

/*
 * The default MMIO mask is a single bit (excluding the present bit),
 * which could conflict with the memory encryption bit. Check for
 * memory encryption support and override the default MMIO mask if
 * memory encryption is enabled.
 */
static __init void svm_adjust_mmio_mask(void)
{
	unsigned int enc_bit, mask_bit;
	u64 msr, mask;

	/* If there is no memory encryption support, use existing mask */
	if (cpuid_eax(0x80000000) < 0x8000001f)
		return;

	/* If memory encryption is not enabled, use existing mask */
	rdmsrl(MSR_K8_SYSCFG, msr);
	if (!(msr & MSR_K8_SYSCFG_MEM_ENCRYPT))
		return;

	enc_bit = cpuid_ebx(0x8000001f) & 0x3f;
	mask_bit = boot_cpu_data.x86_phys_bits;

	/* Increment the mask bit if it is the same as the encryption bit */
	if (enc_bit == mask_bit)
		mask_bit++;

	/*
	 * If the mask bit location is below 52, then some bits above the
	 * physical addressing limit will always be reserved, so use the
	 * rsvd_bits() function to generate the mask. This mask, along with
	 * the present bit, will be used to generate a page fault with
	 * PFER.RSV = 1.
	 *
	 * If the mask bit location is 52 (or above), then clear the mask.
	 */
	mask = (mask_bit < 52) ? rsvd_bits(mask_bit, 51) | PT_PRESENT_MASK : 0;

	kvm_mmu_set_mmio_spte_mask(mask, mask, PT_WRITABLE_MASK | PT_USER_MASK);
}

static void svm_hardware_teardown(void)
{
	int cpu;

	if (svm_sev_enabled())
		sev_hardware_teardown();

	for_each_possible_cpu(cpu)
		svm_cpu_uninit(cpu);

	__free_pages(pfn_to_page(iopm_base >> PAGE_SHIFT), IOPM_ALLOC_ORDER);
	iopm_base = 0;
}

static __init void svm_set_cpu_caps(void)
{
	kvm_set_cpu_caps();

	supported_xss = 0;

	/* CPUID 0x80000001 and 0x8000000A (SVM features) */
	if (nested) {
		kvm_cpu_cap_set(X86_FEATURE_SVM);

		if (nrips)
			kvm_cpu_cap_set(X86_FEATURE_NRIPS);

		if (npt_enabled)
			kvm_cpu_cap_set(X86_FEATURE_NPT);
	}

	/* CPUID 0x80000008 */
	if (boot_cpu_has(X86_FEATURE_LS_CFG_SSBD) ||
	    boot_cpu_has(X86_FEATURE_AMD_SSBD))
		kvm_cpu_cap_set(X86_FEATURE_VIRT_SSBD);
}

static __init int svm_hardware_setup(void)
{
	int cpu;
	struct page *iopm_pages;
	void *iopm_va;
	int r;

	iopm_pages = alloc_pages(GFP_KERNEL, IOPM_ALLOC_ORDER);

	if (!iopm_pages)
		return -ENOMEM;

	iopm_va = page_address(iopm_pages);
	memset(iopm_va, 0xff, PAGE_SIZE * (1 << IOPM_ALLOC_ORDER));
	iopm_base = page_to_pfn(iopm_pages) << PAGE_SHIFT;

	init_msrpm_offsets();

	supported_xcr0 &= ~(XFEATURE_MASK_BNDREGS | XFEATURE_MASK_BNDCSR);

	if (boot_cpu_has(X86_FEATURE_NX))
		kvm_enable_efer_bits(EFER_NX);

	if (boot_cpu_has(X86_FEATURE_FXSR_OPT))
		kvm_enable_efer_bits(EFER_FFXSR);

	if (boot_cpu_has(X86_FEATURE_TSCRATEMSR)) {
		kvm_has_tsc_control = true;
		kvm_max_tsc_scaling_ratio = TSC_RATIO_MAX;
		kvm_tsc_scaling_ratio_frac_bits = 32;
	}

	/* Check for pause filtering support */
	if (!boot_cpu_has(X86_FEATURE_PAUSEFILTER)) {
		pause_filter_count = 0;
		pause_filter_thresh = 0;
	} else if (!boot_cpu_has(X86_FEATURE_PFTHRESHOLD)) {
		pause_filter_thresh = 0;
	}

	if (nested) {
		printk(KERN_INFO "kvm: Nested Virtualization enabled\n");
		kvm_enable_efer_bits(EFER_SVME | EFER_LMSLE);
	}

	if (sev) {
		if (boot_cpu_has(X86_FEATURE_SEV) &&
		    IS_ENABLED(CONFIG_KVM_AMD_SEV)) {
			r = sev_hardware_setup();
			if (r)
				sev = false;
		} else {
			sev = false;
		}
	}

	svm_adjust_mmio_mask();

	for_each_possible_cpu(cpu) {
		r = svm_cpu_init(cpu);
		if (r)
			goto err;
	}

	if (!boot_cpu_has(X86_FEATURE_NPT))
		npt_enabled = false;

	if (npt_enabled && !npt)
		npt_enabled = false;

	kvm_configure_mmu(npt_enabled, PT_PDPE_LEVEL);
	pr_info("kvm: Nested Paging %sabled\n", npt_enabled ? "en" : "dis");

	if (nrips) {
		if (!boot_cpu_has(X86_FEATURE_NRIPS))
			nrips = false;
	}

	if (avic) {
		if (!npt_enabled ||
		    !boot_cpu_has(X86_FEATURE_AVIC) ||
		    !IS_ENABLED(CONFIG_X86_LOCAL_APIC)) {
			avic = false;
		} else {
			pr_info("AVIC enabled\n");

			amd_iommu_register_ga_log_notifier(&avic_ga_log_notifier);
		}
	}

	if (vls) {
		if (!npt_enabled ||
		    !boot_cpu_has(X86_FEATURE_V_VMSAVE_VMLOAD) ||
		    !IS_ENABLED(CONFIG_X86_64)) {
			vls = false;
		} else {
			pr_info("Virtual VMLOAD VMSAVE supported\n");
		}
	}

	if (vgif) {
		if (!boot_cpu_has(X86_FEATURE_VGIF))
			vgif = false;
		else
			pr_info("Virtual GIF supported\n");
	}

	svm_set_cpu_caps();

	return 0;

err:
	svm_hardware_teardown();
	return r;
}

static void init_seg(struct vmcb_seg *seg)
{
	seg->selector = 0;
	seg->attrib = SVM_SELECTOR_P_MASK | SVM_SELECTOR_S_MASK |
		      SVM_SELECTOR_WRITE_MASK; /* Read/Write Data Segment */
	seg->limit = 0xffff;
	seg->base = 0;
}

static void init_sys_seg(struct vmcb_seg *seg, uint32_t type)
{
	seg->selector = 0;
	seg->attrib = SVM_SELECTOR_P_MASK | type;
	seg->limit = 0xffff;
	seg->base = 0;
}

static u64 svm_read_l1_tsc_offset(struct kvm_vcpu *vcpu)
{
	struct vcpu_svm *svm = to_svm(vcpu);

	if (is_guest_mode(vcpu))
		return svm->nested.hsave->control.tsc_offset;

	return vcpu->arch.tsc_offset;
}

static u64 svm_write_l1_tsc_offset(struct kvm_vcpu *vcpu, u64 offset)
{
	struct vcpu_svm *svm = to_svm(vcpu);
	u64 g_tsc_offset = 0;

	if (is_guest_mode(vcpu)) {
		/* Write L1's TSC offset.  */
		g_tsc_offset = svm->vmcb->control.tsc_offset -
			       svm->nested.hsave->control.tsc_offset;
		svm->nested.hsave->control.tsc_offset = offset;
	}

	trace_kvm_write_tsc_offset(vcpu->vcpu_id,
				   svm->vmcb->control.tsc_offset - g_tsc_offset,
				   offset);

	svm->vmcb->control.tsc_offset = offset + g_tsc_offset;

	mark_dirty(svm->vmcb, VMCB_INTERCEPTS);
	return svm->vmcb->control.tsc_offset;
}

static void init_vmcb(struct vcpu_svm *svm)
{
	struct vmcb_control_area *control = &svm->vmcb->control;
	struct vmcb_save_area *save = &svm->vmcb->save;

	svm->vcpu.arch.hflags = 0;

	set_cr_intercept(svm, INTERCEPT_CR0_READ);
	set_cr_intercept(svm, INTERCEPT_CR3_READ);
	set_cr_intercept(svm, INTERCEPT_CR4_READ);
	set_cr_intercept(svm, INTERCEPT_CR0_WRITE);
	set_cr_intercept(svm, INTERCEPT_CR3_WRITE);
	set_cr_intercept(svm, INTERCEPT_CR4_WRITE);
	if (!kvm_vcpu_apicv_active(&svm->vcpu))
		set_cr_intercept(svm, INTERCEPT_CR8_WRITE);

	set_dr_intercepts(svm);

	set_exception_intercept(svm, PF_VECTOR);
	set_exception_intercept(svm, UD_VECTOR);
	set_exception_intercept(svm, MC_VECTOR);
	set_exception_intercept(svm, AC_VECTOR);
	set_exception_intercept(svm, DB_VECTOR);
	/*
	 * Guest access to VMware backdoor ports could legitimately
	 * trigger #GP because of TSS I/O permission bitmap.
	 * We intercept those #GP and allow access to them anyway
	 * as VMware does.
	 */
	if (enable_vmware_backdoor)
		set_exception_intercept(svm, GP_VECTOR);

	set_intercept(svm, INTERCEPT_INTR);
	set_intercept(svm, INTERCEPT_NMI);
	set_intercept(svm, INTERCEPT_SMI);
	set_intercept(svm, INTERCEPT_SELECTIVE_CR0);
	set_intercept(svm, INTERCEPT_RDPMC);
	set_intercept(svm, INTERCEPT_CPUID);
	set_intercept(svm, INTERCEPT_INVD);
	set_intercept(svm, INTERCEPT_INVLPG);
	set_intercept(svm, INTERCEPT_INVLPGA);
	set_intercept(svm, INTERCEPT_IOIO_PROT);
	set_intercept(svm, INTERCEPT_MSR_PROT);
	set_intercept(svm, INTERCEPT_TASK_SWITCH);
	set_intercept(svm, INTERCEPT_SHUTDOWN);
	set_intercept(svm, INTERCEPT_VMRUN);
	set_intercept(svm, INTERCEPT_VMMCALL);
	set_intercept(svm, INTERCEPT_VMLOAD);
	set_intercept(svm, INTERCEPT_VMSAVE);
	set_intercept(svm, INTERCEPT_STGI);
	set_intercept(svm, INTERCEPT_CLGI);
	set_intercept(svm, INTERCEPT_SKINIT);
	set_intercept(svm, INTERCEPT_WBINVD);
	set_intercept(svm, INTERCEPT_XSETBV);
	set_intercept(svm, INTERCEPT_RDPRU);
	set_intercept(svm, INTERCEPT_RSM);

	if (!kvm_mwait_in_guest(svm->vcpu.kvm)) {
		set_intercept(svm, INTERCEPT_MONITOR);
		set_intercept(svm, INTERCEPT_MWAIT);
	}

	if (!kvm_hlt_in_guest(svm->vcpu.kvm))
		set_intercept(svm, INTERCEPT_HLT);

	control->iopm_base_pa = __sme_set(iopm_base);
	control->msrpm_base_pa = __sme_set(__pa(svm->msrpm));
	control->int_ctl = V_INTR_MASKING_MASK;

	init_seg(&save->es);
	init_seg(&save->ss);
	init_seg(&save->ds);
	init_seg(&save->fs);
	init_seg(&save->gs);

	save->cs.selector = 0xf000;
	save->cs.base = 0xffff0000;
	/* Executable/Readable Code Segment */
	save->cs.attrib = SVM_SELECTOR_READ_MASK | SVM_SELECTOR_P_MASK |
		SVM_SELECTOR_S_MASK | SVM_SELECTOR_CODE_MASK;
	save->cs.limit = 0xffff;

	save->gdtr.limit = 0xffff;
	save->idtr.limit = 0xffff;

	init_sys_seg(&save->ldtr, SEG_TYPE_LDT);
	init_sys_seg(&save->tr, SEG_TYPE_BUSY_TSS16);

	svm_set_efer(&svm->vcpu, 0);
	save->dr6 = 0xffff0ff0;
	kvm_set_rflags(&svm->vcpu, 2);
	save->rip = 0x0000fff0;
	svm->vcpu.arch.regs[VCPU_REGS_RIP] = save->rip;

	/*
	 * svm_set_cr0() sets PG and WP and clears NW and CD on save->cr0.
	 * It also updates the guest-visible cr0 value.
	 */
	svm_set_cr0(&svm->vcpu, X86_CR0_NW | X86_CR0_CD | X86_CR0_ET);
	kvm_mmu_reset_context(&svm->vcpu);

	save->cr4 = X86_CR4_PAE;
	/* rdx = ?? */

	if (npt_enabled) {
		/* Setup VMCB for Nested Paging */
		control->nested_ctl |= SVM_NESTED_CTL_NP_ENABLE;
		clr_intercept(svm, INTERCEPT_INVLPG);
		clr_exception_intercept(svm, PF_VECTOR);
		clr_cr_intercept(svm, INTERCEPT_CR3_READ);
		clr_cr_intercept(svm, INTERCEPT_CR3_WRITE);
		save->g_pat = svm->vcpu.arch.pat;
		save->cr3 = 0;
		save->cr4 = 0;
	}
	svm->asid_generation = 0;

	svm->nested.vmcb = 0;
	svm->vcpu.arch.hflags = 0;

	if (pause_filter_count) {
		control->pause_filter_count = pause_filter_count;
		if (pause_filter_thresh)
			control->pause_filter_thresh = pause_filter_thresh;
		set_intercept(svm, INTERCEPT_PAUSE);
	} else {
		clr_intercept(svm, INTERCEPT_PAUSE);
	}

	if (kvm_vcpu_apicv_active(&svm->vcpu))
		avic_init_vmcb(svm);

	/*
	 * If hardware supports Virtual VMLOAD VMSAVE then enable it
	 * in VMCB and clear intercepts to avoid #VMEXIT.
	 */
	if (vls) {
		clr_intercept(svm, INTERCEPT_VMLOAD);
		clr_intercept(svm, INTERCEPT_VMSAVE);
		svm->vmcb->control.virt_ext |= VIRTUAL_VMLOAD_VMSAVE_ENABLE_MASK;
	}

	if (vgif) {
		clr_intercept(svm, INTERCEPT_STGI);
		clr_intercept(svm, INTERCEPT_CLGI);
		svm->vmcb->control.int_ctl |= V_GIF_ENABLE_MASK;
	}

	if (sev_guest(svm->vcpu.kvm)) {
		svm->vmcb->control.nested_ctl |= SVM_NESTED_CTL_SEV_ENABLE;
		clr_exception_intercept(svm, UD_VECTOR);
	}

	mark_all_dirty(svm->vmcb);

	enable_gif(svm);

}

static void svm_vcpu_reset(struct kvm_vcpu *vcpu, bool init_event)
{
	struct vcpu_svm *svm = to_svm(vcpu);
	u32 dummy;
	u32 eax = 1;

	svm->spec_ctrl = 0;
	svm->virt_spec_ctrl = 0;

	if (!init_event) {
		svm->vcpu.arch.apic_base = APIC_DEFAULT_PHYS_BASE |
					   MSR_IA32_APICBASE_ENABLE;
		if (kvm_vcpu_is_reset_bsp(&svm->vcpu))
			svm->vcpu.arch.apic_base |= MSR_IA32_APICBASE_BSP;
	}
	init_vmcb(svm);

	kvm_cpuid(vcpu, &eax, &dummy, &dummy, &dummy, false);
	kvm_rdx_write(vcpu, eax);

	if (kvm_vcpu_apicv_active(vcpu) && !init_event)
		avic_update_vapic_bar(svm, APIC_DEFAULT_PHYS_BASE);
}

static int svm_create_vcpu(struct kvm_vcpu *vcpu)
{
	struct vcpu_svm *svm;
	struct page *page;
	struct page *msrpm_pages;
	struct page *hsave_page;
	struct page *nested_msrpm_pages;
	int err;

	BUILD_BUG_ON(offsetof(struct vcpu_svm, vcpu) != 0);
	svm = to_svm(vcpu);

	err = -ENOMEM;
	page = alloc_page(GFP_KERNEL_ACCOUNT);
	if (!page)
		goto out;

	msrpm_pages = alloc_pages(GFP_KERNEL_ACCOUNT, MSRPM_ALLOC_ORDER);
	if (!msrpm_pages)
		goto free_page1;

	nested_msrpm_pages = alloc_pages(GFP_KERNEL_ACCOUNT, MSRPM_ALLOC_ORDER);
	if (!nested_msrpm_pages)
		goto free_page2;

	hsave_page = alloc_page(GFP_KERNEL_ACCOUNT);
	if (!hsave_page)
		goto free_page3;

	err = avic_init_vcpu(svm);
	if (err)
		goto free_page4;

	/* We initialize this flag to true to make sure that the is_running
	 * bit would be set the first time the vcpu is loaded.
	 */
	if (irqchip_in_kernel(vcpu->kvm) && kvm_apicv_activated(vcpu->kvm))
		svm->avic_is_running = true;

	svm->nested.hsave = page_address(hsave_page);

	svm->msrpm = page_address(msrpm_pages);
	svm_vcpu_init_msrpm(svm->msrpm);

	svm->nested.msrpm = page_address(nested_msrpm_pages);
	svm_vcpu_init_msrpm(svm->nested.msrpm);

	svm->vmcb = page_address(page);
	clear_page(svm->vmcb);
	svm->vmcb_pa = __sme_set(page_to_pfn(page) << PAGE_SHIFT);
	svm->asid_generation = 0;
	init_vmcb(svm);

	svm_init_osvw(vcpu);
	vcpu->arch.microcode_version = 0x01000065;

	return 0;

free_page4:
	__free_page(hsave_page);
free_page3:
	__free_pages(nested_msrpm_pages, MSRPM_ALLOC_ORDER);
free_page2:
	__free_pages(msrpm_pages, MSRPM_ALLOC_ORDER);
free_page1:
	__free_page(page);
out:
	return err;
}

static void svm_clear_current_vmcb(struct vmcb *vmcb)
{
	int i;

	for_each_online_cpu(i)
		cmpxchg(&per_cpu(svm_data, i)->current_vmcb, vmcb, NULL);
}

static void svm_free_vcpu(struct kvm_vcpu *vcpu)
{
	struct vcpu_svm *svm = to_svm(vcpu);

	/*
	 * The vmcb page can be recycled, causing a false negative in
	 * svm_vcpu_load(). So, ensure that no logical CPU has this
	 * vmcb page recorded as its current vmcb.
	 */
	svm_clear_current_vmcb(svm->vmcb);

	__free_page(pfn_to_page(__sme_clr(svm->vmcb_pa) >> PAGE_SHIFT));
	__free_pages(virt_to_page(svm->msrpm), MSRPM_ALLOC_ORDER);
	__free_page(virt_to_page(svm->nested.hsave));
	__free_pages(virt_to_page(svm->nested.msrpm), MSRPM_ALLOC_ORDER);
}

static void svm_vcpu_load(struct kvm_vcpu *vcpu, int cpu)
{
	struct vcpu_svm *svm = to_svm(vcpu);
	struct svm_cpu_data *sd = per_cpu(svm_data, cpu);
	int i;

	if (unlikely(cpu != vcpu->cpu)) {
		svm->asid_generation = 0;
		mark_all_dirty(svm->vmcb);
	}

#ifdef CONFIG_X86_64
	rdmsrl(MSR_GS_BASE, to_svm(vcpu)->host.gs_base);
#endif
	savesegment(fs, svm->host.fs);
	savesegment(gs, svm->host.gs);
	svm->host.ldt = kvm_read_ldt();

	for (i = 0; i < NR_HOST_SAVE_USER_MSRS; i++)
		rdmsrl(host_save_user_msrs[i], svm->host_user_msrs[i]);

	if (static_cpu_has(X86_FEATURE_TSCRATEMSR)) {
		u64 tsc_ratio = vcpu->arch.tsc_scaling_ratio;
		if (tsc_ratio != __this_cpu_read(current_tsc_ratio)) {
			__this_cpu_write(current_tsc_ratio, tsc_ratio);
			wrmsrl(MSR_AMD64_TSC_RATIO, tsc_ratio);
		}
	}
	/* This assumes that the kernel never uses MSR_TSC_AUX */
	if (static_cpu_has(X86_FEATURE_RDTSCP))
		wrmsrl(MSR_TSC_AUX, svm->tsc_aux);

	if (sd->current_vmcb != svm->vmcb) {
		sd->current_vmcb = svm->vmcb;
		indirect_branch_prediction_barrier();
	}
	avic_vcpu_load(vcpu, cpu);
}

static void svm_vcpu_put(struct kvm_vcpu *vcpu)
{
	struct vcpu_svm *svm = to_svm(vcpu);
	int i;

	avic_vcpu_put(vcpu);

	++vcpu->stat.host_state_reload;
	kvm_load_ldt(svm->host.ldt);
#ifdef CONFIG_X86_64
	loadsegment(fs, svm->host.fs);
	wrmsrl(MSR_KERNEL_GS_BASE, current->thread.gsbase);
	load_gs_index(svm->host.gs);
#else
#ifdef CONFIG_X86_32_LAZY_GS
	loadsegment(gs, svm->host.gs);
#endif
#endif
	for (i = 0; i < NR_HOST_SAVE_USER_MSRS; i++)
		wrmsrl(host_save_user_msrs[i], svm->host_user_msrs[i]);
}

static unsigned long svm_get_rflags(struct kvm_vcpu *vcpu)
{
	struct vcpu_svm *svm = to_svm(vcpu);
	unsigned long rflags = svm->vmcb->save.rflags;

	if (svm->nmi_singlestep) {
		/* Hide our flags if they were not set by the guest */
		if (!(svm->nmi_singlestep_guest_rflags & X86_EFLAGS_TF))
			rflags &= ~X86_EFLAGS_TF;
		if (!(svm->nmi_singlestep_guest_rflags & X86_EFLAGS_RF))
			rflags &= ~X86_EFLAGS_RF;
	}
	return rflags;
}

static void svm_set_rflags(struct kvm_vcpu *vcpu, unsigned long rflags)
{
	if (to_svm(vcpu)->nmi_singlestep)
		rflags |= (X86_EFLAGS_TF | X86_EFLAGS_RF);

       /*
        * Any change of EFLAGS.VM is accompanied by a reload of SS
        * (caused by either a task switch or an inter-privilege IRET),
        * so we do not need to update the CPL here.
        */
	to_svm(vcpu)->vmcb->save.rflags = rflags;
}

static void svm_cache_reg(struct kvm_vcpu *vcpu, enum kvm_reg reg)
{
	switch (reg) {
	case VCPU_EXREG_PDPTR:
		BUG_ON(!npt_enabled);
		load_pdptrs(vcpu, vcpu->arch.walk_mmu, kvm_read_cr3(vcpu));
		break;
	default:
		WARN_ON_ONCE(1);
	}
}

static inline void svm_enable_vintr(struct vcpu_svm *svm)
{
	struct vmcb_control_area *control;

	/* The following fields are ignored when AVIC is enabled */
	WARN_ON(kvm_vcpu_apicv_active(&svm->vcpu));

	/*
	 * This is just a dummy VINTR to actually cause a vmexit to happen.
	 * Actual injection of virtual interrupts happens through EVENTINJ.
	 */
	control = &svm->vmcb->control;
	control->int_vector = 0x0;
	control->int_ctl &= ~V_INTR_PRIO_MASK;
	control->int_ctl |= V_IRQ_MASK |
		((/*control->int_vector >> 4*/ 0xf) << V_INTR_PRIO_SHIFT);
	mark_dirty(svm->vmcb, VMCB_INTR);
}

static void svm_set_vintr(struct vcpu_svm *svm)
{
	set_intercept(svm, INTERCEPT_VINTR);
	if (is_intercept(svm, INTERCEPT_VINTR))
		svm_enable_vintr(svm);
}

static void svm_clear_vintr(struct vcpu_svm *svm)
{
	clr_intercept(svm, INTERCEPT_VINTR);

	svm->vmcb->control.int_ctl &= ~V_IRQ_MASK;
	mark_dirty(svm->vmcb, VMCB_INTR);
}

static struct vmcb_seg *svm_seg(struct kvm_vcpu *vcpu, int seg)
{
	struct vmcb_save_area *save = &to_svm(vcpu)->vmcb->save;

	switch (seg) {
	case VCPU_SREG_CS: return &save->cs;
	case VCPU_SREG_DS: return &save->ds;
	case VCPU_SREG_ES: return &save->es;
	case VCPU_SREG_FS: return &save->fs;
	case VCPU_SREG_GS: return &save->gs;
	case VCPU_SREG_SS: return &save->ss;
	case VCPU_SREG_TR: return &save->tr;
	case VCPU_SREG_LDTR: return &save->ldtr;
	}
	BUG();
	return NULL;
}

static u64 svm_get_segment_base(struct kvm_vcpu *vcpu, int seg)
{
	struct vmcb_seg *s = svm_seg(vcpu, seg);

	return s->base;
}

static void svm_get_segment(struct kvm_vcpu *vcpu,
			    struct kvm_segment *var, int seg)
{
	struct vmcb_seg *s = svm_seg(vcpu, seg);

	var->base = s->base;
	var->limit = s->limit;
	var->selector = s->selector;
	var->type = s->attrib & SVM_SELECTOR_TYPE_MASK;
	var->s = (s->attrib >> SVM_SELECTOR_S_SHIFT) & 1;
	var->dpl = (s->attrib >> SVM_SELECTOR_DPL_SHIFT) & 3;
	var->present = (s->attrib >> SVM_SELECTOR_P_SHIFT) & 1;
	var->avl = (s->attrib >> SVM_SELECTOR_AVL_SHIFT) & 1;
	var->l = (s->attrib >> SVM_SELECTOR_L_SHIFT) & 1;
	var->db = (s->attrib >> SVM_SELECTOR_DB_SHIFT) & 1;

	/*
	 * AMD CPUs circa 2014 track the G bit for all segments except CS.
	 * However, the SVM spec states that the G bit is not observed by the
	 * CPU, and some VMware virtual CPUs drop the G bit for all segments.
	 * So let's synthesize a legal G bit for all segments, this helps
	 * running KVM nested. It also helps cross-vendor migration, because
	 * Intel's vmentry has a check on the 'G' bit.
	 */
	var->g = s->limit > 0xfffff;

	/*
	 * AMD's VMCB does not have an explicit unusable field, so emulate it
	 * for cross vendor migration purposes by "not present"
	 */
	var->unusable = !var->present;

	switch (seg) {
	case VCPU_SREG_TR:
		/*
		 * Work around a bug where the busy flag in the tr selector
		 * isn't exposed
		 */
		var->type |= 0x2;
		break;
	case VCPU_SREG_DS:
	case VCPU_SREG_ES:
	case VCPU_SREG_FS:
	case VCPU_SREG_GS:
		/*
		 * The accessed bit must always be set in the segment
		 * descriptor cache, although it can be cleared in the
		 * descriptor, the cached bit always remains at 1. Since
		 * Intel has a check on this, set it here to support
		 * cross-vendor migration.
		 */
		if (!var->unusable)
			var->type |= 0x1;
		break;
	case VCPU_SREG_SS:
		/*
		 * On AMD CPUs sometimes the DB bit in the segment
		 * descriptor is left as 1, although the whole segment has
		 * been made unusable. Clear it here to pass an Intel VMX
		 * entry check when cross vendor migrating.
		 */
		if (var->unusable)
			var->db = 0;
		/* This is symmetric with svm_set_segment() */
		var->dpl = to_svm(vcpu)->vmcb->save.cpl;
		break;
	}
}

static int svm_get_cpl(struct kvm_vcpu *vcpu)
{
	struct vmcb_save_area *save = &to_svm(vcpu)->vmcb->save;

	return save->cpl;
}

static void svm_get_idt(struct kvm_vcpu *vcpu, struct desc_ptr *dt)
{
	struct vcpu_svm *svm = to_svm(vcpu);

	dt->size = svm->vmcb->save.idtr.limit;
	dt->address = svm->vmcb->save.idtr.base;
}

static void svm_set_idt(struct kvm_vcpu *vcpu, struct desc_ptr *dt)
{
	struct vcpu_svm *svm = to_svm(vcpu);

	svm->vmcb->save.idtr.limit = dt->size;
	svm->vmcb->save.idtr.base = dt->address ;
	mark_dirty(svm->vmcb, VMCB_DT);
}

static void svm_get_gdt(struct kvm_vcpu *vcpu, struct desc_ptr *dt)
{
	struct vcpu_svm *svm = to_svm(vcpu);

	dt->size = svm->vmcb->save.gdtr.limit;
	dt->address = svm->vmcb->save.gdtr.base;
}

static void svm_set_gdt(struct kvm_vcpu *vcpu, struct desc_ptr *dt)
{
	struct vcpu_svm *svm = to_svm(vcpu);

	svm->vmcb->save.gdtr.limit = dt->size;
	svm->vmcb->save.gdtr.base = dt->address ;
	mark_dirty(svm->vmcb, VMCB_DT);
}

static void svm_decache_cr0_guest_bits(struct kvm_vcpu *vcpu)
{
}

static void svm_decache_cr4_guest_bits(struct kvm_vcpu *vcpu)
{
}

static void update_cr0_intercept(struct vcpu_svm *svm)
{
	ulong gcr0 = svm->vcpu.arch.cr0;
	u64 *hcr0 = &svm->vmcb->save.cr0;

	*hcr0 = (*hcr0 & ~SVM_CR0_SELECTIVE_MASK)
		| (gcr0 & SVM_CR0_SELECTIVE_MASK);

	mark_dirty(svm->vmcb, VMCB_CR);

	if (gcr0 == *hcr0) {
		clr_cr_intercept(svm, INTERCEPT_CR0_READ);
		clr_cr_intercept(svm, INTERCEPT_CR0_WRITE);
	} else {
		set_cr_intercept(svm, INTERCEPT_CR0_READ);
		set_cr_intercept(svm, INTERCEPT_CR0_WRITE);
	}
}

void svm_set_cr0(struct kvm_vcpu *vcpu, unsigned long cr0)
{
	struct vcpu_svm *svm = to_svm(vcpu);

#ifdef CONFIG_X86_64
	if (vcpu->arch.efer & EFER_LME) {
		if (!is_paging(vcpu) && (cr0 & X86_CR0_PG)) {
			vcpu->arch.efer |= EFER_LMA;
			svm->vmcb->save.efer |= EFER_LMA | EFER_LME;
		}

		if (is_paging(vcpu) && !(cr0 & X86_CR0_PG)) {
			vcpu->arch.efer &= ~EFER_LMA;
			svm->vmcb->save.efer &= ~(EFER_LMA | EFER_LME);
		}
	}
#endif
	vcpu->arch.cr0 = cr0;

	if (!npt_enabled)
		cr0 |= X86_CR0_PG | X86_CR0_WP;

	/*
	 * re-enable caching here because the QEMU bios
	 * does not do it - this results in some delay at
	 * reboot
	 */
	if (kvm_check_has_quirk(vcpu->kvm, KVM_X86_QUIRK_CD_NW_CLEARED))
		cr0 &= ~(X86_CR0_CD | X86_CR0_NW);
	svm->vmcb->save.cr0 = cr0;
	mark_dirty(svm->vmcb, VMCB_CR);
	update_cr0_intercept(svm);
}

int svm_set_cr4(struct kvm_vcpu *vcpu, unsigned long cr4)
{
	unsigned long host_cr4_mce = cr4_read_shadow() & X86_CR4_MCE;
	unsigned long old_cr4 = to_svm(vcpu)->vmcb->save.cr4;

	if (cr4 & X86_CR4_VMXE)
		return 1;

	if (npt_enabled && ((old_cr4 ^ cr4) & X86_CR4_PGE))
		svm_flush_tlb(vcpu);

	vcpu->arch.cr4 = cr4;
	if (!npt_enabled)
		cr4 |= X86_CR4_PAE;
	cr4 |= host_cr4_mce;
	to_svm(vcpu)->vmcb->save.cr4 = cr4;
	mark_dirty(to_svm(vcpu)->vmcb, VMCB_CR);
	return 0;
}

static void svm_set_segment(struct kvm_vcpu *vcpu,
			    struct kvm_segment *var, int seg)
{
	struct vcpu_svm *svm = to_svm(vcpu);
	struct vmcb_seg *s = svm_seg(vcpu, seg);

	s->base = var->base;
	s->limit = var->limit;
	s->selector = var->selector;
	s->attrib = (var->type & SVM_SELECTOR_TYPE_MASK);
	s->attrib |= (var->s & 1) << SVM_SELECTOR_S_SHIFT;
	s->attrib |= (var->dpl & 3) << SVM_SELECTOR_DPL_SHIFT;
	s->attrib |= ((var->present & 1) && !var->unusable) << SVM_SELECTOR_P_SHIFT;
	s->attrib |= (var->avl & 1) << SVM_SELECTOR_AVL_SHIFT;
	s->attrib |= (var->l & 1) << SVM_SELECTOR_L_SHIFT;
	s->attrib |= (var->db & 1) << SVM_SELECTOR_DB_SHIFT;
	s->attrib |= (var->g & 1) << SVM_SELECTOR_G_SHIFT;

	/*
	 * This is always accurate, except if SYSRET returned to a segment
	 * with SS.DPL != 3.  Intel does not have this quirk, and always
	 * forces SS.DPL to 3 on sysret, so we ignore that case; fixing it
	 * would entail passing the CPL to userspace and back.
	 */
	if (seg == VCPU_SREG_SS)
		/* This is symmetric with svm_get_segment() */
		svm->vmcb->save.cpl = (var->dpl & 3);

	mark_dirty(svm->vmcb, VMCB_SEG);
}

static void update_bp_intercept(struct kvm_vcpu *vcpu)
{
	struct vcpu_svm *svm = to_svm(vcpu);

	clr_exception_intercept(svm, BP_VECTOR);

	if (vcpu->guest_debug & KVM_GUESTDBG_ENABLE) {
		if (vcpu->guest_debug & KVM_GUESTDBG_USE_SW_BP)
			set_exception_intercept(svm, BP_VECTOR);
	} else
		vcpu->guest_debug = 0;
}

static void new_asid(struct vcpu_svm *svm, struct svm_cpu_data *sd)
{
	if (sd->next_asid > sd->max_asid) {
		++sd->asid_generation;
		sd->next_asid = sd->min_asid;
		svm->vmcb->control.tlb_ctl = TLB_CONTROL_FLUSH_ALL_ASID;
	}

	svm->asid_generation = sd->asid_generation;
	svm->vmcb->control.asid = sd->next_asid++;

	mark_dirty(svm->vmcb, VMCB_ASID);
}

static u64 svm_get_dr6(struct kvm_vcpu *vcpu)
{
	return to_svm(vcpu)->vmcb->save.dr6;
}

static void svm_set_dr6(struct kvm_vcpu *vcpu, unsigned long value)
{
	struct vcpu_svm *svm = to_svm(vcpu);

	svm->vmcb->save.dr6 = value;
	mark_dirty(svm->vmcb, VMCB_DR);
}

static void svm_sync_dirty_debug_regs(struct kvm_vcpu *vcpu)
{
	struct vcpu_svm *svm = to_svm(vcpu);

	get_debugreg(vcpu->arch.db[0], 0);
	get_debugreg(vcpu->arch.db[1], 1);
	get_debugreg(vcpu->arch.db[2], 2);
	get_debugreg(vcpu->arch.db[3], 3);
	vcpu->arch.dr6 = svm_get_dr6(vcpu);
	vcpu->arch.dr7 = svm->vmcb->save.dr7;

	vcpu->arch.switch_db_regs &= ~KVM_DEBUGREG_WONT_EXIT;
	set_dr_intercepts(svm);
}

static void svm_set_dr7(struct kvm_vcpu *vcpu, unsigned long value)
{
	struct vcpu_svm *svm = to_svm(vcpu);

	svm->vmcb->save.dr7 = value;
	mark_dirty(svm->vmcb, VMCB_DR);
}

static int pf_interception(struct vcpu_svm *svm)
{
	u64 fault_address = __sme_clr(svm->vmcb->control.exit_info_2);
	u64 error_code = svm->vmcb->control.exit_info_1;

	return kvm_handle_page_fault(&svm->vcpu, error_code, fault_address,
			static_cpu_has(X86_FEATURE_DECODEASSISTS) ?
			svm->vmcb->control.insn_bytes : NULL,
			svm->vmcb->control.insn_len);
}

static int npf_interception(struct vcpu_svm *svm)
{
	u64 fault_address = __sme_clr(svm->vmcb->control.exit_info_2);
	u64 error_code = svm->vmcb->control.exit_info_1;

	trace_kvm_page_fault(fault_address, error_code);
	return kvm_mmu_page_fault(&svm->vcpu, fault_address, error_code,
			static_cpu_has(X86_FEATURE_DECODEASSISTS) ?
			svm->vmcb->control.insn_bytes : NULL,
			svm->vmcb->control.insn_len);
}

static int db_interception(struct vcpu_svm *svm)
{
	struct kvm_run *kvm_run = svm->vcpu.run;
	struct kvm_vcpu *vcpu = &svm->vcpu;

	if (!(svm->vcpu.guest_debug &
	      (KVM_GUESTDBG_SINGLESTEP | KVM_GUESTDBG_USE_HW_BP)) &&
		!svm->nmi_singlestep) {
		kvm_queue_exception(&svm->vcpu, DB_VECTOR);
		return 1;
	}

	if (svm->nmi_singlestep) {
		disable_nmi_singlestep(svm);
		/* Make sure we check for pending NMIs upon entry */
		kvm_make_request(KVM_REQ_EVENT, vcpu);
	}

	if (svm->vcpu.guest_debug &
	    (KVM_GUESTDBG_SINGLESTEP | KVM_GUESTDBG_USE_HW_BP)) {
		kvm_run->exit_reason = KVM_EXIT_DEBUG;
		kvm_run->debug.arch.pc =
			svm->vmcb->save.cs.base + svm->vmcb->save.rip;
		kvm_run->debug.arch.exception = DB_VECTOR;
		return 0;
	}

	return 1;
}

static int bp_interception(struct vcpu_svm *svm)
{
	struct kvm_run *kvm_run = svm->vcpu.run;

	kvm_run->exit_reason = KVM_EXIT_DEBUG;
	kvm_run->debug.arch.pc = svm->vmcb->save.cs.base + svm->vmcb->save.rip;
	kvm_run->debug.arch.exception = BP_VECTOR;
	return 0;
}

static int ud_interception(struct vcpu_svm *svm)
{
	return handle_ud(&svm->vcpu);
}

static int ac_interception(struct vcpu_svm *svm)
{
	kvm_queue_exception_e(&svm->vcpu, AC_VECTOR, 0);
	return 1;
}

static int gp_interception(struct vcpu_svm *svm)
{
	struct kvm_vcpu *vcpu = &svm->vcpu;
	u32 error_code = svm->vmcb->control.exit_info_1;

	WARN_ON_ONCE(!enable_vmware_backdoor);

	/*
	 * VMware backdoor emulation on #GP interception only handles IN{S},
	 * OUT{S}, and RDPMC, none of which generate a non-zero error code.
	 */
	if (error_code) {
		kvm_queue_exception_e(vcpu, GP_VECTOR, error_code);
		return 1;
	}
	return kvm_emulate_instruction(vcpu, EMULTYPE_VMWARE_GP);
}

static bool is_erratum_383(void)
{
	int err, i;
	u64 value;

	if (!erratum_383_found)
		return false;

	value = native_read_msr_safe(MSR_IA32_MC0_STATUS, &err);
	if (err)
		return false;

	/* Bit 62 may or may not be set for this mce */
	value &= ~(1ULL << 62);

	if (value != 0xb600000000010015ULL)
		return false;

	/* Clear MCi_STATUS registers */
	for (i = 0; i < 6; ++i)
		native_write_msr_safe(MSR_IA32_MCx_STATUS(i), 0, 0);

	value = native_read_msr_safe(MSR_IA32_MCG_STATUS, &err);
	if (!err) {
		u32 low, high;

		value &= ~(1ULL << 2);
		low    = lower_32_bits(value);
		high   = upper_32_bits(value);

		native_write_msr_safe(MSR_IA32_MCG_STATUS, low, high);
	}

	/* Flush tlb to evict multi-match entries */
	__flush_tlb_all();

	return true;
}

/*
 * Trigger machine check on the host. We assume all the MSRs are already set up
 * by the CPU and that we still run on the same CPU as the MCE occurred on.
 * We pass a fake environment to the machine check handler because we want
 * the guest to be always treated like user space, no matter what context
 * it used internally.
 */
static void kvm_machine_check(void)
{
#if defined(CONFIG_X86_MCE)
	struct pt_regs regs = {
		.cs = 3, /* Fake ring 3 no matter what the guest ran on */
		.flags = X86_EFLAGS_IF,
	};

	do_machine_check(&regs, 0);
#endif
}

static void svm_handle_mce(struct vcpu_svm *svm)
{
	if (is_erratum_383()) {
		/*
		 * Erratum 383 triggered. Guest state is corrupt so kill the
		 * guest.
		 */
		pr_err("KVM: Guest triggered AMD Erratum 383\n");

		kvm_make_request(KVM_REQ_TRIPLE_FAULT, &svm->vcpu);

		return;
	}

	/*
	 * On an #MC intercept the MCE handler is not called automatically in
	 * the host. So do it by hand here.
	 */
	kvm_machine_check();
}

static int mc_interception(struct vcpu_svm *svm)
{
	return 1;
}

static int shutdown_interception(struct vcpu_svm *svm)
{
	struct kvm_run *kvm_run = svm->vcpu.run;

	/*
	 * VMCB is undefined after a SHUTDOWN intercept
	 * so reinitialize it.
	 */
	clear_page(svm->vmcb);
	init_vmcb(svm);

	kvm_run->exit_reason = KVM_EXIT_SHUTDOWN;
	return 0;
}

static int io_interception(struct vcpu_svm *svm)
{
	struct kvm_vcpu *vcpu = &svm->vcpu;
	u32 io_info = svm->vmcb->control.exit_info_1; /* address size bug? */
	int size, in, string;
	unsigned port;

	++svm->vcpu.stat.io_exits;
	string = (io_info & SVM_IOIO_STR_MASK) != 0;
	in = (io_info & SVM_IOIO_TYPE_MASK) != 0;
	if (string)
		return kvm_emulate_instruction(vcpu, 0);

	port = io_info >> 16;
	size = (io_info & SVM_IOIO_SIZE_MASK) >> SVM_IOIO_SIZE_SHIFT;
	svm->next_rip = svm->vmcb->control.exit_info_2;

	return kvm_fast_pio(&svm->vcpu, size, port, in);
}

static int nmi_interception(struct vcpu_svm *svm)
{
	return 1;
}

static int intr_interception(struct vcpu_svm *svm)
{
	++svm->vcpu.stat.irq_exits;
	return 1;
}

static int nop_on_interception(struct vcpu_svm *svm)
{
	return 1;
}

static int halt_interception(struct vcpu_svm *svm)
{
	return kvm_emulate_halt(&svm->vcpu);
}

static int vmmcall_interception(struct vcpu_svm *svm)
{
	return kvm_emulate_hypercall(&svm->vcpu);
}

static int vmload_interception(struct vcpu_svm *svm)
{
	struct vmcb *nested_vmcb;
	struct kvm_host_map map;
	int ret;

	if (nested_svm_check_permissions(svm))
		return 1;

	ret = kvm_vcpu_map(&svm->vcpu, gpa_to_gfn(svm->vmcb->save.rax), &map);
	if (ret) {
		if (ret == -EINVAL)
			kvm_inject_gp(&svm->vcpu, 0);
		return 1;
	}

	nested_vmcb = map.hva;

	ret = kvm_skip_emulated_instruction(&svm->vcpu);

	nested_svm_vmloadsave(nested_vmcb, svm->vmcb);
	kvm_vcpu_unmap(&svm->vcpu, &map, true);

	return ret;
}

static int vmsave_interception(struct vcpu_svm *svm)
{
	struct vmcb *nested_vmcb;
	struct kvm_host_map map;
	int ret;

	if (nested_svm_check_permissions(svm))
		return 1;

	ret = kvm_vcpu_map(&svm->vcpu, gpa_to_gfn(svm->vmcb->save.rax), &map);
	if (ret) {
		if (ret == -EINVAL)
			kvm_inject_gp(&svm->vcpu, 0);
		return 1;
	}

	nested_vmcb = map.hva;

	ret = kvm_skip_emulated_instruction(&svm->vcpu);

	nested_svm_vmloadsave(svm->vmcb, nested_vmcb);
	kvm_vcpu_unmap(&svm->vcpu, &map, true);

	return ret;
}

static int vmrun_interception(struct vcpu_svm *svm)
{
	if (nested_svm_check_permissions(svm))
		return 1;

	return nested_svm_vmrun(svm);
}

static int stgi_interception(struct vcpu_svm *svm)
{
	int ret;

	if (nested_svm_check_permissions(svm))
		return 1;

	/*
	 * If VGIF is enabled, the STGI intercept is only added to
	 * detect the opening of the SMI/NMI window; remove it now.
	 */
	if (vgif_enabled(svm))
		clr_intercept(svm, INTERCEPT_STGI);

	ret = kvm_skip_emulated_instruction(&svm->vcpu);
	kvm_make_request(KVM_REQ_EVENT, &svm->vcpu);

	enable_gif(svm);

	return ret;
}

static int clgi_interception(struct vcpu_svm *svm)
{
	int ret;

	if (nested_svm_check_permissions(svm))
		return 1;

	ret = kvm_skip_emulated_instruction(&svm->vcpu);

	disable_gif(svm);

	/* After a CLGI no interrupts should come */
	if (!kvm_vcpu_apicv_active(&svm->vcpu))
		svm_clear_vintr(svm);

	return ret;
}

static int invlpga_interception(struct vcpu_svm *svm)
{
	struct kvm_vcpu *vcpu = &svm->vcpu;

	trace_kvm_invlpga(svm->vmcb->save.rip, kvm_rcx_read(&svm->vcpu),
			  kvm_rax_read(&svm->vcpu));

	/* Let's treat INVLPGA the same as INVLPG (can be optimized!) */
	kvm_mmu_invlpg(vcpu, kvm_rax_read(&svm->vcpu));

	return kvm_skip_emulated_instruction(&svm->vcpu);
}

static int skinit_interception(struct vcpu_svm *svm)
{
	trace_kvm_skinit(svm->vmcb->save.rip, kvm_rax_read(&svm->vcpu));

	kvm_queue_exception(&svm->vcpu, UD_VECTOR);
	return 1;
}

static int wbinvd_interception(struct vcpu_svm *svm)
{
	return kvm_emulate_wbinvd(&svm->vcpu);
}

static int xsetbv_interception(struct vcpu_svm *svm)
{
	u64 new_bv = kvm_read_edx_eax(&svm->vcpu);
	u32 index = kvm_rcx_read(&svm->vcpu);

	if (kvm_set_xcr(&svm->vcpu, index, new_bv) == 0) {
		return kvm_skip_emulated_instruction(&svm->vcpu);
	}

	return 1;
}

static int rdpru_interception(struct vcpu_svm *svm)
{
	kvm_queue_exception(&svm->vcpu, UD_VECTOR);
	return 1;
}

static int task_switch_interception(struct vcpu_svm *svm)
{
	u16 tss_selector;
	int reason;
	int int_type = svm->vmcb->control.exit_int_info &
		SVM_EXITINTINFO_TYPE_MASK;
	int int_vec = svm->vmcb->control.exit_int_info & SVM_EVTINJ_VEC_MASK;
	uint32_t type =
		svm->vmcb->control.exit_int_info & SVM_EXITINTINFO_TYPE_MASK;
	uint32_t idt_v =
		svm->vmcb->control.exit_int_info & SVM_EXITINTINFO_VALID;
	bool has_error_code = false;
	u32 error_code = 0;

	tss_selector = (u16)svm->vmcb->control.exit_info_1;

	if (svm->vmcb->control.exit_info_2 &
	    (1ULL << SVM_EXITINFOSHIFT_TS_REASON_IRET))
		reason = TASK_SWITCH_IRET;
	else if (svm->vmcb->control.exit_info_2 &
		 (1ULL << SVM_EXITINFOSHIFT_TS_REASON_JMP))
		reason = TASK_SWITCH_JMP;
	else if (idt_v)
		reason = TASK_SWITCH_GATE;
	else
		reason = TASK_SWITCH_CALL;

	if (reason == TASK_SWITCH_GATE) {
		switch (type) {
		case SVM_EXITINTINFO_TYPE_NMI:
			svm->vcpu.arch.nmi_injected = false;
			break;
		case SVM_EXITINTINFO_TYPE_EXEPT:
			if (svm->vmcb->control.exit_info_2 &
			    (1ULL << SVM_EXITINFOSHIFT_TS_HAS_ERROR_CODE)) {
				has_error_code = true;
				error_code =
					(u32)svm->vmcb->control.exit_info_2;
			}
			kvm_clear_exception_queue(&svm->vcpu);
			break;
		case SVM_EXITINTINFO_TYPE_INTR:
			kvm_clear_interrupt_queue(&svm->vcpu);
			break;
		default:
			break;
		}
	}

	if (reason != TASK_SWITCH_GATE ||
	    int_type == SVM_EXITINTINFO_TYPE_SOFT ||
	    (int_type == SVM_EXITINTINFO_TYPE_EXEPT &&
	     (int_vec == OF_VECTOR || int_vec == BP_VECTOR))) {
		if (!skip_emulated_instruction(&svm->vcpu))
			return 0;
	}

	if (int_type != SVM_EXITINTINFO_TYPE_SOFT)
		int_vec = -1;

	return kvm_task_switch(&svm->vcpu, tss_selector, int_vec, reason,
			       has_error_code, error_code);
}

static int cpuid_interception(struct vcpu_svm *svm)
{
	return kvm_emulate_cpuid(&svm->vcpu);
}

static int iret_interception(struct vcpu_svm *svm)
{
	++svm->vcpu.stat.nmi_window_exits;
	clr_intercept(svm, INTERCEPT_IRET);
	svm->vcpu.arch.hflags |= HF_IRET_MASK;
	svm->nmi_iret_rip = kvm_rip_read(&svm->vcpu);
	kvm_make_request(KVM_REQ_EVENT, &svm->vcpu);
	return 1;
}

static int invlpg_interception(struct vcpu_svm *svm)
{
	if (!static_cpu_has(X86_FEATURE_DECODEASSISTS))
		return kvm_emulate_instruction(&svm->vcpu, 0);

	kvm_mmu_invlpg(&svm->vcpu, svm->vmcb->control.exit_info_1);
	return kvm_skip_emulated_instruction(&svm->vcpu);
}

static int emulate_on_interception(struct vcpu_svm *svm)
{
	return kvm_emulate_instruction(&svm->vcpu, 0);
}

static int rsm_interception(struct vcpu_svm *svm)
{
	return kvm_emulate_instruction_from_buffer(&svm->vcpu, rsm_ins_bytes, 2);
}

static int rdpmc_interception(struct vcpu_svm *svm)
{
	int err;

	if (!nrips)
		return emulate_on_interception(svm);

	err = kvm_rdpmc(&svm->vcpu);
	return kvm_complete_insn_gp(&svm->vcpu, err);
}

static bool check_selective_cr0_intercepted(struct vcpu_svm *svm,
					    unsigned long val)
{
	unsigned long cr0 = svm->vcpu.arch.cr0;
	bool ret = false;
	u64 intercept;

	intercept = svm->nested.intercept;

	if (!is_guest_mode(&svm->vcpu) ||
	    (!(intercept & (1ULL << INTERCEPT_SELECTIVE_CR0))))
		return false;

	cr0 &= ~SVM_CR0_SELECTIVE_MASK;
	val &= ~SVM_CR0_SELECTIVE_MASK;

	if (cr0 ^ val) {
		svm->vmcb->control.exit_code = SVM_EXIT_CR0_SEL_WRITE;
		ret = (nested_svm_exit_handled(svm) == NESTED_EXIT_DONE);
	}

	return ret;
}

#define CR_VALID (1ULL << 63)

static int cr_interception(struct vcpu_svm *svm)
{
	int reg, cr;
	unsigned long val;
	int err;

	if (!static_cpu_has(X86_FEATURE_DECODEASSISTS))
		return emulate_on_interception(svm);

	if (unlikely((svm->vmcb->control.exit_info_1 & CR_VALID) == 0))
		return emulate_on_interception(svm);

	reg = svm->vmcb->control.exit_info_1 & SVM_EXITINFO_REG_MASK;
	if (svm->vmcb->control.exit_code == SVM_EXIT_CR0_SEL_WRITE)
		cr = SVM_EXIT_WRITE_CR0 - SVM_EXIT_READ_CR0;
	else
		cr = svm->vmcb->control.exit_code - SVM_EXIT_READ_CR0;

	err = 0;
	if (cr >= 16) { /* mov to cr */
		cr -= 16;
		val = kvm_register_read(&svm->vcpu, reg);
		switch (cr) {
		case 0:
			if (!check_selective_cr0_intercepted(svm, val))
				err = kvm_set_cr0(&svm->vcpu, val);
			else
				return 1;

			break;
		case 3:
			err = kvm_set_cr3(&svm->vcpu, val);
			break;
		case 4:
			err = kvm_set_cr4(&svm->vcpu, val);
			break;
		case 8:
			err = kvm_set_cr8(&svm->vcpu, val);
			break;
		default:
			WARN(1, "unhandled write to CR%d", cr);
			kvm_queue_exception(&svm->vcpu, UD_VECTOR);
			return 1;
		}
	} else { /* mov from cr */
		switch (cr) {
		case 0:
			val = kvm_read_cr0(&svm->vcpu);
			break;
		case 2:
			val = svm->vcpu.arch.cr2;
			break;
		case 3:
			val = kvm_read_cr3(&svm->vcpu);
			break;
		case 4:
			val = kvm_read_cr4(&svm->vcpu);
			break;
		case 8:
			val = kvm_get_cr8(&svm->vcpu);
			break;
		default:
			WARN(1, "unhandled read from CR%d", cr);
			kvm_queue_exception(&svm->vcpu, UD_VECTOR);
			return 1;
		}
		kvm_register_write(&svm->vcpu, reg, val);
	}
	return kvm_complete_insn_gp(&svm->vcpu, err);
}

static int dr_interception(struct vcpu_svm *svm)
{
	int reg, dr;
	unsigned long val;

	if (svm->vcpu.guest_debug == 0) {
		/*
		 * No more DR vmexits; force a reload of the debug registers
		 * and reenter on this instruction.  The next vmexit will
		 * retrieve the full state of the debug registers.
		 */
		clr_dr_intercepts(svm);
		svm->vcpu.arch.switch_db_regs |= KVM_DEBUGREG_WONT_EXIT;
		return 1;
	}

	if (!boot_cpu_has(X86_FEATURE_DECODEASSISTS))
		return emulate_on_interception(svm);

	reg = svm->vmcb->control.exit_info_1 & SVM_EXITINFO_REG_MASK;
	dr = svm->vmcb->control.exit_code - SVM_EXIT_READ_DR0;

	if (dr >= 16) { /* mov to DRn */
		if (!kvm_require_dr(&svm->vcpu, dr - 16))
			return 1;
		val = kvm_register_read(&svm->vcpu, reg);
		kvm_set_dr(&svm->vcpu, dr - 16, val);
	} else {
		if (!kvm_require_dr(&svm->vcpu, dr))
			return 1;
		kvm_get_dr(&svm->vcpu, dr, &val);
		kvm_register_write(&svm->vcpu, reg, val);
	}

	return kvm_skip_emulated_instruction(&svm->vcpu);
}

static int cr8_write_interception(struct vcpu_svm *svm)
{
	struct kvm_run *kvm_run = svm->vcpu.run;
	int r;

	u8 cr8_prev = kvm_get_cr8(&svm->vcpu);
	/* instruction emulation calls kvm_set_cr8() */
	r = cr_interception(svm);
	if (lapic_in_kernel(&svm->vcpu))
		return r;
	if (cr8_prev <= kvm_get_cr8(&svm->vcpu))
		return r;
	kvm_run->exit_reason = KVM_EXIT_SET_TPR;
	return 0;
}

static int svm_get_msr_feature(struct kvm_msr_entry *msr)
{
	msr->data = 0;

	switch (msr->index) {
	case MSR_F10H_DECFG:
		if (boot_cpu_has(X86_FEATURE_LFENCE_RDTSC))
			msr->data |= MSR_F10H_DECFG_LFENCE_SERIALIZE;
		break;
	default:
		return 1;
	}

	return 0;
}

static int svm_get_msr(struct kvm_vcpu *vcpu, struct msr_data *msr_info)
{
	struct vcpu_svm *svm = to_svm(vcpu);

	switch (msr_info->index) {
	case MSR_STAR:
		msr_info->data = svm->vmcb->save.star;
		break;
#ifdef CONFIG_X86_64
	case MSR_LSTAR:
		msr_info->data = svm->vmcb->save.lstar;
		break;
	case MSR_CSTAR:
		msr_info->data = svm->vmcb->save.cstar;
		break;
	case MSR_KERNEL_GS_BASE:
		msr_info->data = svm->vmcb->save.kernel_gs_base;
		break;
	case MSR_SYSCALL_MASK:
		msr_info->data = svm->vmcb->save.sfmask;
		break;
#endif
	case MSR_IA32_SYSENTER_CS:
		msr_info->data = svm->vmcb->save.sysenter_cs;
		break;
	case MSR_IA32_SYSENTER_EIP:
		msr_info->data = svm->sysenter_eip;
		break;
	case MSR_IA32_SYSENTER_ESP:
		msr_info->data = svm->sysenter_esp;
		break;
	case MSR_TSC_AUX:
		if (!boot_cpu_has(X86_FEATURE_RDTSCP))
			return 1;
		msr_info->data = svm->tsc_aux;
		break;
	/*
	 * Nobody will change the following 5 values in the VMCB so we can
	 * safely return them on rdmsr. They will always be 0 until LBRV is
	 * implemented.
	 */
	case MSR_IA32_DEBUGCTLMSR:
		msr_info->data = svm->vmcb->save.dbgctl;
		break;
	case MSR_IA32_LASTBRANCHFROMIP:
		msr_info->data = svm->vmcb->save.br_from;
		break;
	case MSR_IA32_LASTBRANCHTOIP:
		msr_info->data = svm->vmcb->save.br_to;
		break;
	case MSR_IA32_LASTINTFROMIP:
		msr_info->data = svm->vmcb->save.last_excp_from;
		break;
	case MSR_IA32_LASTINTTOIP:
		msr_info->data = svm->vmcb->save.last_excp_to;
		break;
	case MSR_VM_HSAVE_PA:
		msr_info->data = svm->nested.hsave_msr;
		break;
	case MSR_VM_CR:
		msr_info->data = svm->nested.vm_cr_msr;
		break;
	case MSR_IA32_SPEC_CTRL:
		if (!msr_info->host_initiated &&
		    !guest_cpuid_has(vcpu, X86_FEATURE_SPEC_CTRL) &&
		    !guest_cpuid_has(vcpu, X86_FEATURE_AMD_STIBP) &&
		    !guest_cpuid_has(vcpu, X86_FEATURE_AMD_IBRS) &&
		    !guest_cpuid_has(vcpu, X86_FEATURE_AMD_SSBD))
			return 1;

		msr_info->data = svm->spec_ctrl;
		break;
	case MSR_AMD64_VIRT_SPEC_CTRL:
		if (!msr_info->host_initiated &&
		    !guest_cpuid_has(vcpu, X86_FEATURE_VIRT_SSBD))
			return 1;

		msr_info->data = svm->virt_spec_ctrl;
		break;
	case MSR_F15H_IC_CFG: {

		int family, model;

		family = guest_cpuid_family(vcpu);
		model  = guest_cpuid_model(vcpu);

		if (family < 0 || model < 0)
			return kvm_get_msr_common(vcpu, msr_info);

		msr_info->data = 0;

		if (family == 0x15 &&
		    (model >= 0x2 && model < 0x20))
			msr_info->data = 0x1E;
		}
		break;
	case MSR_F10H_DECFG:
		msr_info->data = svm->msr_decfg;
		break;
	default:
		return kvm_get_msr_common(vcpu, msr_info);
	}
	return 0;
}

static int rdmsr_interception(struct vcpu_svm *svm)
{
	return kvm_emulate_rdmsr(&svm->vcpu);
}

static int svm_set_vm_cr(struct kvm_vcpu *vcpu, u64 data)
{
	struct vcpu_svm *svm = to_svm(vcpu);
	int svm_dis, chg_mask;

	if (data & ~SVM_VM_CR_VALID_MASK)
		return 1;

	chg_mask = SVM_VM_CR_VALID_MASK;

	if (svm->nested.vm_cr_msr & SVM_VM_CR_SVM_DIS_MASK)
		chg_mask &= ~(SVM_VM_CR_SVM_LOCK_MASK | SVM_VM_CR_SVM_DIS_MASK);

	svm->nested.vm_cr_msr &= ~chg_mask;
	svm->nested.vm_cr_msr |= (data & chg_mask);

	svm_dis = svm->nested.vm_cr_msr & SVM_VM_CR_SVM_DIS_MASK;

	/* check for svm_disable while efer.svme is set */
	if (svm_dis && (vcpu->arch.efer & EFER_SVME))
		return 1;

	return 0;
}

static int svm_set_msr(struct kvm_vcpu *vcpu, struct msr_data *msr)
{
	struct vcpu_svm *svm = to_svm(vcpu);

	u32 ecx = msr->index;
	u64 data = msr->data;
	switch (ecx) {
	case MSR_IA32_CR_PAT:
		if (!kvm_mtrr_valid(vcpu, MSR_IA32_CR_PAT, data))
			return 1;
		vcpu->arch.pat = data;
		svm->vmcb->save.g_pat = data;
		mark_dirty(svm->vmcb, VMCB_NPT);
		break;
	case MSR_IA32_SPEC_CTRL:
		if (!msr->host_initiated &&
		    !guest_cpuid_has(vcpu, X86_FEATURE_SPEC_CTRL) &&
		    !guest_cpuid_has(vcpu, X86_FEATURE_AMD_STIBP) &&
		    !guest_cpuid_has(vcpu, X86_FEATURE_AMD_IBRS) &&
		    !guest_cpuid_has(vcpu, X86_FEATURE_AMD_SSBD))
			return 1;

		if (data & ~kvm_spec_ctrl_valid_bits(vcpu))
			return 1;

		svm->spec_ctrl = data;
		if (!data)
			break;

		/*
		 * For non-nested:
		 * When it's written (to non-zero) for the first time, pass
		 * it through.
		 *
		 * For nested:
		 * The handling of the MSR bitmap for L2 guests is done in
		 * nested_svm_vmrun_msrpm.
		 * We update the L1 MSR bit as well since it will end up
		 * touching the MSR anyway now.
		 */
		set_msr_interception(svm->msrpm, MSR_IA32_SPEC_CTRL, 1, 1);
		break;
	case MSR_IA32_PRED_CMD:
		if (!msr->host_initiated &&
		    !guest_cpuid_has(vcpu, X86_FEATURE_AMD_IBPB))
			return 1;

		if (data & ~PRED_CMD_IBPB)
			return 1;
		if (!boot_cpu_has(X86_FEATURE_AMD_IBPB))
			return 1;
		if (!data)
			break;

		wrmsrl(MSR_IA32_PRED_CMD, PRED_CMD_IBPB);
		set_msr_interception(svm->msrpm, MSR_IA32_PRED_CMD, 0, 1);
		break;
	case MSR_AMD64_VIRT_SPEC_CTRL:
		if (!msr->host_initiated &&
		    !guest_cpuid_has(vcpu, X86_FEATURE_VIRT_SSBD))
			return 1;

		if (data & ~SPEC_CTRL_SSBD)
			return 1;

		svm->virt_spec_ctrl = data;
		break;
	case MSR_STAR:
		svm->vmcb->save.star = data;
		break;
#ifdef CONFIG_X86_64
	case MSR_LSTAR:
		svm->vmcb->save.lstar = data;
		break;
	case MSR_CSTAR:
		svm->vmcb->save.cstar = data;
		break;
	case MSR_KERNEL_GS_BASE:
		svm->vmcb->save.kernel_gs_base = data;
		break;
	case MSR_SYSCALL_MASK:
		svm->vmcb->save.sfmask = data;
		break;
#endif
	case MSR_IA32_SYSENTER_CS:
		svm->vmcb->save.sysenter_cs = data;
		break;
	case MSR_IA32_SYSENTER_EIP:
		svm->sysenter_eip = data;
		svm->vmcb->save.sysenter_eip = data;
		break;
	case MSR_IA32_SYSENTER_ESP:
		svm->sysenter_esp = data;
		svm->vmcb->save.sysenter_esp = data;
		break;
	case MSR_TSC_AUX:
		if (!boot_cpu_has(X86_FEATURE_RDTSCP))
			return 1;

		/*
		 * This is rare, so we update the MSR here instead of using
		 * direct_access_msrs.  Doing that would require a rdmsr in
		 * svm_vcpu_put.
		 */
		svm->tsc_aux = data;
		wrmsrl(MSR_TSC_AUX, svm->tsc_aux);
		break;
	case MSR_IA32_DEBUGCTLMSR:
		if (!boot_cpu_has(X86_FEATURE_LBRV)) {
			vcpu_unimpl(vcpu, "%s: MSR_IA32_DEBUGCTL 0x%llx, nop\n",
				    __func__, data);
			break;
		}
		if (data & DEBUGCTL_RESERVED_BITS)
			return 1;

		svm->vmcb->save.dbgctl = data;
		mark_dirty(svm->vmcb, VMCB_LBR);
		if (data & (1ULL<<0))
			svm_enable_lbrv(svm);
		else
			svm_disable_lbrv(svm);
		break;
	case MSR_VM_HSAVE_PA:
		svm->nested.hsave_msr = data;
		break;
	case MSR_VM_CR:
		return svm_set_vm_cr(vcpu, data);
	case MSR_VM_IGNNE:
		vcpu_unimpl(vcpu, "unimplemented wrmsr: 0x%x data 0x%llx\n", ecx, data);
		break;
	case MSR_F10H_DECFG: {
		struct kvm_msr_entry msr_entry;

		msr_entry.index = msr->index;
		if (svm_get_msr_feature(&msr_entry))
			return 1;

		/* Check the supported bits */
		if (data & ~msr_entry.data)
			return 1;

		/* Don't allow the guest to change a bit, #GP */
		if (!msr->host_initiated && (data ^ msr_entry.data))
			return 1;

		svm->msr_decfg = data;
		break;
	}
	case MSR_IA32_APICBASE:
		if (kvm_vcpu_apicv_active(vcpu))
			avic_update_vapic_bar(to_svm(vcpu), data);
		/* Fall through */
	default:
		return kvm_set_msr_common(vcpu, msr);
	}
	return 0;
}

static int wrmsr_interception(struct vcpu_svm *svm)
{
	return kvm_emulate_wrmsr(&svm->vcpu);
}

static int msr_interception(struct vcpu_svm *svm)
{
	if (svm->vmcb->control.exit_info_1)
		return wrmsr_interception(svm);
	else
		return rdmsr_interception(svm);
}

static int interrupt_window_interception(struct vcpu_svm *svm)
{
	kvm_make_request(KVM_REQ_EVENT, &svm->vcpu);
	svm_clear_vintr(svm);

	/*
	 * For AVIC, the only reason to end up here is ExtINTs.
	 * In this case AVIC was temporarily disabled for
	 * requesting the IRQ window and we have to re-enable it.
	 */
	svm_toggle_avic_for_irq_window(&svm->vcpu, true);

	svm->vmcb->control.int_ctl &= ~V_IRQ_MASK;
	mark_dirty(svm->vmcb, VMCB_INTR);
	++svm->vcpu.stat.irq_window_exits;
	return 1;
}

static int pause_interception(struct vcpu_svm *svm)
{
	struct kvm_vcpu *vcpu = &svm->vcpu;
	bool in_kernel = (svm_get_cpl(vcpu) == 0);

	if (pause_filter_thresh)
		grow_ple_window(vcpu);

	kvm_vcpu_on_spin(vcpu, in_kernel);
	return 1;
}

static int nop_interception(struct vcpu_svm *svm)
{
	return kvm_skip_emulated_instruction(&(svm->vcpu));
}

static int monitor_interception(struct vcpu_svm *svm)
{
	printk_once(KERN_WARNING "kvm: MONITOR instruction emulated as NOP!\n");
	return nop_interception(svm);
}

static int mwait_interception(struct vcpu_svm *svm)
{
	printk_once(KERN_WARNING "kvm: MWAIT instruction emulated as NOP!\n");
	return nop_interception(svm);
}

static int (*const svm_exit_handlers[])(struct vcpu_svm *svm) = {
	[SVM_EXIT_READ_CR0]			= cr_interception,
	[SVM_EXIT_READ_CR3]			= cr_interception,
	[SVM_EXIT_READ_CR4]			= cr_interception,
	[SVM_EXIT_READ_CR8]			= cr_interception,
	[SVM_EXIT_CR0_SEL_WRITE]		= cr_interception,
	[SVM_EXIT_WRITE_CR0]			= cr_interception,
	[SVM_EXIT_WRITE_CR3]			= cr_interception,
	[SVM_EXIT_WRITE_CR4]			= cr_interception,
	[SVM_EXIT_WRITE_CR8]			= cr8_write_interception,
	[SVM_EXIT_READ_DR0]			= dr_interception,
	[SVM_EXIT_READ_DR1]			= dr_interception,
	[SVM_EXIT_READ_DR2]			= dr_interception,
	[SVM_EXIT_READ_DR3]			= dr_interception,
	[SVM_EXIT_READ_DR4]			= dr_interception,
	[SVM_EXIT_READ_DR5]			= dr_interception,
	[SVM_EXIT_READ_DR6]			= dr_interception,
	[SVM_EXIT_READ_DR7]			= dr_interception,
	[SVM_EXIT_WRITE_DR0]			= dr_interception,
	[SVM_EXIT_WRITE_DR1]			= dr_interception,
	[SVM_EXIT_WRITE_DR2]			= dr_interception,
	[SVM_EXIT_WRITE_DR3]			= dr_interception,
	[SVM_EXIT_WRITE_DR4]			= dr_interception,
	[SVM_EXIT_WRITE_DR5]			= dr_interception,
	[SVM_EXIT_WRITE_DR6]			= dr_interception,
	[SVM_EXIT_WRITE_DR7]			= dr_interception,
	[SVM_EXIT_EXCP_BASE + DB_VECTOR]	= db_interception,
	[SVM_EXIT_EXCP_BASE + BP_VECTOR]	= bp_interception,
	[SVM_EXIT_EXCP_BASE + UD_VECTOR]	= ud_interception,
	[SVM_EXIT_EXCP_BASE + PF_VECTOR]	= pf_interception,
	[SVM_EXIT_EXCP_BASE + MC_VECTOR]	= mc_interception,
	[SVM_EXIT_EXCP_BASE + AC_VECTOR]	= ac_interception,
	[SVM_EXIT_EXCP_BASE + GP_VECTOR]	= gp_interception,
	[SVM_EXIT_INTR]				= intr_interception,
	[SVM_EXIT_NMI]				= nmi_interception,
	[SVM_EXIT_SMI]				= nop_on_interception,
	[SVM_EXIT_INIT]				= nop_on_interception,
	[SVM_EXIT_VINTR]			= interrupt_window_interception,
	[SVM_EXIT_RDPMC]			= rdpmc_interception,
	[SVM_EXIT_CPUID]			= cpuid_interception,
	[SVM_EXIT_IRET]                         = iret_interception,
	[SVM_EXIT_INVD]                         = emulate_on_interception,
	[SVM_EXIT_PAUSE]			= pause_interception,
	[SVM_EXIT_HLT]				= halt_interception,
	[SVM_EXIT_INVLPG]			= invlpg_interception,
	[SVM_EXIT_INVLPGA]			= invlpga_interception,
	[SVM_EXIT_IOIO]				= io_interception,
	[SVM_EXIT_MSR]				= msr_interception,
	[SVM_EXIT_TASK_SWITCH]			= task_switch_interception,
	[SVM_EXIT_SHUTDOWN]			= shutdown_interception,
	[SVM_EXIT_VMRUN]			= vmrun_interception,
	[SVM_EXIT_VMMCALL]			= vmmcall_interception,
	[SVM_EXIT_VMLOAD]			= vmload_interception,
	[SVM_EXIT_VMSAVE]			= vmsave_interception,
	[SVM_EXIT_STGI]				= stgi_interception,
	[SVM_EXIT_CLGI]				= clgi_interception,
	[SVM_EXIT_SKINIT]			= skinit_interception,
	[SVM_EXIT_WBINVD]                       = wbinvd_interception,
	[SVM_EXIT_MONITOR]			= monitor_interception,
	[SVM_EXIT_MWAIT]			= mwait_interception,
	[SVM_EXIT_XSETBV]			= xsetbv_interception,
	[SVM_EXIT_RDPRU]			= rdpru_interception,
	[SVM_EXIT_NPF]				= npf_interception,
	[SVM_EXIT_RSM]                          = rsm_interception,
	[SVM_EXIT_AVIC_INCOMPLETE_IPI]		= avic_incomplete_ipi_interception,
	[SVM_EXIT_AVIC_UNACCELERATED_ACCESS]	= avic_unaccelerated_access_interception,
};

static void dump_vmcb(struct kvm_vcpu *vcpu)
{
	struct vcpu_svm *svm = to_svm(vcpu);
	struct vmcb_control_area *control = &svm->vmcb->control;
	struct vmcb_save_area *save = &svm->vmcb->save;

	if (!dump_invalid_vmcb) {
		pr_warn_ratelimited("set kvm_amd.dump_invalid_vmcb=1 to dump internal KVM state.\n");
		return;
	}

	pr_err("VMCB Control Area:\n");
	pr_err("%-20s%04x\n", "cr_read:", control->intercept_cr & 0xffff);
	pr_err("%-20s%04x\n", "cr_write:", control->intercept_cr >> 16);
	pr_err("%-20s%04x\n", "dr_read:", control->intercept_dr & 0xffff);
	pr_err("%-20s%04x\n", "dr_write:", control->intercept_dr >> 16);
	pr_err("%-20s%08x\n", "exceptions:", control->intercept_exceptions);
	pr_err("%-20s%016llx\n", "intercepts:", control->intercept);
	pr_err("%-20s%d\n", "pause filter count:", control->pause_filter_count);
	pr_err("%-20s%d\n", "pause filter threshold:",
	       control->pause_filter_thresh);
	pr_err("%-20s%016llx\n", "iopm_base_pa:", control->iopm_base_pa);
	pr_err("%-20s%016llx\n", "msrpm_base_pa:", control->msrpm_base_pa);
	pr_err("%-20s%016llx\n", "tsc_offset:", control->tsc_offset);
	pr_err("%-20s%d\n", "asid:", control->asid);
	pr_err("%-20s%d\n", "tlb_ctl:", control->tlb_ctl);
	pr_err("%-20s%08x\n", "int_ctl:", control->int_ctl);
	pr_err("%-20s%08x\n", "int_vector:", control->int_vector);
	pr_err("%-20s%08x\n", "int_state:", control->int_state);
	pr_err("%-20s%08x\n", "exit_code:", control->exit_code);
	pr_err("%-20s%016llx\n", "exit_info1:", control->exit_info_1);
	pr_err("%-20s%016llx\n", "exit_info2:", control->exit_info_2);
	pr_err("%-20s%08x\n", "exit_int_info:", control->exit_int_info);
	pr_err("%-20s%08x\n", "exit_int_info_err:", control->exit_int_info_err);
	pr_err("%-20s%lld\n", "nested_ctl:", control->nested_ctl);
	pr_err("%-20s%016llx\n", "nested_cr3:", control->nested_cr3);
	pr_err("%-20s%016llx\n", "avic_vapic_bar:", control->avic_vapic_bar);
	pr_err("%-20s%08x\n", "event_inj:", control->event_inj);
	pr_err("%-20s%08x\n", "event_inj_err:", control->event_inj_err);
	pr_err("%-20s%lld\n", "virt_ext:", control->virt_ext);
	pr_err("%-20s%016llx\n", "next_rip:", control->next_rip);
	pr_err("%-20s%016llx\n", "avic_backing_page:", control->avic_backing_page);
	pr_err("%-20s%016llx\n", "avic_logical_id:", control->avic_logical_id);
	pr_err("%-20s%016llx\n", "avic_physical_id:", control->avic_physical_id);
	pr_err("VMCB State Save Area:\n");
	pr_err("%-5s s: %04x a: %04x l: %08x b: %016llx\n",
	       "es:",
	       save->es.selector, save->es.attrib,
	       save->es.limit, save->es.base);
	pr_err("%-5s s: %04x a: %04x l: %08x b: %016llx\n",
	       "cs:",
	       save->cs.selector, save->cs.attrib,
	       save->cs.limit, save->cs.base);
	pr_err("%-5s s: %04x a: %04x l: %08x b: %016llx\n",
	       "ss:",
	       save->ss.selector, save->ss.attrib,
	       save->ss.limit, save->ss.base);
	pr_err("%-5s s: %04x a: %04x l: %08x b: %016llx\n",
	       "ds:",
	       save->ds.selector, save->ds.attrib,
	       save->ds.limit, save->ds.base);
	pr_err("%-5s s: %04x a: %04x l: %08x b: %016llx\n",
	       "fs:",
	       save->fs.selector, save->fs.attrib,
	       save->fs.limit, save->fs.base);
	pr_err("%-5s s: %04x a: %04x l: %08x b: %016llx\n",
	       "gs:",
	       save->gs.selector, save->gs.attrib,
	       save->gs.limit, save->gs.base);
	pr_err("%-5s s: %04x a: %04x l: %08x b: %016llx\n",
	       "gdtr:",
	       save->gdtr.selector, save->gdtr.attrib,
	       save->gdtr.limit, save->gdtr.base);
	pr_err("%-5s s: %04x a: %04x l: %08x b: %016llx\n",
	       "ldtr:",
	       save->ldtr.selector, save->ldtr.attrib,
	       save->ldtr.limit, save->ldtr.base);
	pr_err("%-5s s: %04x a: %04x l: %08x b: %016llx\n",
	       "idtr:",
	       save->idtr.selector, save->idtr.attrib,
	       save->idtr.limit, save->idtr.base);
	pr_err("%-5s s: %04x a: %04x l: %08x b: %016llx\n",
	       "tr:",
	       save->tr.selector, save->tr.attrib,
	       save->tr.limit, save->tr.base);
	pr_err("cpl:            %d                efer:         %016llx\n",
		save->cpl, save->efer);
	pr_err("%-15s %016llx %-13s %016llx\n",
	       "cr0:", save->cr0, "cr2:", save->cr2);
	pr_err("%-15s %016llx %-13s %016llx\n",
	       "cr3:", save->cr3, "cr4:", save->cr4);
	pr_err("%-15s %016llx %-13s %016llx\n",
	       "dr6:", save->dr6, "dr7:", save->dr7);
	pr_err("%-15s %016llx %-13s %016llx\n",
	       "rip:", save->rip, "rflags:", save->rflags);
	pr_err("%-15s %016llx %-13s %016llx\n",
	       "rsp:", save->rsp, "rax:", save->rax);
	pr_err("%-15s %016llx %-13s %016llx\n",
	       "star:", save->star, "lstar:", save->lstar);
	pr_err("%-15s %016llx %-13s %016llx\n",
	       "cstar:", save->cstar, "sfmask:", save->sfmask);
	pr_err("%-15s %016llx %-13s %016llx\n",
	       "kernel_gs_base:", save->kernel_gs_base,
	       "sysenter_cs:", save->sysenter_cs);
	pr_err("%-15s %016llx %-13s %016llx\n",
	       "sysenter_esp:", save->sysenter_esp,
	       "sysenter_eip:", save->sysenter_eip);
	pr_err("%-15s %016llx %-13s %016llx\n",
	       "gpat:", save->g_pat, "dbgctl:", save->dbgctl);
	pr_err("%-15s %016llx %-13s %016llx\n",
	       "br_from:", save->br_from, "br_to:", save->br_to);
	pr_err("%-15s %016llx %-13s %016llx\n",
	       "excp_from:", save->last_excp_from,
	       "excp_to:", save->last_excp_to);
}

static void svm_get_exit_info(struct kvm_vcpu *vcpu, u64 *info1, u64 *info2)
{
	struct vmcb_control_area *control = &to_svm(vcpu)->vmcb->control;

	*info1 = control->exit_info_1;
	*info2 = control->exit_info_2;
}

static int handle_exit(struct kvm_vcpu *vcpu,
	enum exit_fastpath_completion exit_fastpath)
{
	struct vcpu_svm *svm = to_svm(vcpu);
	struct kvm_run *kvm_run = vcpu->run;
	u32 exit_code = svm->vmcb->control.exit_code;

	trace_kvm_exit(exit_code, vcpu, KVM_ISA_SVM);

	if (!is_cr_intercept(svm, INTERCEPT_CR0_WRITE))
		vcpu->arch.cr0 = svm->vmcb->save.cr0;
	if (npt_enabled)
		vcpu->arch.cr3 = svm->vmcb->save.cr3;

	if (unlikely(svm->nested.exit_required)) {
		nested_svm_vmexit(svm);
		svm->nested.exit_required = false;

		return 1;
	}

	if (is_guest_mode(vcpu)) {
		int vmexit;

		trace_kvm_nested_vmexit(svm->vmcb->save.rip, exit_code,
					svm->vmcb->control.exit_info_1,
					svm->vmcb->control.exit_info_2,
					svm->vmcb->control.exit_int_info,
					svm->vmcb->control.exit_int_info_err,
					KVM_ISA_SVM);

		vmexit = nested_svm_exit_special(svm);

		if (vmexit == NESTED_EXIT_CONTINUE)
			vmexit = nested_svm_exit_handled(svm);

		if (vmexit == NESTED_EXIT_DONE)
			return 1;
	}

	svm_complete_interrupts(svm);

	if (svm->vmcb->control.exit_code == SVM_EXIT_ERR) {
		kvm_run->exit_reason = KVM_EXIT_FAIL_ENTRY;
		kvm_run->fail_entry.hardware_entry_failure_reason
			= svm->vmcb->control.exit_code;
		dump_vmcb(vcpu);
		return 0;
	}

	if (is_external_interrupt(svm->vmcb->control.exit_int_info) &&
	    exit_code != SVM_EXIT_EXCP_BASE + PF_VECTOR &&
	    exit_code != SVM_EXIT_NPF && exit_code != SVM_EXIT_TASK_SWITCH &&
	    exit_code != SVM_EXIT_INTR && exit_code != SVM_EXIT_NMI)
		printk(KERN_ERR "%s: unexpected exit_int_info 0x%x "
		       "exit_code 0x%x\n",
		       __func__, svm->vmcb->control.exit_int_info,
		       exit_code);

	if (exit_fastpath == EXIT_FASTPATH_SKIP_EMUL_INS) {
		kvm_skip_emulated_instruction(vcpu);
		return 1;
	} else if (exit_code >= ARRAY_SIZE(svm_exit_handlers)
	    || !svm_exit_handlers[exit_code]) {
		vcpu_unimpl(vcpu, "svm: unexpected exit reason 0x%x\n", exit_code);
		dump_vmcb(vcpu);
		vcpu->run->exit_reason = KVM_EXIT_INTERNAL_ERROR;
		vcpu->run->internal.suberror =
			KVM_INTERNAL_ERROR_UNEXPECTED_EXIT_REASON;
		vcpu->run->internal.ndata = 1;
		vcpu->run->internal.data[0] = exit_code;
		return 0;
	}

#ifdef CONFIG_RETPOLINE
	if (exit_code == SVM_EXIT_MSR)
		return msr_interception(svm);
	else if (exit_code == SVM_EXIT_VINTR)
		return interrupt_window_interception(svm);
	else if (exit_code == SVM_EXIT_INTR)
		return intr_interception(svm);
	else if (exit_code == SVM_EXIT_HLT)
		return halt_interception(svm);
	else if (exit_code == SVM_EXIT_NPF)
		return npf_interception(svm);
#endif
	return svm_exit_handlers[exit_code](svm);
}

static void reload_tss(struct kvm_vcpu *vcpu)
{
	int cpu = raw_smp_processor_id();

	struct svm_cpu_data *sd = per_cpu(svm_data, cpu);
	sd->tss_desc->type = 9; /* available 32/64-bit TSS */
	load_TR_desc();
}

static void pre_svm_run(struct vcpu_svm *svm)
{
	int cpu = raw_smp_processor_id();

	struct svm_cpu_data *sd = per_cpu(svm_data, cpu);

	if (sev_guest(svm->vcpu.kvm))
		return pre_sev_run(svm, cpu);

	/* FIXME: handle wraparound of asid_generation */
	if (svm->asid_generation != sd->asid_generation)
		new_asid(svm, sd);
}

static void svm_inject_nmi(struct kvm_vcpu *vcpu)
{
	struct vcpu_svm *svm = to_svm(vcpu);

	svm->vmcb->control.event_inj = SVM_EVTINJ_VALID | SVM_EVTINJ_TYPE_NMI;
	vcpu->arch.hflags |= HF_NMI_MASK;
	set_intercept(svm, INTERCEPT_IRET);
	++vcpu->stat.nmi_injections;
}

static void svm_set_irq(struct kvm_vcpu *vcpu)
{
	struct vcpu_svm *svm = to_svm(vcpu);

	BUG_ON(!(gif_set(svm)));

	trace_kvm_inj_virq(vcpu->arch.interrupt.nr);
	++vcpu->stat.irq_injections;

	svm->vmcb->control.event_inj = vcpu->arch.interrupt.nr |
		SVM_EVTINJ_VALID | SVM_EVTINJ_TYPE_INTR;
}

static void update_cr8_intercept(struct kvm_vcpu *vcpu, int tpr, int irr)
{
	struct vcpu_svm *svm = to_svm(vcpu);

	if (svm_nested_virtualize_tpr(vcpu))
		return;

	clr_cr_intercept(svm, INTERCEPT_CR8_WRITE);

	if (irr == -1)
		return;

	if (tpr >= irr)
		set_cr_intercept(svm, INTERCEPT_CR8_WRITE);
}

static int svm_nmi_allowed(struct kvm_vcpu *vcpu)
{
	struct vcpu_svm *svm = to_svm(vcpu);
	struct vmcb *vmcb = svm->vmcb;
	int ret;
	ret = !(vmcb->control.int_state & SVM_INTERRUPT_SHADOW_MASK) &&
	      !(svm->vcpu.arch.hflags & HF_NMI_MASK);
	ret = ret && gif_set(svm) && nested_svm_nmi(svm);

	return ret;
}

static bool svm_get_nmi_mask(struct kvm_vcpu *vcpu)
{
	struct vcpu_svm *svm = to_svm(vcpu);

	return !!(svm->vcpu.arch.hflags & HF_NMI_MASK);
}

static void svm_set_nmi_mask(struct kvm_vcpu *vcpu, bool masked)
{
	struct vcpu_svm *svm = to_svm(vcpu);

	if (masked) {
		svm->vcpu.arch.hflags |= HF_NMI_MASK;
		set_intercept(svm, INTERCEPT_IRET);
	} else {
		svm->vcpu.arch.hflags &= ~HF_NMI_MASK;
		clr_intercept(svm, INTERCEPT_IRET);
	}
}

static int svm_interrupt_allowed(struct kvm_vcpu *vcpu)
{
	struct vcpu_svm *svm = to_svm(vcpu);
	struct vmcb *vmcb = svm->vmcb;

	if (!gif_set(svm) ||
	     (vmcb->control.int_state & SVM_INTERRUPT_SHADOW_MASK))
		return 0;

	if (is_guest_mode(vcpu) && (svm->vcpu.arch.hflags & HF_VINTR_MASK))
		return !!(svm->vcpu.arch.hflags & HF_HIF_MASK);
	else
		return !!(kvm_get_rflags(vcpu) & X86_EFLAGS_IF);
}

static void enable_irq_window(struct kvm_vcpu *vcpu)
{
	struct vcpu_svm *svm = to_svm(vcpu);

	/*
	 * In case GIF=0 we can't rely on the CPU to tell us when GIF becomes
	 * 1, because that's a separate STGI/VMRUN intercept.  The next time we
	 * get that intercept, this function will be called again though and
	 * we'll get the vintr intercept. However, if the vGIF feature is
	 * enabled, the STGI interception will not occur. Enable the irq
	 * window under the assumption that the hardware will set the GIF.
	 */
	if (vgif_enabled(svm) || gif_set(svm)) {
		/*
		 * IRQ window is not needed when AVIC is enabled,
		 * unless we have pending ExtINT since it cannot be injected
		 * via AVIC. In such case, we need to temporarily disable AVIC,
		 * and fallback to injecting IRQ via V_IRQ.
		 */
		svm_toggle_avic_for_irq_window(vcpu, false);
		svm_set_vintr(svm);
	}
}

static void enable_nmi_window(struct kvm_vcpu *vcpu)
{
	struct vcpu_svm *svm = to_svm(vcpu);

	if ((svm->vcpu.arch.hflags & (HF_NMI_MASK | HF_IRET_MASK))
	    == HF_NMI_MASK)
		return; /* IRET will cause a vm exit */

	if (!gif_set(svm)) {
		if (vgif_enabled(svm))
			set_intercept(svm, INTERCEPT_STGI);
		return; /* STGI will cause a vm exit */
	}

	if (svm->nested.exit_required)
		return; /* we're not going to run the guest yet */

	/*
	 * Something prevents NMI from been injected. Single step over possible
	 * problem (IRET or exception injection or interrupt shadow)
	 */
	svm->nmi_singlestep_guest_rflags = svm_get_rflags(vcpu);
	svm->nmi_singlestep = true;
	svm->vmcb->save.rflags |= (X86_EFLAGS_TF | X86_EFLAGS_RF);
}

static int svm_set_tss_addr(struct kvm *kvm, unsigned int addr)
{
	return 0;
}

static int svm_set_identity_map_addr(struct kvm *kvm, u64 ident_addr)
{
	return 0;
}

void svm_flush_tlb(struct kvm_vcpu *vcpu)
{
	struct vcpu_svm *svm = to_svm(vcpu);

	/*
	 * Flush only the current ASID even if the TLB flush was invoked via
	 * kvm_flush_remote_tlbs().  Although flushing remote TLBs requires all
	 * ASIDs to be flushed, KVM uses a single ASID for L1 and L2, and
	 * unconditionally does a TLB flush on both nested VM-Enter and nested
	 * VM-Exit (via kvm_mmu_reset_context()).
	 */
	if (static_cpu_has(X86_FEATURE_FLUSHBYASID))
		svm->vmcb->control.tlb_ctl = TLB_CONTROL_FLUSH_ASID;
	else
		svm->asid_generation--;
}

static void svm_flush_tlb_gva(struct kvm_vcpu *vcpu, gva_t gva)
{
	struct vcpu_svm *svm = to_svm(vcpu);

	invlpga(gva, svm->vmcb->control.asid);
}

static void svm_prepare_guest_switch(struct kvm_vcpu *vcpu)
{
}

static inline void sync_cr8_to_lapic(struct kvm_vcpu *vcpu)
{
	struct vcpu_svm *svm = to_svm(vcpu);

	if (svm_nested_virtualize_tpr(vcpu))
		return;

	if (!is_cr_intercept(svm, INTERCEPT_CR8_WRITE)) {
		int cr8 = svm->vmcb->control.int_ctl & V_TPR_MASK;
		kvm_set_cr8(vcpu, cr8);
	}
}

static inline void sync_lapic_to_cr8(struct kvm_vcpu *vcpu)
{
	struct vcpu_svm *svm = to_svm(vcpu);
	u64 cr8;

	if (svm_nested_virtualize_tpr(vcpu) ||
	    kvm_vcpu_apicv_active(vcpu))
		return;

	cr8 = kvm_get_cr8(vcpu);
	svm->vmcb->control.int_ctl &= ~V_TPR_MASK;
	svm->vmcb->control.int_ctl |= cr8 & V_TPR_MASK;
}

static void svm_complete_interrupts(struct vcpu_svm *svm)
{
	u8 vector;
	int type;
	u32 exitintinfo = svm->vmcb->control.exit_int_info;
	unsigned int3_injected = svm->int3_injected;

	svm->int3_injected = 0;

	/*
	 * If we've made progress since setting HF_IRET_MASK, we've
	 * executed an IRET and can allow NMI injection.
	 */
	if ((svm->vcpu.arch.hflags & HF_IRET_MASK)
	    && kvm_rip_read(&svm->vcpu) != svm->nmi_iret_rip) {
		svm->vcpu.arch.hflags &= ~(HF_NMI_MASK | HF_IRET_MASK);
		kvm_make_request(KVM_REQ_EVENT, &svm->vcpu);
	}

	svm->vcpu.arch.nmi_injected = false;
	kvm_clear_exception_queue(&svm->vcpu);
	kvm_clear_interrupt_queue(&svm->vcpu);

	if (!(exitintinfo & SVM_EXITINTINFO_VALID))
		return;

	kvm_make_request(KVM_REQ_EVENT, &svm->vcpu);

	vector = exitintinfo & SVM_EXITINTINFO_VEC_MASK;
	type = exitintinfo & SVM_EXITINTINFO_TYPE_MASK;

	switch (type) {
	case SVM_EXITINTINFO_TYPE_NMI:
		svm->vcpu.arch.nmi_injected = true;
		break;
	case SVM_EXITINTINFO_TYPE_EXEPT:
		/*
		 * In case of software exceptions, do not reinject the vector,
		 * but re-execute the instruction instead. Rewind RIP first
		 * if we emulated INT3 before.
		 */
		if (kvm_exception_is_soft(vector)) {
			if (vector == BP_VECTOR && int3_injected &&
			    kvm_is_linear_rip(&svm->vcpu, svm->int3_rip))
				kvm_rip_write(&svm->vcpu,
					      kvm_rip_read(&svm->vcpu) -
					      int3_injected);
			break;
		}
		if (exitintinfo & SVM_EXITINTINFO_VALID_ERR) {
			u32 err = svm->vmcb->control.exit_int_info_err;
			kvm_requeue_exception_e(&svm->vcpu, vector, err);

		} else
			kvm_requeue_exception(&svm->vcpu, vector);
		break;
	case SVM_EXITINTINFO_TYPE_INTR:
		kvm_queue_interrupt(&svm->vcpu, vector, false);
		break;
	default:
		break;
	}
}

static void svm_cancel_injection(struct kvm_vcpu *vcpu)
{
	struct vcpu_svm *svm = to_svm(vcpu);
	struct vmcb_control_area *control = &svm->vmcb->control;

	control->exit_int_info = control->event_inj;
	control->exit_int_info_err = control->event_inj_err;
	control->event_inj = 0;
	svm_complete_interrupts(svm);
}

static enum exit_fastpath_completion svm_exit_handlers_fastpath(struct kvm_vcpu *vcpu)
{
	if (!is_guest_mode(vcpu) &&
	    to_svm(vcpu)->vmcb->control.exit_code == SVM_EXIT_MSR &&
	    to_svm(vcpu)->vmcb->control.exit_info_1)
		return handle_fastpath_set_msr_irqoff(vcpu);

	return EXIT_FASTPATH_NONE;
}

void __svm_vcpu_run(unsigned long vmcb_pa, unsigned long *regs);

<<<<<<< HEAD
static __no_kcsan void svm_vcpu_run(struct kvm_vcpu *vcpu)
=======
static enum exit_fastpath_completion svm_vcpu_run(struct kvm_vcpu *vcpu)
>>>>>>> 997b7e98
{
	enum exit_fastpath_completion exit_fastpath;
	struct vcpu_svm *svm = to_svm(vcpu);

	svm->vmcb->save.rax = vcpu->arch.regs[VCPU_REGS_RAX];
	svm->vmcb->save.rsp = vcpu->arch.regs[VCPU_REGS_RSP];
	svm->vmcb->save.rip = vcpu->arch.regs[VCPU_REGS_RIP];

	/*
	 * A vmexit emulation is required before the vcpu can be executed
	 * again.
	 */
	if (unlikely(svm->nested.exit_required))
		return EXIT_FASTPATH_NONE;

	/*
	 * Disable singlestep if we're injecting an interrupt/exception.
	 * We don't want our modified rflags to be pushed on the stack where
	 * we might not be able to easily reset them if we disabled NMI
	 * singlestep later.
	 */
	if (svm->nmi_singlestep && svm->vmcb->control.event_inj) {
		/*
		 * Event injection happens before external interrupts cause a
		 * vmexit and interrupts are disabled here, so smp_send_reschedule
		 * is enough to force an immediate vmexit.
		 */
		disable_nmi_singlestep(svm);
		smp_send_reschedule(vcpu->cpu);
	}

	pre_svm_run(svm);

	sync_lapic_to_cr8(vcpu);

	svm->vmcb->save.cr2 = vcpu->arch.cr2;

	clgi();
	kvm_load_guest_xsave_state(vcpu);

	if (lapic_in_kernel(vcpu) &&
		vcpu->arch.apic->lapic_timer.timer_advance_ns)
		kvm_wait_lapic_expire(vcpu);

	/*
	 * If this vCPU has touched SPEC_CTRL, restore the guest's value if
	 * it's non-zero. Since vmentry is serialising on affected CPUs, there
	 * is no need to worry about the conditional branch over the wrmsr
	 * being speculatively taken.
	 */
	x86_spec_ctrl_set_guest(svm->spec_ctrl, svm->virt_spec_ctrl);

	__svm_vcpu_run(svm->vmcb_pa, (unsigned long *)&svm->vcpu.arch.regs);

#ifdef CONFIG_X86_64
	wrmsrl(MSR_GS_BASE, svm->host.gs_base);
#else
	loadsegment(fs, svm->host.fs);
#ifndef CONFIG_X86_32_LAZY_GS
	loadsegment(gs, svm->host.gs);
#endif
#endif

	/*
	 * We do not use IBRS in the kernel. If this vCPU has used the
	 * SPEC_CTRL MSR it may have left it on; save the value and
	 * turn it off. This is much more efficient than blindly adding
	 * it to the atomic save/restore list. Especially as the former
	 * (Saving guest MSRs on vmexit) doesn't even exist in KVM.
	 *
	 * For non-nested case:
	 * If the L01 MSR bitmap does not intercept the MSR, then we need to
	 * save it.
	 *
	 * For nested case:
	 * If the L02 MSR bitmap does not intercept the MSR, then we need to
	 * save it.
	 */
	if (unlikely(!msr_write_intercepted(vcpu, MSR_IA32_SPEC_CTRL)))
		svm->spec_ctrl = native_read_msr(MSR_IA32_SPEC_CTRL);

	reload_tss(vcpu);

	x86_spec_ctrl_restore_host(svm->spec_ctrl, svm->virt_spec_ctrl);

	vcpu->arch.cr2 = svm->vmcb->save.cr2;
	vcpu->arch.regs[VCPU_REGS_RAX] = svm->vmcb->save.rax;
	vcpu->arch.regs[VCPU_REGS_RSP] = svm->vmcb->save.rsp;
	vcpu->arch.regs[VCPU_REGS_RIP] = svm->vmcb->save.rip;

	if (unlikely(svm->vmcb->control.exit_code == SVM_EXIT_NMI))
		kvm_before_interrupt(&svm->vcpu);

	kvm_load_host_xsave_state(vcpu);
	stgi();

	/* Any pending NMI will happen here */
	exit_fastpath = svm_exit_handlers_fastpath(vcpu);

	if (unlikely(svm->vmcb->control.exit_code == SVM_EXIT_NMI))
		kvm_after_interrupt(&svm->vcpu);

	sync_cr8_to_lapic(vcpu);

	svm->next_rip = 0;

	svm->vmcb->control.tlb_ctl = TLB_CONTROL_DO_NOTHING;

	/* if exit due to PF check for async PF */
	if (svm->vmcb->control.exit_code == SVM_EXIT_EXCP_BASE + PF_VECTOR)
		svm->vcpu.arch.apf.host_apf_reason = kvm_read_and_reset_pf_reason();

	if (npt_enabled) {
		vcpu->arch.regs_avail &= ~(1 << VCPU_EXREG_PDPTR);
		vcpu->arch.regs_dirty &= ~(1 << VCPU_EXREG_PDPTR);
	}

	/*
	 * We need to handle MC intercepts here before the vcpu has a chance to
	 * change the physical cpu
	 */
	if (unlikely(svm->vmcb->control.exit_code ==
		     SVM_EXIT_EXCP_BASE + MC_VECTOR))
		svm_handle_mce(svm);

	mark_all_clean(svm->vmcb);
	return exit_fastpath;
}

static void svm_load_mmu_pgd(struct kvm_vcpu *vcpu, unsigned long root)
{
	struct vcpu_svm *svm = to_svm(vcpu);
	bool update_guest_cr3 = true;
	unsigned long cr3;

	cr3 = __sme_set(root);
	if (npt_enabled) {
		svm->vmcb->control.nested_cr3 = cr3;
		mark_dirty(svm->vmcb, VMCB_NPT);

		/* Loading L2's CR3 is handled by enter_svm_guest_mode.  */
		if (is_guest_mode(vcpu))
			update_guest_cr3 = false;
		else if (test_bit(VCPU_EXREG_CR3, (ulong *)&vcpu->arch.regs_avail))
			cr3 = vcpu->arch.cr3;
		else /* CR3 is already up-to-date.  */
			update_guest_cr3 = false;
	}

	if (update_guest_cr3) {
		svm->vmcb->save.cr3 = cr3;
		mark_dirty(svm->vmcb, VMCB_CR);
	}
}

static int is_disabled(void)
{
	u64 vm_cr;

	rdmsrl(MSR_VM_CR, vm_cr);
	if (vm_cr & (1 << SVM_VM_CR_SVM_DISABLE))
		return 1;

	return 0;
}

static void
svm_patch_hypercall(struct kvm_vcpu *vcpu, unsigned char *hypercall)
{
	/*
	 * Patch in the VMMCALL instruction:
	 */
	hypercall[0] = 0x0f;
	hypercall[1] = 0x01;
	hypercall[2] = 0xd9;
}

static int __init svm_check_processor_compat(void)
{
	return 0;
}

static bool svm_cpu_has_accelerated_tpr(void)
{
	return false;
}

static bool svm_has_emulated_msr(int index)
{
	switch (index) {
	case MSR_IA32_MCG_EXT_CTL:
	case MSR_IA32_VMX_BASIC ... MSR_IA32_VMX_VMFUNC:
		return false;
	default:
		break;
	}

	return true;
}

static u64 svm_get_mt_mask(struct kvm_vcpu *vcpu, gfn_t gfn, bool is_mmio)
{
	return 0;
}

static void svm_cpuid_update(struct kvm_vcpu *vcpu)
{
	struct vcpu_svm *svm = to_svm(vcpu);

	vcpu->arch.xsaves_enabled = guest_cpuid_has(vcpu, X86_FEATURE_XSAVE) &&
				    boot_cpu_has(X86_FEATURE_XSAVE) &&
				    boot_cpu_has(X86_FEATURE_XSAVES);

	/* Update nrips enabled cache */
	svm->nrips_enabled = kvm_cpu_cap_has(X86_FEATURE_NRIPS) &&
			     guest_cpuid_has(&svm->vcpu, X86_FEATURE_NRIPS);

	if (!kvm_vcpu_apicv_active(vcpu))
		return;

	/*
	 * AVIC does not work with an x2APIC mode guest. If the X2APIC feature
	 * is exposed to the guest, disable AVIC.
	 */
	if (guest_cpuid_has(vcpu, X86_FEATURE_X2APIC))
		kvm_request_apicv_update(vcpu->kvm, false,
					 APICV_INHIBIT_REASON_X2APIC);

	/*
	 * Currently, AVIC does not work with nested virtualization.
	 * So, we disable AVIC when cpuid for SVM is set in the L1 guest.
	 */
	if (nested && guest_cpuid_has(vcpu, X86_FEATURE_SVM))
		kvm_request_apicv_update(vcpu->kvm, false,
					 APICV_INHIBIT_REASON_NESTED);
}

static bool svm_has_wbinvd_exit(void)
{
	return true;
}

#define PRE_EX(exit)  { .exit_code = (exit), \
			.stage = X86_ICPT_PRE_EXCEPT, }
#define POST_EX(exit) { .exit_code = (exit), \
			.stage = X86_ICPT_POST_EXCEPT, }
#define POST_MEM(exit) { .exit_code = (exit), \
			.stage = X86_ICPT_POST_MEMACCESS, }

static const struct __x86_intercept {
	u32 exit_code;
	enum x86_intercept_stage stage;
} x86_intercept_map[] = {
	[x86_intercept_cr_read]		= POST_EX(SVM_EXIT_READ_CR0),
	[x86_intercept_cr_write]	= POST_EX(SVM_EXIT_WRITE_CR0),
	[x86_intercept_clts]		= POST_EX(SVM_EXIT_WRITE_CR0),
	[x86_intercept_lmsw]		= POST_EX(SVM_EXIT_WRITE_CR0),
	[x86_intercept_smsw]		= POST_EX(SVM_EXIT_READ_CR0),
	[x86_intercept_dr_read]		= POST_EX(SVM_EXIT_READ_DR0),
	[x86_intercept_dr_write]	= POST_EX(SVM_EXIT_WRITE_DR0),
	[x86_intercept_sldt]		= POST_EX(SVM_EXIT_LDTR_READ),
	[x86_intercept_str]		= POST_EX(SVM_EXIT_TR_READ),
	[x86_intercept_lldt]		= POST_EX(SVM_EXIT_LDTR_WRITE),
	[x86_intercept_ltr]		= POST_EX(SVM_EXIT_TR_WRITE),
	[x86_intercept_sgdt]		= POST_EX(SVM_EXIT_GDTR_READ),
	[x86_intercept_sidt]		= POST_EX(SVM_EXIT_IDTR_READ),
	[x86_intercept_lgdt]		= POST_EX(SVM_EXIT_GDTR_WRITE),
	[x86_intercept_lidt]		= POST_EX(SVM_EXIT_IDTR_WRITE),
	[x86_intercept_vmrun]		= POST_EX(SVM_EXIT_VMRUN),
	[x86_intercept_vmmcall]		= POST_EX(SVM_EXIT_VMMCALL),
	[x86_intercept_vmload]		= POST_EX(SVM_EXIT_VMLOAD),
	[x86_intercept_vmsave]		= POST_EX(SVM_EXIT_VMSAVE),
	[x86_intercept_stgi]		= POST_EX(SVM_EXIT_STGI),
	[x86_intercept_clgi]		= POST_EX(SVM_EXIT_CLGI),
	[x86_intercept_skinit]		= POST_EX(SVM_EXIT_SKINIT),
	[x86_intercept_invlpga]		= POST_EX(SVM_EXIT_INVLPGA),
	[x86_intercept_rdtscp]		= POST_EX(SVM_EXIT_RDTSCP),
	[x86_intercept_monitor]		= POST_MEM(SVM_EXIT_MONITOR),
	[x86_intercept_mwait]		= POST_EX(SVM_EXIT_MWAIT),
	[x86_intercept_invlpg]		= POST_EX(SVM_EXIT_INVLPG),
	[x86_intercept_invd]		= POST_EX(SVM_EXIT_INVD),
	[x86_intercept_wbinvd]		= POST_EX(SVM_EXIT_WBINVD),
	[x86_intercept_wrmsr]		= POST_EX(SVM_EXIT_MSR),
	[x86_intercept_rdtsc]		= POST_EX(SVM_EXIT_RDTSC),
	[x86_intercept_rdmsr]		= POST_EX(SVM_EXIT_MSR),
	[x86_intercept_rdpmc]		= POST_EX(SVM_EXIT_RDPMC),
	[x86_intercept_cpuid]		= PRE_EX(SVM_EXIT_CPUID),
	[x86_intercept_rsm]		= PRE_EX(SVM_EXIT_RSM),
	[x86_intercept_pause]		= PRE_EX(SVM_EXIT_PAUSE),
	[x86_intercept_pushf]		= PRE_EX(SVM_EXIT_PUSHF),
	[x86_intercept_popf]		= PRE_EX(SVM_EXIT_POPF),
	[x86_intercept_intn]		= PRE_EX(SVM_EXIT_SWINT),
	[x86_intercept_iret]		= PRE_EX(SVM_EXIT_IRET),
	[x86_intercept_icebp]		= PRE_EX(SVM_EXIT_ICEBP),
	[x86_intercept_hlt]		= POST_EX(SVM_EXIT_HLT),
	[x86_intercept_in]		= POST_EX(SVM_EXIT_IOIO),
	[x86_intercept_ins]		= POST_EX(SVM_EXIT_IOIO),
	[x86_intercept_out]		= POST_EX(SVM_EXIT_IOIO),
	[x86_intercept_outs]		= POST_EX(SVM_EXIT_IOIO),
	[x86_intercept_xsetbv]		= PRE_EX(SVM_EXIT_XSETBV),
};

#undef PRE_EX
#undef POST_EX
#undef POST_MEM

static int svm_check_intercept(struct kvm_vcpu *vcpu,
			       struct x86_instruction_info *info,
			       enum x86_intercept_stage stage,
			       struct x86_exception *exception)
{
	struct vcpu_svm *svm = to_svm(vcpu);
	int vmexit, ret = X86EMUL_CONTINUE;
	struct __x86_intercept icpt_info;
	struct vmcb *vmcb = svm->vmcb;

	if (info->intercept >= ARRAY_SIZE(x86_intercept_map))
		goto out;

	icpt_info = x86_intercept_map[info->intercept];

	if (stage != icpt_info.stage)
		goto out;

	switch (icpt_info.exit_code) {
	case SVM_EXIT_READ_CR0:
		if (info->intercept == x86_intercept_cr_read)
			icpt_info.exit_code += info->modrm_reg;
		break;
	case SVM_EXIT_WRITE_CR0: {
		unsigned long cr0, val;
		u64 intercept;

		if (info->intercept == x86_intercept_cr_write)
			icpt_info.exit_code += info->modrm_reg;

		if (icpt_info.exit_code != SVM_EXIT_WRITE_CR0 ||
		    info->intercept == x86_intercept_clts)
			break;

		intercept = svm->nested.intercept;

		if (!(intercept & (1ULL << INTERCEPT_SELECTIVE_CR0)))
			break;

		cr0 = vcpu->arch.cr0 & ~SVM_CR0_SELECTIVE_MASK;
		val = info->src_val  & ~SVM_CR0_SELECTIVE_MASK;

		if (info->intercept == x86_intercept_lmsw) {
			cr0 &= 0xfUL;
			val &= 0xfUL;
			/* lmsw can't clear PE - catch this here */
			if (cr0 & X86_CR0_PE)
				val |= X86_CR0_PE;
		}

		if (cr0 ^ val)
			icpt_info.exit_code = SVM_EXIT_CR0_SEL_WRITE;

		break;
	}
	case SVM_EXIT_READ_DR0:
	case SVM_EXIT_WRITE_DR0:
		icpt_info.exit_code += info->modrm_reg;
		break;
	case SVM_EXIT_MSR:
		if (info->intercept == x86_intercept_wrmsr)
			vmcb->control.exit_info_1 = 1;
		else
			vmcb->control.exit_info_1 = 0;
		break;
	case SVM_EXIT_PAUSE:
		/*
		 * We get this for NOP only, but pause
		 * is rep not, check this here
		 */
		if (info->rep_prefix != REPE_PREFIX)
			goto out;
		break;
	case SVM_EXIT_IOIO: {
		u64 exit_info;
		u32 bytes;

		if (info->intercept == x86_intercept_in ||
		    info->intercept == x86_intercept_ins) {
			exit_info = ((info->src_val & 0xffff) << 16) |
				SVM_IOIO_TYPE_MASK;
			bytes = info->dst_bytes;
		} else {
			exit_info = (info->dst_val & 0xffff) << 16;
			bytes = info->src_bytes;
		}

		if (info->intercept == x86_intercept_outs ||
		    info->intercept == x86_intercept_ins)
			exit_info |= SVM_IOIO_STR_MASK;

		if (info->rep_prefix)
			exit_info |= SVM_IOIO_REP_MASK;

		bytes = min(bytes, 4u);

		exit_info |= bytes << SVM_IOIO_SIZE_SHIFT;

		exit_info |= (u32)info->ad_bytes << (SVM_IOIO_ASIZE_SHIFT - 1);

		vmcb->control.exit_info_1 = exit_info;
		vmcb->control.exit_info_2 = info->next_rip;

		break;
	}
	default:
		break;
	}

	/* TODO: Advertise NRIPS to guest hypervisor unconditionally */
	if (static_cpu_has(X86_FEATURE_NRIPS))
		vmcb->control.next_rip  = info->next_rip;
	vmcb->control.exit_code = icpt_info.exit_code;
	vmexit = nested_svm_exit_handled(svm);

	ret = (vmexit == NESTED_EXIT_DONE) ? X86EMUL_INTERCEPTED
					   : X86EMUL_CONTINUE;

out:
	return ret;
}

static void svm_handle_exit_irqoff(struct kvm_vcpu *vcpu)
{
}

static void svm_sched_in(struct kvm_vcpu *vcpu, int cpu)
{
	if (pause_filter_thresh)
		shrink_ple_window(vcpu);
}

static void svm_setup_mce(struct kvm_vcpu *vcpu)
{
	/* [63:9] are reserved. */
	vcpu->arch.mcg_cap &= 0x1ff;
}

static int svm_smi_allowed(struct kvm_vcpu *vcpu)
{
	struct vcpu_svm *svm = to_svm(vcpu);

	/* Per APM Vol.2 15.22.2 "Response to SMI" */
	if (!gif_set(svm))
		return 0;

	if (is_guest_mode(&svm->vcpu) &&
	    svm->nested.intercept & (1ULL << INTERCEPT_SMI)) {
		/* TODO: Might need to set exit_info_1 and exit_info_2 here */
		svm->vmcb->control.exit_code = SVM_EXIT_SMI;
		svm->nested.exit_required = true;
		return 0;
	}

	return 1;
}

static int svm_pre_enter_smm(struct kvm_vcpu *vcpu, char *smstate)
{
	struct vcpu_svm *svm = to_svm(vcpu);
	int ret;

	if (is_guest_mode(vcpu)) {
		/* FED8h - SVM Guest */
		put_smstate(u64, smstate, 0x7ed8, 1);
		/* FEE0h - SVM Guest VMCB Physical Address */
		put_smstate(u64, smstate, 0x7ee0, svm->nested.vmcb);

		svm->vmcb->save.rax = vcpu->arch.regs[VCPU_REGS_RAX];
		svm->vmcb->save.rsp = vcpu->arch.regs[VCPU_REGS_RSP];
		svm->vmcb->save.rip = vcpu->arch.regs[VCPU_REGS_RIP];

		ret = nested_svm_vmexit(svm);
		if (ret)
			return ret;
	}
	return 0;
}

static int svm_pre_leave_smm(struct kvm_vcpu *vcpu, const char *smstate)
{
	struct vcpu_svm *svm = to_svm(vcpu);
	struct vmcb *nested_vmcb;
	struct kvm_host_map map;
	u64 guest;
	u64 vmcb;

	guest = GET_SMSTATE(u64, smstate, 0x7ed8);
	vmcb = GET_SMSTATE(u64, smstate, 0x7ee0);

	if (guest) {
		if (kvm_vcpu_map(&svm->vcpu, gpa_to_gfn(vmcb), &map) == -EINVAL)
			return 1;
		nested_vmcb = map.hva;
		enter_svm_guest_mode(svm, vmcb, nested_vmcb, &map);
	}
	return 0;
}

static int enable_smi_window(struct kvm_vcpu *vcpu)
{
	struct vcpu_svm *svm = to_svm(vcpu);

	if (!gif_set(svm)) {
		if (vgif_enabled(svm))
			set_intercept(svm, INTERCEPT_STGI);
		/* STGI will cause a vm exit */
		return 1;
	}
	return 0;
}

static bool svm_need_emulation_on_page_fault(struct kvm_vcpu *vcpu)
{
	unsigned long cr4 = kvm_read_cr4(vcpu);
	bool smep = cr4 & X86_CR4_SMEP;
	bool smap = cr4 & X86_CR4_SMAP;
	bool is_user = svm_get_cpl(vcpu) == 3;

	/*
	 * Detect and workaround Errata 1096 Fam_17h_00_0Fh.
	 *
	 * Errata:
	 * When CPU raise #NPF on guest data access and vCPU CR4.SMAP=1, it is
	 * possible that CPU microcode implementing DecodeAssist will fail
	 * to read bytes of instruction which caused #NPF. In this case,
	 * GuestIntrBytes field of the VMCB on a VMEXIT will incorrectly
	 * return 0 instead of the correct guest instruction bytes.
	 *
	 * This happens because CPU microcode reading instruction bytes
	 * uses a special opcode which attempts to read data using CPL=0
	 * priviledges. The microcode reads CS:RIP and if it hits a SMAP
	 * fault, it gives up and returns no instruction bytes.
	 *
	 * Detection:
	 * We reach here in case CPU supports DecodeAssist, raised #NPF and
	 * returned 0 in GuestIntrBytes field of the VMCB.
	 * First, errata can only be triggered in case vCPU CR4.SMAP=1.
	 * Second, if vCPU CR4.SMEP=1, errata could only be triggered
	 * in case vCPU CPL==3 (Because otherwise guest would have triggered
	 * a SMEP fault instead of #NPF).
	 * Otherwise, vCPU CR4.SMEP=0, errata could be triggered by any vCPU CPL.
	 * As most guests enable SMAP if they have also enabled SMEP, use above
	 * logic in order to attempt minimize false-positive of detecting errata
	 * while still preserving all cases semantic correctness.
	 *
	 * Workaround:
	 * To determine what instruction the guest was executing, the hypervisor
	 * will have to decode the instruction at the instruction pointer.
	 *
	 * In non SEV guest, hypervisor will be able to read the guest
	 * memory to decode the instruction pointer when insn_len is zero
	 * so we return true to indicate that decoding is possible.
	 *
	 * But in the SEV guest, the guest memory is encrypted with the
	 * guest specific key and hypervisor will not be able to decode the
	 * instruction pointer so we will not able to workaround it. Lets
	 * print the error and request to kill the guest.
	 */
	if (smap && (!smep || is_user)) {
		if (!sev_guest(vcpu->kvm))
			return true;

		pr_err_ratelimited("KVM: SEV Guest triggered AMD Erratum 1096\n");
		kvm_make_request(KVM_REQ_TRIPLE_FAULT, vcpu);
	}

	return false;
}

static bool svm_apic_init_signal_blocked(struct kvm_vcpu *vcpu)
{
	struct vcpu_svm *svm = to_svm(vcpu);

	/*
	 * TODO: Last condition latch INIT signals on vCPU when
	 * vCPU is in guest-mode and vmcb12 defines intercept on INIT.
	 * To properly emulate the INIT intercept, SVM should implement
	 * kvm_x86_ops.check_nested_events() and call nested_svm_vmexit()
	 * there if an INIT signal is pending.
	 */
	return !gif_set(svm) ||
		   (svm->vmcb->control.intercept & (1ULL << INTERCEPT_INIT));
}

static void svm_vm_destroy(struct kvm *kvm)
{
	avic_vm_destroy(kvm);
	sev_vm_destroy(kvm);
}

static int svm_vm_init(struct kvm *kvm)
{
	if (avic) {
		int ret = avic_vm_init(kvm);
		if (ret)
			return ret;
	}

	kvm_apicv_init(kvm, avic);
	return 0;
}

static struct kvm_x86_ops svm_x86_ops __initdata = {
	.hardware_unsetup = svm_hardware_teardown,
	.hardware_enable = svm_hardware_enable,
	.hardware_disable = svm_hardware_disable,
	.cpu_has_accelerated_tpr = svm_cpu_has_accelerated_tpr,
	.has_emulated_msr = svm_has_emulated_msr,

	.vcpu_create = svm_create_vcpu,
	.vcpu_free = svm_free_vcpu,
	.vcpu_reset = svm_vcpu_reset,

	.vm_size = sizeof(struct kvm_svm),
	.vm_init = svm_vm_init,
	.vm_destroy = svm_vm_destroy,

	.prepare_guest_switch = svm_prepare_guest_switch,
	.vcpu_load = svm_vcpu_load,
	.vcpu_put = svm_vcpu_put,
	.vcpu_blocking = svm_vcpu_blocking,
	.vcpu_unblocking = svm_vcpu_unblocking,

	.update_bp_intercept = update_bp_intercept,
	.get_msr_feature = svm_get_msr_feature,
	.get_msr = svm_get_msr,
	.set_msr = svm_set_msr,
	.get_segment_base = svm_get_segment_base,
	.get_segment = svm_get_segment,
	.set_segment = svm_set_segment,
	.get_cpl = svm_get_cpl,
	.get_cs_db_l_bits = kvm_get_cs_db_l_bits,
	.decache_cr0_guest_bits = svm_decache_cr0_guest_bits,
	.decache_cr4_guest_bits = svm_decache_cr4_guest_bits,
	.set_cr0 = svm_set_cr0,
	.set_cr4 = svm_set_cr4,
	.set_efer = svm_set_efer,
	.get_idt = svm_get_idt,
	.set_idt = svm_set_idt,
	.get_gdt = svm_get_gdt,
	.set_gdt = svm_set_gdt,
	.get_dr6 = svm_get_dr6,
	.set_dr6 = svm_set_dr6,
	.set_dr7 = svm_set_dr7,
	.sync_dirty_debug_regs = svm_sync_dirty_debug_regs,
	.cache_reg = svm_cache_reg,
	.get_rflags = svm_get_rflags,
	.set_rflags = svm_set_rflags,

	.tlb_flush_all = svm_flush_tlb,
	.tlb_flush_current = svm_flush_tlb,
	.tlb_flush_gva = svm_flush_tlb_gva,
	.tlb_flush_guest = svm_flush_tlb,

	.run = svm_vcpu_run,
	.handle_exit = handle_exit,
	.skip_emulated_instruction = skip_emulated_instruction,
	.update_emulated_instruction = NULL,
	.set_interrupt_shadow = svm_set_interrupt_shadow,
	.get_interrupt_shadow = svm_get_interrupt_shadow,
	.patch_hypercall = svm_patch_hypercall,
	.set_irq = svm_set_irq,
	.set_nmi = svm_inject_nmi,
	.queue_exception = svm_queue_exception,
	.cancel_injection = svm_cancel_injection,
	.interrupt_allowed = svm_interrupt_allowed,
	.nmi_allowed = svm_nmi_allowed,
	.get_nmi_mask = svm_get_nmi_mask,
	.set_nmi_mask = svm_set_nmi_mask,
	.enable_nmi_window = enable_nmi_window,
	.enable_irq_window = enable_irq_window,
	.update_cr8_intercept = update_cr8_intercept,
	.set_virtual_apic_mode = svm_set_virtual_apic_mode,
	.refresh_apicv_exec_ctrl = svm_refresh_apicv_exec_ctrl,
	.check_apicv_inhibit_reasons = svm_check_apicv_inhibit_reasons,
	.pre_update_apicv_exec_ctrl = svm_pre_update_apicv_exec_ctrl,
	.load_eoi_exitmap = svm_load_eoi_exitmap,
	.hwapic_irr_update = svm_hwapic_irr_update,
	.hwapic_isr_update = svm_hwapic_isr_update,
	.sync_pir_to_irr = kvm_lapic_find_highest_irr,
	.apicv_post_state_restore = avic_post_state_restore,

	.set_tss_addr = svm_set_tss_addr,
	.set_identity_map_addr = svm_set_identity_map_addr,
	.get_tdp_level = get_npt_level,
	.get_mt_mask = svm_get_mt_mask,

	.get_exit_info = svm_get_exit_info,

	.cpuid_update = svm_cpuid_update,

	.has_wbinvd_exit = svm_has_wbinvd_exit,

	.read_l1_tsc_offset = svm_read_l1_tsc_offset,
	.write_l1_tsc_offset = svm_write_l1_tsc_offset,

	.load_mmu_pgd = svm_load_mmu_pgd,

	.check_intercept = svm_check_intercept,
	.handle_exit_irqoff = svm_handle_exit_irqoff,

	.request_immediate_exit = __kvm_request_immediate_exit,

	.sched_in = svm_sched_in,

	.pmu_ops = &amd_pmu_ops,
	.deliver_posted_interrupt = svm_deliver_avic_intr,
	.dy_apicv_has_pending_interrupt = svm_dy_apicv_has_pending_interrupt,
	.update_pi_irte = svm_update_pi_irte,
	.setup_mce = svm_setup_mce,

	.smi_allowed = svm_smi_allowed,
	.pre_enter_smm = svm_pre_enter_smm,
	.pre_leave_smm = svm_pre_leave_smm,
	.enable_smi_window = enable_smi_window,

	.mem_enc_op = svm_mem_enc_op,
	.mem_enc_reg_region = svm_register_enc_region,
	.mem_enc_unreg_region = svm_unregister_enc_region,

	.nested_enable_evmcs = NULL,
	.nested_get_evmcs_version = NULL,

	.need_emulation_on_page_fault = svm_need_emulation_on_page_fault,

	.apic_init_signal_blocked = svm_apic_init_signal_blocked,

	.check_nested_events = svm_check_nested_events,
};

static struct kvm_x86_init_ops svm_init_ops __initdata = {
	.cpu_has_kvm_support = has_svm,
	.disabled_by_bios = is_disabled,
	.hardware_setup = svm_hardware_setup,
	.check_processor_compatibility = svm_check_processor_compat,

	.runtime_ops = &svm_x86_ops,
};

static int __init svm_init(void)
{
	return kvm_init(&svm_init_ops, sizeof(struct vcpu_svm),
			__alignof__(struct vcpu_svm), THIS_MODULE);
}

static void __exit svm_exit(void)
{
	kvm_exit();
}

module_init(svm_init)
module_exit(svm_exit)<|MERGE_RESOLUTION|>--- conflicted
+++ resolved
@@ -3311,11 +3311,7 @@
 
 void __svm_vcpu_run(unsigned long vmcb_pa, unsigned long *regs);
 
-<<<<<<< HEAD
-static __no_kcsan void svm_vcpu_run(struct kvm_vcpu *vcpu)
-=======
-static enum exit_fastpath_completion svm_vcpu_run(struct kvm_vcpu *vcpu)
->>>>>>> 997b7e98
+static __no_kcsan enum exit_fastpath_completion svm_vcpu_run(struct kvm_vcpu *vcpu)
 {
 	enum exit_fastpath_completion exit_fastpath;
 	struct vcpu_svm *svm = to_svm(vcpu);
