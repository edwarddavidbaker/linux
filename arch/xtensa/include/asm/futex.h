/* SPDX-License-Identifier: GPL-2.0-only */
/*
 * Atomic futex routines
 *
 * Based on the PowerPC implementataion
 *
 * Copyright (C) 2013 TangoTec Ltd.
 *
 * Baruch Siach <baruch@tkos.co.il>
 */

#ifndef _ASM_XTENSA_FUTEX_H
#define _ASM_XTENSA_FUTEX_H

#include <linux/futex.h>
#include <linux/uaccess.h>
#include <linux/errno.h>

#if XCHAL_HAVE_EXCLUSIVE
#define __futex_atomic_op(insn, ret, old, uaddr, arg)	\
	__asm__ __volatile(				\
	"1:	l32ex	%[oldval], %[addr]\n"		\
		insn "\n"				\
	"2:	s32ex	%[newval], %[addr]\n"		\
	"	getex	%[newval]\n"			\
	"	beqz	%[newval], 1b\n"		\
	"	movi	%[newval], 0\n"			\
	"3:\n"						\
	"	.section .fixup,\"ax\"\n"		\
	"	.align 4\n"				\
	"	.literal_position\n"			\
	"5:	movi	%[oldval], 3b\n"		\
	"	movi	%[newval], %[fault]\n"		\
	"	jx	%[oldval]\n"			\
	"	.previous\n"				\
	"	.section __ex_table,\"a\"\n"		\
	"	.long 1b, 5b, 2b, 5b\n"			\
	"	.previous\n"				\
	: [oldval] "=&r" (old), [newval] "=&r" (ret)	\
	: [addr] "r" (uaddr), [oparg] "r" (arg),	\
	  [fault] "I" (-EFAULT)				\
	: "memory")
#elif XCHAL_HAVE_S32C1I
#define __futex_atomic_op(insn, ret, old, uaddr, arg)	\
	__asm__ __volatile(				\
	"1:	l32i	%[oldval], %[mem]\n"		\
		insn "\n"				\
	"	wsr	%[oldval], scompare1\n"		\
	"2:	s32c1i	%[newval], %[mem]\n"		\
	"	bne	%[newval], %[oldval], 1b\n"	\
	"	movi	%[newval], 0\n"			\
	"3:\n"						\
	"	.section .fixup,\"ax\"\n"		\
	"	.align 4\n"				\
	"	.literal_position\n"			\
	"5:	movi	%[oldval], 3b\n"		\
	"	movi	%[newval], %[fault]\n"		\
	"	jx	%[oldval]\n"			\
	"	.previous\n"				\
	"	.section __ex_table,\"a\"\n"		\
	"	.long 1b, 5b, 2b, 5b\n"			\
	"	.previous\n"				\
	: [oldval] "=&r" (old), [newval] "=&r" (ret),	\
<<<<<<< HEAD
	  [mem] "+m" (uaddr)				\
=======
	  [mem] "+m" (*(uaddr))				\
>>>>>>> 83ff15c6
	: [oparg] "r" (arg), [fault] "I" (-EFAULT)	\
	: "memory")
#endif

static inline int arch_futex_atomic_op_inuser(int op, int oparg, int *oval,
		u32 __user *uaddr)
{
#if XCHAL_HAVE_S32C1I || XCHAL_HAVE_EXCLUSIVE
	int oldval = 0, ret;

	pagefault_disable();

	switch (op) {
	case FUTEX_OP_SET:
		__futex_atomic_op("mov %[newval], %[oparg]",
				  ret, oldval, uaddr, oparg);
		break;
	case FUTEX_OP_ADD:
		__futex_atomic_op("add %[newval], %[oldval], %[oparg]",
				  ret, oldval, uaddr, oparg);
		break;
	case FUTEX_OP_OR:
		__futex_atomic_op("or %[newval], %[oldval], %[oparg]",
				  ret, oldval, uaddr, oparg);
		break;
	case FUTEX_OP_ANDN:
		__futex_atomic_op("and %[newval], %[oldval], %[oparg]",
				  ret, oldval, uaddr, ~oparg);
		break;
	case FUTEX_OP_XOR:
		__futex_atomic_op("xor %[newval], %[oldval], %[oparg]",
				  ret, oldval, uaddr, oparg);
		break;
	default:
		ret = -ENOSYS;
	}

	pagefault_enable();

	if (!ret)
		*oval = oldval;

	return ret;
#else
	return -ENOSYS;
#endif
}

static inline int
futex_atomic_cmpxchg_inatomic(u32 *uval, u32 __user *uaddr,
			      u32 oldval, u32 newval)
{
#if XCHAL_HAVE_S32C1I || XCHAL_HAVE_EXCLUSIVE
	unsigned long tmp;
	int ret = 0;

	if (!access_ok(uaddr, sizeof(u32)))
		return -EFAULT;

	__asm__ __volatile__ (
	"	# futex_atomic_cmpxchg_inatomic\n"
#if XCHAL_HAVE_EXCLUSIVE
	"1:	l32ex	%[tmp], %[addr]\n"
	"	s32i	%[tmp], %[uval], 0\n"
	"	bne	%[tmp], %[oldval], 2f\n"
	"	mov	%[tmp], %[newval]\n"
	"3:	s32ex	%[tmp], %[addr]\n"
	"	getex	%[tmp]\n"
	"	beqz	%[tmp], 1b\n"
#elif XCHAL_HAVE_S32C1I
	"	wsr	%[oldval], scompare1\n"
	"1:	s32c1i	%[newval], %[addr], 0\n"
	"	s32i	%[newval], %[uval], 0\n"
#endif
	"2:\n"
	"	.section .fixup,\"ax\"\n"
	"	.align 4\n"
	"	.literal_position\n"
	"4:	movi	%[tmp], 2b\n"
	"	movi	%[ret], %[fault]\n"
	"	jx	%[tmp]\n"
	"	.previous\n"
	"	.section __ex_table,\"a\"\n"
	"	.long 1b, 4b\n"
#if XCHAL_HAVE_EXCLUSIVE
	"	.long 3b, 4b\n"
#endif
	"	.previous\n"
	: [ret] "+r" (ret), [newval] "+r" (newval), [tmp] "=&r" (tmp)
	: [addr] "r" (uaddr), [oldval] "r" (oldval), [uval] "r" (uval),
	  [fault] "I" (-EFAULT)
	: "memory");

	return ret;
#else
	return -ENOSYS;
#endif
}

#endif /* _ASM_XTENSA_FUTEX_H */<|MERGE_RESOLUTION|>--- conflicted
+++ resolved
@@ -61,11 +61,7 @@
 	"	.long 1b, 5b, 2b, 5b\n"			\
 	"	.previous\n"				\
 	: [oldval] "=&r" (old), [newval] "=&r" (ret),	\
-<<<<<<< HEAD
-	  [mem] "+m" (uaddr)				\
-=======
 	  [mem] "+m" (*(uaddr))				\
->>>>>>> 83ff15c6
 	: [oparg] "r" (arg), [fault] "I" (-EFAULT)	\
 	: "memory")
 #endif
