--- conflicted
+++ resolved
@@ -849,16 +849,12 @@
 	nand->select_chip = flctl_select_chip;
 	nand->cmdfunc = flctl_cmdfunc;
 
-<<<<<<< HEAD
-	ret = nand_scan_ident(flctl_mtd, 1, NULL);
-=======
 	if (pdata->flcmncr_val & SEL_16BIT) {
 		nand->options |= NAND_BUSWIDTH_16;
 		nand->read_word = flctl_read_word;
 	}
 
-	ret = nand_scan_ident(flctl_mtd, 1);
->>>>>>> 220bf991
+	ret = nand_scan_ident(flctl_mtd, 1, NULL);
 	if (ret)
 		goto err;
 
