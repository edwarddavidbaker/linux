// SPDX-License-Identifier: GPL-2.0+
/*
 * Copyright (c) 1996, 2003 VIA Networking Technologies, Inc.
 * All rights reserved.
 *
 * File: main_usb.c
 *
 * Purpose: driver entry for initial, open, close, tx and rx.
 *
 * Author: Lyndon Chen
 *
 * Date: Dec 8, 2005
 *
 * Functions:
 *
 *   vt6656_probe - module initial (insmod) driver entry
 *   vnt_free_tx_bufs - free tx buffer function
 *   vnt_init_registers- initial MAC & BBP & RF internal registers.
 *
 * Revision History:
 */
#undef __NO_VERSION__

#include <linux/bits.h>
#include <linux/etherdevice.h>
#include <linux/file.h>
#include <linux/kernel.h>
#include "device.h"
#include "card.h"
#include "baseband.h"
#include "mac.h"
#include "power.h"
#include "wcmd.h"
#include "rxtx.h"
#include "rf.h"
#include "firmware.h"
#include "usbpipe.h"
#include "channel.h"

/*
 * define module options
 */

/* version information */
#define DRIVER_AUTHOR \
	"VIA Networking Technologies, Inc., <lyndonchen@vntek.com.tw>"
MODULE_AUTHOR(DRIVER_AUTHOR);
MODULE_LICENSE("GPL");
MODULE_DESCRIPTION(DEVICE_FULL_DRV_NAM);

#define RX_DESC_DEF0 64
static int vnt_rx_buffers = RX_DESC_DEF0;
module_param_named(rx_buffers, vnt_rx_buffers, int, 0644);
MODULE_PARM_DESC(rx_buffers, "Number of receive usb rx buffers");

#define TX_DESC_DEF0 64
static int vnt_tx_buffers = TX_DESC_DEF0;
module_param_named(tx_buffers, vnt_tx_buffers, int, 0644);
MODULE_PARM_DESC(tx_buffers, "Number of receive usb tx buffers");

#define RTS_THRESH_DEF     2347
#define FRAG_THRESH_DEF     2346
#define SHORT_RETRY_DEF     8
#define LONG_RETRY_DEF     4

/* BasebandType[] baseband type selected
 * 0: indicate 802.11a type
 * 1: indicate 802.11b type
 * 2: indicate 802.11g type
 */

#define BBP_TYPE_DEF     2

/*
 * Static vars definitions
 */

static const struct usb_device_id vt6656_table[] = {
	{USB_DEVICE(VNT_USB_VENDOR_ID, VNT_USB_PRODUCT_ID)},
	{}
};

static void vnt_set_options(struct vnt_private *priv)
{
	/* Set number of TX buffers */
	if (vnt_tx_buffers < CB_MIN_TX_DESC || vnt_tx_buffers > CB_MAX_TX_DESC)
		priv->num_tx_context = TX_DESC_DEF0;
	else
		priv->num_tx_context = vnt_tx_buffers;

	/* Set number of RX buffers */
	if (vnt_rx_buffers < CB_MIN_RX_DESC || vnt_rx_buffers > CB_MAX_RX_DESC)
		priv->num_rcb = RX_DESC_DEF0;
	else
		priv->num_rcb = vnt_rx_buffers;

	priv->short_retry_limit = SHORT_RETRY_DEF;
	priv->long_retry_limit = LONG_RETRY_DEF;
	priv->op_mode = NL80211_IFTYPE_UNSPECIFIED;
	priv->bb_type = BBP_TYPE_DEF;
	priv->packet_type = priv->bb_type;
	priv->preamble_type = PREAMBLE_LONG;
	priv->exist_sw_net_addr = false;
}

/*
 * initialization of MAC & BBP registers
 */
static int vnt_init_registers(struct vnt_private *priv)
{
	int ret;
	struct vnt_cmd_card_init *init_cmd = &priv->init_command;
	struct vnt_rsp_card_init *init_rsp = &priv->init_response;
	u8 antenna;
	int ii;
	u8 tmp;
	u8 calib_tx_iq = 0, calib_tx_dc = 0, calib_rx_iq = 0;

	dev_dbg(&priv->usb->dev, "---->INIbInitAdapter. [%d][%d]\n",
		DEVICE_INIT_COLD, priv->packet_type);

	ret = vnt_check_firmware_version(priv);
	if (ret) {
		ret = vnt_download_firmware(priv);
		if (ret) {
			dev_dbg(&priv->usb->dev,
				"Could not download firmware: %d.\n", ret);
			goto end;
		}

		ret = vnt_firmware_branch_to_sram(priv);
		if (ret) {
			dev_dbg(&priv->usb->dev,
				"Could not branch to SRAM: %d.\n", ret);
			goto end;
		}
	}

	ret = vnt_vt3184_init(priv);
	if (ret) {
		dev_dbg(&priv->usb->dev, "vnt_vt3184_init fail\n");
		goto end;
	}

	init_cmd->init_class = DEVICE_INIT_COLD;
	init_cmd->exist_sw_net_addr = priv->exist_sw_net_addr;
	for (ii = 0; ii < ARRAY_SIZE(init_cmd->sw_net_addr); ii++)
		init_cmd->sw_net_addr[ii] = priv->current_net_addr[ii];
	init_cmd->short_retry_limit = priv->short_retry_limit;
	init_cmd->long_retry_limit = priv->long_retry_limit;

	/* issue card_init command to device */
	ret = vnt_control_out(priv, MESSAGE_TYPE_CARDINIT, 0, 0,
			      sizeof(struct vnt_cmd_card_init),
			      (u8 *)init_cmd);
	if (ret) {
		dev_dbg(&priv->usb->dev, "Issue Card init fail\n");
		goto end;
	}

	ret = vnt_control_in(priv, MESSAGE_TYPE_INIT_RSP, 0, 0,
			     sizeof(struct vnt_rsp_card_init),
			     (u8 *)init_rsp);
	if (ret) {
		dev_dbg(&priv->usb->dev, "Cardinit request in status fail!\n");
		goto end;
	}

	/* local ID for AES functions */
	ret = vnt_control_in(priv, MESSAGE_TYPE_READ, MAC_REG_LOCALID,
			     MESSAGE_REQUEST_MACREG, 1, &priv->local_id);
	if (ret)
		goto end;

	/* do MACbSoftwareReset in MACvInitialize */

	priv->top_ofdm_basic_rate = RATE_24M;
	priv->top_cck_basic_rate = RATE_1M;

	/* target to IF pin while programming to RF chip */
	priv->power = 0xFF;

	priv->cck_pwr = priv->eeprom[EEP_OFS_PWR_CCK];
	priv->ofdm_pwr_g = priv->eeprom[EEP_OFS_PWR_OFDMG];
	/* load power table */
	for (ii = 0; ii < ARRAY_SIZE(priv->cck_pwr_tbl); ii++) {
		priv->cck_pwr_tbl[ii] =
			priv->eeprom[ii + EEP_OFS_CCK_PWR_TBL];
		if (priv->cck_pwr_tbl[ii] == 0)
			priv->cck_pwr_tbl[ii] = priv->cck_pwr;

		priv->ofdm_pwr_tbl[ii] =
				priv->eeprom[ii + EEP_OFS_OFDM_PWR_TBL];
		if (priv->ofdm_pwr_tbl[ii] == 0)
			priv->ofdm_pwr_tbl[ii] = priv->ofdm_pwr_g;
	}

	/*
	 * original zonetype is USA, but custom zonetype is Europe,
	 * then need to recover 12, 13, 14 channels with 11 channel
	 */
	for (ii = 11; ii < ARRAY_SIZE(priv->cck_pwr_tbl); ii++) {
		priv->cck_pwr_tbl[ii] = priv->cck_pwr_tbl[10];
		priv->ofdm_pwr_tbl[ii] = priv->ofdm_pwr_tbl[10];
	}

	priv->ofdm_pwr_a = 0x34; /* same as RFbMA2829SelectChannel */

	/* load OFDM A power table */
	for (ii = 0; ii < CB_MAX_CHANNEL_5G; ii++) {
		priv->ofdm_a_pwr_tbl[ii] =
			priv->eeprom[ii + EEP_OFS_OFDMA_PWR_TBL];

		if (priv->ofdm_a_pwr_tbl[ii] == 0)
			priv->ofdm_a_pwr_tbl[ii] = priv->ofdm_pwr_a;
	}

	antenna = priv->eeprom[EEP_OFS_ANTENNA];

	if (antenna & EEP_ANTINV)
		priv->tx_rx_ant_inv = true;
	else
		priv->tx_rx_ant_inv = false;

	antenna &= (EEP_ANTENNA_AUX | EEP_ANTENNA_MAIN);

	if (antenna == 0) /* if not set default is both */
		antenna = (EEP_ANTENNA_AUX | EEP_ANTENNA_MAIN);

	if (antenna == (EEP_ANTENNA_AUX | EEP_ANTENNA_MAIN)) {
		priv->tx_antenna_mode = ANT_B;
		priv->rx_antenna_sel = 1;

		if (priv->tx_rx_ant_inv)
			priv->rx_antenna_mode = ANT_A;
		else
			priv->rx_antenna_mode = ANT_B;
	} else  {
		priv->rx_antenna_sel = 0;

		if (antenna & EEP_ANTENNA_AUX) {
			priv->tx_antenna_mode = ANT_A;

			if (priv->tx_rx_ant_inv)
				priv->rx_antenna_mode = ANT_B;
			else
				priv->rx_antenna_mode = ANT_A;
		} else {
			priv->tx_antenna_mode = ANT_B;

			if (priv->tx_rx_ant_inv)
				priv->rx_antenna_mode = ANT_A;
			else
				priv->rx_antenna_mode = ANT_B;
		}
	}

	/* Set initial antenna mode */
	ret = vnt_set_antenna_mode(priv, priv->rx_antenna_mode);
	if (ret)
		goto end;

	/* default Auto Mode */
	priv->bb_type = BB_TYPE_11G;

	/* get RFType */
	priv->rf_type = init_rsp->rf_type;

	/* load vt3266 calibration parameters in EEPROM */
	if (priv->rf_type == RF_VT3226D0) {
		if ((priv->eeprom[EEP_OFS_MAJOR_VER] == 0x1) &&
		    (priv->eeprom[EEP_OFS_MINOR_VER] >= 0x4)) {
			calib_tx_iq = priv->eeprom[EEP_OFS_CALIB_TX_IQ];
			calib_tx_dc = priv->eeprom[EEP_OFS_CALIB_TX_DC];
			calib_rx_iq = priv->eeprom[EEP_OFS_CALIB_RX_IQ];
			if (calib_tx_iq || calib_tx_dc || calib_rx_iq) {
				/* CR255, enable TX/RX IQ and
				 * DC compensation mode
				 */
				ret = vnt_control_out_u8(priv,
							 MESSAGE_REQUEST_BBREG,
							 0xff, 0x03);
				if (ret)
					goto end;

				/* CR251, TX I/Q Imbalance Calibration */
				ret = vnt_control_out_u8(priv,
							 MESSAGE_REQUEST_BBREG,
							 0xfb, calib_tx_iq);
				if (ret)
					goto end;

				/* CR252, TX DC-Offset Calibration */
				ret = vnt_control_out_u8(priv,
							 MESSAGE_REQUEST_BBREG,
							 0xfC, calib_tx_dc);
				if (ret)
					goto end;

				/* CR253, RX I/Q Imbalance Calibration */
				ret = vnt_control_out_u8(priv,
							 MESSAGE_REQUEST_BBREG,
							 0xfd, calib_rx_iq);
				if (ret)
					goto end;
			} else {
				/* CR255, turn off
				 * BB Calibration compensation
				 */
				ret = vnt_control_out_u8(priv,
							 MESSAGE_REQUEST_BBREG,
							 0xff, 0x0);
				if (ret)
					goto end;
			}
		}
	}

	/* get permanent network address */
	memcpy(priv->permanent_net_addr, init_rsp->net_addr, 6);
	ether_addr_copy(priv->current_net_addr, priv->permanent_net_addr);

	/* if exist SW network address, use it */
	dev_dbg(&priv->usb->dev, "Network address = %pM\n",
		priv->current_net_addr);

	/*
	 * set BB and packet type at the same time
	 * set Short Slot Time, xIFS, and RSPINF
	 */
	if (priv->bb_type == BB_TYPE_11A)
		priv->short_slot_time = true;
	else
		priv->short_slot_time = false;

	ret = vnt_set_short_slot_time(priv);
	if (ret)
		goto end;

	priv->radio_ctl = priv->eeprom[EEP_OFS_RADIOCTL];

	if ((priv->radio_ctl & EEP_RADIOCTL_ENABLE) != 0) {
		ret = vnt_control_in(priv, MESSAGE_TYPE_READ,
				     MAC_REG_GPIOCTL1, MESSAGE_REQUEST_MACREG,
				     1, &tmp);
		if (ret)
			goto end;

		if ((tmp & GPIO3_DATA) == 0) {
			ret = vnt_mac_reg_bits_on(priv, MAC_REG_GPIOCTL1,
						  GPIO3_INTMD);
		} else {
			ret = vnt_mac_reg_bits_off(priv, MAC_REG_GPIOCTL1,
						   GPIO3_INTMD);
		}

		if (ret)
			goto end;
	}

	ret = vnt_mac_set_led(priv, LEDSTS_TMLEN, 0x38);
	if (ret)
		goto end;

	ret = vnt_mac_set_led(priv, LEDSTS_STS, LEDSTS_SLOW);
	if (ret)
		goto end;

	ret = vnt_mac_reg_bits_on(priv, MAC_REG_GPIOCTL0, BIT(0));
	if (ret)
		goto end;

	ret = vnt_radio_power_on(priv);
	if (ret)
		goto end;

	dev_dbg(&priv->usb->dev, "<----INIbInitAdapter Exit\n");

end:
	return ret;
}

static void vnt_free_tx_bufs(struct vnt_private *priv)
{
	struct vnt_usb_send_context *tx_context;
	int ii;

	for (ii = 0; ii < priv->num_tx_context; ii++) {
		tx_context = priv->tx_context[ii];
		if (!tx_context)
			continue;

		/* deallocate URBs */
		if (tx_context->urb) {
			usb_kill_urb(tx_context->urb);
			usb_free_urb(tx_context->urb);
		}

		kfree(tx_context);
	}
}

static void vnt_free_rx_bufs(struct vnt_private *priv)
{
	struct vnt_rcb *rcb;
	int ii;

	for (ii = 0; ii < priv->num_rcb; ii++) {
		rcb = priv->rcb[ii];
		if (!rcb)
			continue;

		/* deallocate URBs */
		if (rcb->urb) {
			usb_kill_urb(rcb->urb);
			usb_free_urb(rcb->urb);
		}

		/* deallocate skb */
		if (rcb->skb)
			dev_kfree_skb(rcb->skb);

		kfree(rcb);
	}
}

static void vnt_free_int_bufs(struct vnt_private *priv)
{
	kfree(priv->int_buf.data_buf);
}

static int vnt_alloc_bufs(struct vnt_private *priv)
{
	int ret;
	struct vnt_usb_send_context *tx_context;
	struct vnt_rcb *rcb;
	int ii;

	for (ii = 0; ii < priv->num_tx_context; ii++) {
		tx_context = kmalloc(sizeof(*tx_context), GFP_KERNEL);
		if (!tx_context) {
			ret = -ENOMEM;
			goto free_tx;
		}

		priv->tx_context[ii] = tx_context;
		tx_context->priv = priv;
		tx_context->pkt_no = ii;

		/* allocate URBs */
		tx_context->urb = usb_alloc_urb(0, GFP_KERNEL);
		if (!tx_context->urb) {
			ret = -ENOMEM;
			goto free_tx;
		}

		tx_context->in_use = false;
	}

	for (ii = 0; ii < priv->num_rcb; ii++) {
		priv->rcb[ii] = kzalloc(sizeof(*priv->rcb[ii]), GFP_KERNEL);
		if (!priv->rcb[ii]) {
			ret = -ENOMEM;
			goto free_rx_tx;
		}

		rcb = priv->rcb[ii];

		rcb->priv = priv;

		/* allocate URBs */
		rcb->urb = usb_alloc_urb(0, GFP_KERNEL);
		if (!rcb->urb) {
			ret = -ENOMEM;
			goto free_rx_tx;
		}

		rcb->skb = dev_alloc_skb(priv->rx_buf_sz);
		if (!rcb->skb) {
			ret = -ENOMEM;
			goto free_rx_tx;
		}
		/* submit rx urb */
		ret = vnt_submit_rx_urb(priv, rcb);
		if (ret)
			goto free_rx_tx;
	}

	priv->interrupt_urb = usb_alloc_urb(0, GFP_KERNEL);
	if (!priv->interrupt_urb) {
		ret = -ENOMEM;
		goto free_rx_tx;
	}

	priv->int_buf.data_buf = kmalloc(MAX_INTERRUPT_SIZE, GFP_KERNEL);
	if (!priv->int_buf.data_buf) {
		ret = -ENOMEM;
		goto free_rx_tx_urb;
	}

	return 0;

free_rx_tx_urb:
	usb_free_urb(priv->interrupt_urb);
free_rx_tx:
	vnt_free_rx_bufs(priv);
free_tx:
	vnt_free_tx_bufs(priv);
	return ret;
}

static void vnt_tx_80211(struct ieee80211_hw *hw,
			 struct ieee80211_tx_control *control,
			 struct sk_buff *skb)
{
	struct vnt_private *priv = hw->priv;

	if (vnt_tx_packet(priv, skb))
		ieee80211_free_txskb(hw, skb);
}

static int vnt_start(struct ieee80211_hw *hw)
{
	int ret;
	struct vnt_private *priv = hw->priv;

	priv->rx_buf_sz = MAX_TOTAL_SIZE_WITH_ALL_HEADERS;

	ret = vnt_alloc_bufs(priv);
	if (ret) {
		dev_dbg(&priv->usb->dev, "vnt_alloc_bufs fail...\n");
		goto err;
	}

	clear_bit(DEVICE_FLAGS_DISCONNECTED, &priv->flags);

	ret = vnt_init_registers(priv);
	if (ret) {
		dev_dbg(&priv->usb->dev, " init register fail\n");
		goto free_all;
	}

	ret = vnt_key_init_table(priv);
	if (ret)
		goto free_all;

	priv->int_interval = 1;  /* bInterval is set to 1 */

	ret = vnt_start_interrupt_urb(priv);
	if (ret)
		goto free_all;

	ieee80211_wake_queues(hw);

	return 0;

free_all:
	vnt_free_rx_bufs(priv);
	vnt_free_tx_bufs(priv);
	vnt_free_int_bufs(priv);

	usb_kill_urb(priv->interrupt_urb);
	usb_free_urb(priv->interrupt_urb);
err:
	return ret;
}

static void vnt_stop(struct ieee80211_hw *hw)
{
	struct vnt_private *priv = hw->priv;
	int i;

	if (!priv)
		return;

	for (i = 0; i < MAX_KEY_TABLE; i++)
		vnt_mac_disable_keyentry(priv, i);

	/* clear all keys */
	priv->key_entry_inuse = 0;

	if (!test_bit(DEVICE_FLAGS_UNPLUG, &priv->flags))
		vnt_mac_shutdown(priv);

	ieee80211_stop_queues(hw);

	set_bit(DEVICE_FLAGS_DISCONNECTED, &priv->flags);

	cancel_delayed_work_sync(&priv->run_command_work);

	priv->cmd_running = false;

	vnt_free_tx_bufs(priv);
	vnt_free_rx_bufs(priv);
	vnt_free_int_bufs(priv);

	usb_kill_urb(priv->interrupt_urb);
	usb_free_urb(priv->interrupt_urb);
}

static int vnt_add_interface(struct ieee80211_hw *hw, struct ieee80211_vif *vif)
{
	struct vnt_private *priv = hw->priv;

	priv->vif = vif;

	switch (vif->type) {
	case NL80211_IFTYPE_STATION:
		break;
	case NL80211_IFTYPE_ADHOC:
		vnt_mac_reg_bits_off(priv, MAC_REG_RCR, RCR_UNICAST);

		vnt_mac_reg_bits_on(priv, MAC_REG_HOSTCR, HOSTCR_ADHOC);

		break;
	case NL80211_IFTYPE_AP:
		vnt_mac_reg_bits_off(priv, MAC_REG_RCR, RCR_UNICAST);

		vnt_mac_reg_bits_on(priv, MAC_REG_HOSTCR, HOSTCR_AP);

		break;
	default:
		return -EOPNOTSUPP;
	}

	priv->op_mode = vif->type;

	/* LED blink on TX */
	vnt_mac_set_led(priv, LEDSTS_STS, LEDSTS_INTER);

	return 0;
}

static void vnt_remove_interface(struct ieee80211_hw *hw,
				 struct ieee80211_vif *vif)
{
	struct vnt_private *priv = hw->priv;

	switch (vif->type) {
	case NL80211_IFTYPE_STATION:
		break;
	case NL80211_IFTYPE_ADHOC:
		vnt_mac_reg_bits_off(priv, MAC_REG_TCR, TCR_AUTOBCNTX);
		vnt_mac_reg_bits_off(priv, MAC_REG_TFTCTL, TFTCTL_TSFCNTREN);
		vnt_mac_reg_bits_off(priv, MAC_REG_HOSTCR, HOSTCR_ADHOC);
		break;
	case NL80211_IFTYPE_AP:
		vnt_mac_reg_bits_off(priv, MAC_REG_TCR, TCR_AUTOBCNTX);
		vnt_mac_reg_bits_off(priv, MAC_REG_TFTCTL, TFTCTL_TSFCNTREN);
		vnt_mac_reg_bits_off(priv, MAC_REG_HOSTCR, HOSTCR_AP);
		break;
	default:
		break;
	}

	vnt_radio_power_off(priv);

	priv->op_mode = NL80211_IFTYPE_UNSPECIFIED;

	/* LED slow blink */
	vnt_mac_set_led(priv, LEDSTS_STS, LEDSTS_SLOW);
}

static int vnt_config(struct ieee80211_hw *hw, u32 changed)
{
	struct vnt_private *priv = hw->priv;
	struct ieee80211_conf *conf = &hw->conf;

	if (changed & IEEE80211_CONF_CHANGE_PS) {
		if (conf->flags & IEEE80211_CONF_PS)
			vnt_enable_power_saving(priv, conf->listen_interval);
		else
			vnt_disable_power_saving(priv);
	}

	if ((changed & IEEE80211_CONF_CHANGE_CHANNEL) ||
	    (conf->flags & IEEE80211_CONF_OFFCHANNEL)) {
		vnt_set_channel(priv, conf->chandef.chan->hw_value);

		if (conf->chandef.chan->band == NL80211_BAND_5GHZ)
			priv->bb_type = BB_TYPE_11A;
		else
			priv->bb_type = BB_TYPE_11G;
	}

	if (changed & IEEE80211_CONF_CHANGE_POWER)
		vnt_rf_setpower(priv, conf->chandef.chan);

	return 0;
}

static void vnt_bss_info_changed(struct ieee80211_hw *hw,
				 struct ieee80211_vif *vif,
				 struct ieee80211_bss_conf *conf, u32 changed)
{
	struct vnt_private *priv = hw->priv;

	priv->current_aid = conf->aid;

	if (changed & BSS_CHANGED_BSSID && conf->bssid)
		vnt_mac_set_bssid_addr(priv, (u8 *)conf->bssid);

	if (changed & BSS_CHANGED_BASIC_RATES) {
		priv->basic_rates = conf->basic_rates;

		vnt_update_top_rates(priv);

		dev_dbg(&priv->usb->dev, "basic rates %x\n", conf->basic_rates);
	}

	if (changed & BSS_CHANGED_ERP_PREAMBLE) {
		if (conf->use_short_preamble) {
			vnt_mac_enable_barker_preamble_mode(priv);
			priv->preamble_type = PREAMBLE_SHORT;
		} else {
			vnt_mac_disable_barker_preamble_mode(priv);
			priv->preamble_type = PREAMBLE_LONG;
		}
	}

	if (changed & BSS_CHANGED_ERP_CTS_PROT) {
		if (conf->use_cts_prot)
			vnt_mac_enable_protect_mode(priv);
		else
			vnt_mac_disable_protect_mode(priv);
	}

	if (changed & BSS_CHANGED_ERP_SLOT) {
		if (conf->use_short_slot)
			priv->short_slot_time = true;
		else
			priv->short_slot_time = false;

		vnt_set_short_slot_time(priv);
		vnt_set_vga_gain_offset(priv, priv->bb_vga[0]);
		vnt_update_pre_ed_threshold(priv, false);
	}

<<<<<<< HEAD
	if (changed & (BSS_CHANGED_BASIC_RATES | BSS_CHANGED_ERP_PREAMBLE |
		       BSS_CHANGED_ERP_SLOT))
		vnt_set_bss_mode(priv);

	if (changed & BSS_CHANGED_TXPOWER)
		vnt_rf_setpower(priv, priv->current_rate,
				conf->chandef.chan->hw_value);
=======
	if (changed & (BSS_CHANGED_TXPOWER | BSS_CHANGED_BANDWIDTH))
		vnt_rf_setpower(priv, conf->chandef.chan);
>>>>>>> 4e1d9630

	if (changed & BSS_CHANGED_BEACON_ENABLED) {
		dev_dbg(&priv->usb->dev,
			"Beacon enable %d\n", conf->enable_beacon);

		if (conf->enable_beacon) {
			vnt_beacon_enable(priv, vif, conf);

			vnt_mac_reg_bits_on(priv, MAC_REG_TCR, TCR_AUTOBCNTX);
		} else {
			vnt_mac_reg_bits_off(priv, MAC_REG_TCR, TCR_AUTOBCNTX);
		}
	}

	if (changed & (BSS_CHANGED_ASSOC | BSS_CHANGED_BEACON_INFO) &&
	    priv->op_mode != NL80211_IFTYPE_AP) {
		if (conf->assoc && conf->beacon_rate) {
			vnt_mac_reg_bits_on(priv, MAC_REG_TFTCTL,
					    TFTCTL_TSFCNTREN);

			vnt_mac_set_beacon_interval(priv, conf->beacon_int);

			vnt_reset_next_tbtt(priv, conf->beacon_int);

			vnt_adjust_tsf(priv, conf->beacon_rate->hw_value,
				       conf->sync_tsf, priv->current_tsf);

			vnt_update_next_tbtt(priv,
					     conf->sync_tsf, conf->beacon_int);
		} else {
			vnt_clear_current_tsf(priv);

			vnt_mac_reg_bits_off(priv, MAC_REG_TFTCTL,
					     TFTCTL_TSFCNTREN);
		}
	}
}

static u64 vnt_prepare_multicast(struct ieee80211_hw *hw,
				 struct netdev_hw_addr_list *mc_list)
{
	struct vnt_private *priv = hw->priv;
	struct netdev_hw_addr *ha;
	u64 mc_filter = 0;
	u32 bit_nr;

	netdev_hw_addr_list_for_each(ha, mc_list) {
		bit_nr = ether_crc(ETH_ALEN, ha->addr) >> 26;
		mc_filter |= BIT_ULL(bit_nr);
	}

	priv->mc_list_count = mc_list->count;

	return mc_filter;
}

static void vnt_configure(struct ieee80211_hw *hw,
			  unsigned int changed_flags,
			  unsigned int *total_flags, u64 multicast)
{
	struct vnt_private *priv = hw->priv;
	u8 rx_mode = 0;

	*total_flags &= FIF_ALLMULTI | FIF_OTHER_BSS | FIF_BCN_PRBRESP_PROMISC;

	vnt_control_in(priv, MESSAGE_TYPE_READ, MAC_REG_RCR,
		       MESSAGE_REQUEST_MACREG, sizeof(u8), &rx_mode);

	dev_dbg(&priv->usb->dev, "rx mode in = %x\n", rx_mode);

	if (changed_flags & FIF_ALLMULTI) {
		if (*total_flags & FIF_ALLMULTI) {
			if (priv->mc_list_count > 2)
				vnt_mac_set_filter(priv, ~0);
			else
				vnt_mac_set_filter(priv, multicast);

			rx_mode |= RCR_MULTICAST | RCR_BROADCAST;
		} else {
			rx_mode &= ~(RCR_MULTICAST | RCR_BROADCAST);
		}
	}

	if (changed_flags & (FIF_OTHER_BSS | FIF_BCN_PRBRESP_PROMISC)) {
		if (*total_flags & (FIF_OTHER_BSS | FIF_BCN_PRBRESP_PROMISC))
			rx_mode &= ~RCR_BSSID;
		else
			rx_mode |= RCR_BSSID;
	}

	vnt_control_out_u8(priv, MESSAGE_REQUEST_MACREG, MAC_REG_RCR, rx_mode);

	dev_dbg(&priv->usb->dev, "rx mode out= %x\n", rx_mode);
}

static int vnt_set_key(struct ieee80211_hw *hw, enum set_key_cmd cmd,
		       struct ieee80211_vif *vif, struct ieee80211_sta *sta,
		       struct ieee80211_key_conf *key)
{
	struct vnt_private *priv = hw->priv;

	switch (cmd) {
	case SET_KEY:
		return vnt_set_keys(hw, sta, vif, key);
	case DISABLE_KEY:
		if (test_bit(key->hw_key_idx, &priv->key_entry_inuse)) {
			clear_bit(key->hw_key_idx, &priv->key_entry_inuse);

			vnt_mac_disable_keyentry(priv, key->hw_key_idx);
		}

	default:
		break;
	}

	return 0;
}

static void vnt_sw_scan_start(struct ieee80211_hw *hw,
			      struct ieee80211_vif *vif,
			      const u8 *addr)
{
	struct vnt_private *priv = hw->priv;

	/* Set max sensitivity*/
	vnt_update_pre_ed_threshold(priv, true);
}

static void vnt_sw_scan_complete(struct ieee80211_hw *hw,
				 struct ieee80211_vif *vif)
{
	struct vnt_private *priv = hw->priv;

	/* Return sensitivity to channel level*/
	vnt_update_pre_ed_threshold(priv, false);
}

static int vnt_get_stats(struct ieee80211_hw *hw,
			 struct ieee80211_low_level_stats *stats)
{
	struct vnt_private *priv = hw->priv;

	memcpy(stats, &priv->low_stats, sizeof(*stats));

	return 0;
}

static u64 vnt_get_tsf(struct ieee80211_hw *hw, struct ieee80211_vif *vif)
{
	struct vnt_private *priv = hw->priv;

	return priv->current_tsf;
}

static void vnt_set_tsf(struct ieee80211_hw *hw, struct ieee80211_vif *vif,
			u64 tsf)
{
	struct vnt_private *priv = hw->priv;

	vnt_update_next_tbtt(priv, tsf, vif->bss_conf.beacon_int);
}

static void vnt_reset_tsf(struct ieee80211_hw *hw, struct ieee80211_vif *vif)
{
	struct vnt_private *priv = hw->priv;

	vnt_mac_reg_bits_off(priv, MAC_REG_TFTCTL, TFTCTL_TSFCNTREN);

	vnt_clear_current_tsf(priv);
}

static const struct ieee80211_ops vnt_mac_ops = {
	.tx			= vnt_tx_80211,
	.start			= vnt_start,
	.stop			= vnt_stop,
	.add_interface		= vnt_add_interface,
	.remove_interface	= vnt_remove_interface,
	.config			= vnt_config,
	.bss_info_changed	= vnt_bss_info_changed,
	.prepare_multicast	= vnt_prepare_multicast,
	.configure_filter	= vnt_configure,
	.set_key		= vnt_set_key,
	.sw_scan_start		= vnt_sw_scan_start,
	.sw_scan_complete	= vnt_sw_scan_complete,
	.get_stats		= vnt_get_stats,
	.get_tsf		= vnt_get_tsf,
	.set_tsf		= vnt_set_tsf,
	.reset_tsf		= vnt_reset_tsf,
};

int vnt_init(struct vnt_private *priv)
{
	if (vnt_init_registers(priv))
		return -EAGAIN;

	SET_IEEE80211_PERM_ADDR(priv->hw, priv->permanent_net_addr);

	vnt_init_bands(priv);

	if (ieee80211_register_hw(priv->hw))
		return -ENODEV;

	priv->mac_hw = true;

	vnt_radio_power_off(priv);

	return 0;
}

static int
vt6656_probe(struct usb_interface *intf, const struct usb_device_id *id)
{
	struct usb_device *udev;
	struct vnt_private *priv;
	struct ieee80211_hw *hw;
	struct wiphy *wiphy;
	int rc;

	udev = usb_get_dev(interface_to_usbdev(intf));

	dev_notice(&udev->dev, "%s Ver. %s\n",
		   DEVICE_FULL_DRV_NAM, DEVICE_VERSION);
	dev_notice(&udev->dev,
		   "Copyright (c) 2004 VIA Networking Technologies, Inc.\n");

	hw = ieee80211_alloc_hw(sizeof(struct vnt_private), &vnt_mac_ops);
	if (!hw) {
		dev_err(&udev->dev, "could not register ieee80211_hw\n");
		rc = -ENOMEM;
		goto err_nomem;
	}

	priv = hw->priv;
	priv->hw = hw;
	priv->usb = udev;
	priv->intf = intf;

	vnt_set_options(priv);

	spin_lock_init(&priv->lock);
	mutex_init(&priv->usb_lock);

	INIT_DELAYED_WORK(&priv->run_command_work, vnt_run_command);

	usb_set_intfdata(intf, priv);

	wiphy = priv->hw->wiphy;

	wiphy->frag_threshold = FRAG_THRESH_DEF;
	wiphy->rts_threshold = RTS_THRESH_DEF;
	wiphy->interface_modes = BIT(NL80211_IFTYPE_STATION) |
		BIT(NL80211_IFTYPE_ADHOC) | BIT(NL80211_IFTYPE_AP);

	ieee80211_hw_set(priv->hw, TIMING_BEACON_ONLY);
	ieee80211_hw_set(priv->hw, SIGNAL_DBM);
	ieee80211_hw_set(priv->hw, RX_INCLUDES_FCS);
	ieee80211_hw_set(priv->hw, REPORTS_TX_ACK_STATUS);
	ieee80211_hw_set(priv->hw, SUPPORTS_PS);
	ieee80211_hw_set(priv->hw, PS_NULLFUNC_STACK);

	priv->hw->max_signal = 100;

	SET_IEEE80211_DEV(priv->hw, &intf->dev);

	rc = usb_reset_device(priv->usb);
	if (rc)
		dev_warn(&priv->usb->dev,
			 "%s reset fail status=%d\n", __func__, rc);

	clear_bit(DEVICE_FLAGS_DISCONNECTED, &priv->flags);
	vnt_reset_command_timer(priv);

	vnt_schedule_command(priv, WLAN_CMD_INIT_MAC80211);

	return 0;

err_nomem:
	usb_put_dev(udev);

	return rc;
}

static void vt6656_disconnect(struct usb_interface *intf)
{
	struct vnt_private *priv = usb_get_intfdata(intf);

	if (!priv)
		return;

	if (priv->mac_hw)
		ieee80211_unregister_hw(priv->hw);

	usb_set_intfdata(intf, NULL);
	usb_put_dev(interface_to_usbdev(intf));

	set_bit(DEVICE_FLAGS_UNPLUG, &priv->flags);

	ieee80211_free_hw(priv->hw);
}

#ifdef CONFIG_PM

static int vt6656_suspend(struct usb_interface *intf, pm_message_t message)
{
	return 0;
}

static int vt6656_resume(struct usb_interface *intf)
{
	return 0;
}

#endif /* CONFIG_PM */

MODULE_DEVICE_TABLE(usb, vt6656_table);

static struct usb_driver vt6656_driver = {
	.name =		DEVICE_NAME,
	.probe =	vt6656_probe,
	.disconnect =	vt6656_disconnect,
	.id_table =	vt6656_table,
#ifdef CONFIG_PM
	.suspend = vt6656_suspend,
	.resume = vt6656_resume,
#endif /* CONFIG_PM */
};

module_usb_driver(vt6656_driver);<|MERGE_RESOLUTION|>--- conflicted
+++ resolved
@@ -736,18 +736,12 @@
 		vnt_update_pre_ed_threshold(priv, false);
 	}
 
-<<<<<<< HEAD
 	if (changed & (BSS_CHANGED_BASIC_RATES | BSS_CHANGED_ERP_PREAMBLE |
 		       BSS_CHANGED_ERP_SLOT))
 		vnt_set_bss_mode(priv);
 
-	if (changed & BSS_CHANGED_TXPOWER)
-		vnt_rf_setpower(priv, priv->current_rate,
-				conf->chandef.chan->hw_value);
-=======
 	if (changed & (BSS_CHANGED_TXPOWER | BSS_CHANGED_BANDWIDTH))
 		vnt_rf_setpower(priv, conf->chandef.chan);
->>>>>>> 4e1d9630
 
 	if (changed & BSS_CHANGED_BEACON_ENABLED) {
 		dev_dbg(&priv->usb->dev,
