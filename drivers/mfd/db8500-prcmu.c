// SPDX-License-Identifier: GPL-2.0-only
/*
 * DB8500 PRCM Unit driver
 *
 * Copyright (C) STMicroelectronics 2009
 * Copyright (C) ST-Ericsson SA 2010
 *
 * Author: Kumar Sanghvi <kumar.sanghvi@stericsson.com>
 * Author: Sundar Iyer <sundar.iyer@stericsson.com>
 * Author: Mattias Nilsson <mattias.i.nilsson@stericsson.com>
 *
 * U8500 PRCM Unit interface driver
 */
#include <linux/init.h>
#include <linux/export.h>
#include <linux/kernel.h>
#include <linux/delay.h>
#include <linux/errno.h>
#include <linux/err.h>
#include <linux/spinlock.h>
#include <linux/io.h>
#include <linux/slab.h>
#include <linux/mutex.h>
#include <linux/completion.h>
#include <linux/irq.h>
#include <linux/jiffies.h>
#include <linux/bitops.h>
#include <linux/fs.h>
#include <linux/of.h>
#include <linux/of_address.h>
#include <linux/of_irq.h>
#include <linux/platform_device.h>
#include <linux/uaccess.h>
#include <linux/mfd/core.h>
#include <linux/mfd/dbx500-prcmu.h>
#include <linux/mfd/abx500/ab8500.h>
#include <linux/regulator/db8500-prcmu.h>
#include <linux/regulator/machine.h>
#include <linux/platform_data/ux500_wdt.h>
#include "dbx500-prcmu-regs.h"

/* Index of different voltages to be used when accessing AVSData */
#define PRCM_AVS_BASE		0x2FC
#define PRCM_AVS_VBB_RET	(PRCM_AVS_BASE + 0x0)
#define PRCM_AVS_VBB_MAX_OPP	(PRCM_AVS_BASE + 0x1)
#define PRCM_AVS_VBB_100_OPP	(PRCM_AVS_BASE + 0x2)
#define PRCM_AVS_VBB_50_OPP	(PRCM_AVS_BASE + 0x3)
#define PRCM_AVS_VARM_MAX_OPP	(PRCM_AVS_BASE + 0x4)
#define PRCM_AVS_VARM_100_OPP	(PRCM_AVS_BASE + 0x5)
#define PRCM_AVS_VARM_50_OPP	(PRCM_AVS_BASE + 0x6)
#define PRCM_AVS_VARM_RET	(PRCM_AVS_BASE + 0x7)
#define PRCM_AVS_VAPE_100_OPP	(PRCM_AVS_BASE + 0x8)
#define PRCM_AVS_VAPE_50_OPP	(PRCM_AVS_BASE + 0x9)
#define PRCM_AVS_VMOD_100_OPP	(PRCM_AVS_BASE + 0xA)
#define PRCM_AVS_VMOD_50_OPP	(PRCM_AVS_BASE + 0xB)
#define PRCM_AVS_VSAFE		(PRCM_AVS_BASE + 0xC)

#define PRCM_AVS_VOLTAGE		0
#define PRCM_AVS_VOLTAGE_MASK		0x3f
#define PRCM_AVS_ISSLOWSTARTUP		6
#define PRCM_AVS_ISSLOWSTARTUP_MASK	(1 << PRCM_AVS_ISSLOWSTARTUP)
#define PRCM_AVS_ISMODEENABLE		7
#define PRCM_AVS_ISMODEENABLE_MASK	(1 << PRCM_AVS_ISMODEENABLE)

#define PRCM_BOOT_STATUS	0xFFF
#define PRCM_ROMCODE_A2P	0xFFE
#define PRCM_ROMCODE_P2A	0xFFD
#define PRCM_XP70_CUR_PWR_STATE 0xFFC      /* 4 BYTES */

#define PRCM_SW_RST_REASON 0xFF8 /* 2 bytes */

#define _PRCM_MBOX_HEADER		0xFE8 /* 16 bytes */
#define PRCM_MBOX_HEADER_REQ_MB0	(_PRCM_MBOX_HEADER + 0x0)
#define PRCM_MBOX_HEADER_REQ_MB1	(_PRCM_MBOX_HEADER + 0x1)
#define PRCM_MBOX_HEADER_REQ_MB2	(_PRCM_MBOX_HEADER + 0x2)
#define PRCM_MBOX_HEADER_REQ_MB3	(_PRCM_MBOX_HEADER + 0x3)
#define PRCM_MBOX_HEADER_REQ_MB4	(_PRCM_MBOX_HEADER + 0x4)
#define PRCM_MBOX_HEADER_REQ_MB5	(_PRCM_MBOX_HEADER + 0x5)
#define PRCM_MBOX_HEADER_ACK_MB0	(_PRCM_MBOX_HEADER + 0x8)

/* Req Mailboxes */
#define PRCM_REQ_MB0 0xFDC /* 12 bytes  */
#define PRCM_REQ_MB1 0xFD0 /* 12 bytes  */
#define PRCM_REQ_MB2 0xFC0 /* 16 bytes  */
#define PRCM_REQ_MB3 0xE4C /* 372 bytes  */
#define PRCM_REQ_MB4 0xE48 /* 4 bytes  */
#define PRCM_REQ_MB5 0xE44 /* 4 bytes  */

/* Ack Mailboxes */
#define PRCM_ACK_MB0 0xE08 /* 52 bytes  */
#define PRCM_ACK_MB1 0xE04 /* 4 bytes */
#define PRCM_ACK_MB2 0xE00 /* 4 bytes */
#define PRCM_ACK_MB3 0xDFC /* 4 bytes */
#define PRCM_ACK_MB4 0xDF8 /* 4 bytes */
#define PRCM_ACK_MB5 0xDF4 /* 4 bytes */

/* Mailbox 0 headers */
#define MB0H_POWER_STATE_TRANS		0
#define MB0H_CONFIG_WAKEUPS_EXE		1
#define MB0H_READ_WAKEUP_ACK		3
#define MB0H_CONFIG_WAKEUPS_SLEEP	4

#define MB0H_WAKEUP_EXE 2
#define MB0H_WAKEUP_SLEEP 5

/* Mailbox 0 REQs */
#define PRCM_REQ_MB0_AP_POWER_STATE	(PRCM_REQ_MB0 + 0x0)
#define PRCM_REQ_MB0_AP_PLL_STATE	(PRCM_REQ_MB0 + 0x1)
#define PRCM_REQ_MB0_ULP_CLOCK_STATE	(PRCM_REQ_MB0 + 0x2)
#define PRCM_REQ_MB0_DO_NOT_WFI		(PRCM_REQ_MB0 + 0x3)
#define PRCM_REQ_MB0_WAKEUP_8500	(PRCM_REQ_MB0 + 0x4)
#define PRCM_REQ_MB0_WAKEUP_4500	(PRCM_REQ_MB0 + 0x8)

/* Mailbox 0 ACKs */
#define PRCM_ACK_MB0_AP_PWRSTTR_STATUS	(PRCM_ACK_MB0 + 0x0)
#define PRCM_ACK_MB0_READ_POINTER	(PRCM_ACK_MB0 + 0x1)
#define PRCM_ACK_MB0_WAKEUP_0_8500	(PRCM_ACK_MB0 + 0x4)
#define PRCM_ACK_MB0_WAKEUP_0_4500	(PRCM_ACK_MB0 + 0x8)
#define PRCM_ACK_MB0_WAKEUP_1_8500	(PRCM_ACK_MB0 + 0x1C)
#define PRCM_ACK_MB0_WAKEUP_1_4500	(PRCM_ACK_MB0 + 0x20)
#define PRCM_ACK_MB0_EVENT_4500_NUMBERS	20

/* Mailbox 1 headers */
#define MB1H_ARM_APE_OPP 0x0
#define MB1H_RESET_MODEM 0x2
#define MB1H_REQUEST_APE_OPP_100_VOLT 0x3
#define MB1H_RELEASE_APE_OPP_100_VOLT 0x4
#define MB1H_RELEASE_USB_WAKEUP 0x5
#define MB1H_PLL_ON_OFF 0x6

/* Mailbox 1 Requests */
#define PRCM_REQ_MB1_ARM_OPP			(PRCM_REQ_MB1 + 0x0)
#define PRCM_REQ_MB1_APE_OPP			(PRCM_REQ_MB1 + 0x1)
#define PRCM_REQ_MB1_PLL_ON_OFF			(PRCM_REQ_MB1 + 0x4)
#define PLL_SOC0_OFF	0x1
#define PLL_SOC0_ON	0x2
#define PLL_SOC1_OFF	0x4
#define PLL_SOC1_ON	0x8

/* Mailbox 1 ACKs */
#define PRCM_ACK_MB1_CURRENT_ARM_OPP	(PRCM_ACK_MB1 + 0x0)
#define PRCM_ACK_MB1_CURRENT_APE_OPP	(PRCM_ACK_MB1 + 0x1)
#define PRCM_ACK_MB1_APE_VOLTAGE_STATUS	(PRCM_ACK_MB1 + 0x2)
#define PRCM_ACK_MB1_DVFS_STATUS	(PRCM_ACK_MB1 + 0x3)

/* Mailbox 2 headers */
#define MB2H_DPS	0x0
#define MB2H_AUTO_PWR	0x1

/* Mailbox 2 REQs */
#define PRCM_REQ_MB2_SVA_MMDSP		(PRCM_REQ_MB2 + 0x0)
#define PRCM_REQ_MB2_SVA_PIPE		(PRCM_REQ_MB2 + 0x1)
#define PRCM_REQ_MB2_SIA_MMDSP		(PRCM_REQ_MB2 + 0x2)
#define PRCM_REQ_MB2_SIA_PIPE		(PRCM_REQ_MB2 + 0x3)
#define PRCM_REQ_MB2_SGA		(PRCM_REQ_MB2 + 0x4)
#define PRCM_REQ_MB2_B2R2_MCDE		(PRCM_REQ_MB2 + 0x5)
#define PRCM_REQ_MB2_ESRAM12		(PRCM_REQ_MB2 + 0x6)
#define PRCM_REQ_MB2_ESRAM34		(PRCM_REQ_MB2 + 0x7)
#define PRCM_REQ_MB2_AUTO_PM_SLEEP	(PRCM_REQ_MB2 + 0x8)
#define PRCM_REQ_MB2_AUTO_PM_IDLE	(PRCM_REQ_MB2 + 0xC)

/* Mailbox 2 ACKs */
#define PRCM_ACK_MB2_DPS_STATUS (PRCM_ACK_MB2 + 0x0)
#define HWACC_PWR_ST_OK 0xFE

/* Mailbox 3 headers */
#define MB3H_ANC	0x0
#define MB3H_SIDETONE	0x1
#define MB3H_SYSCLK	0xE

/* Mailbox 3 Requests */
#define PRCM_REQ_MB3_ANC_FIR_COEFF	(PRCM_REQ_MB3 + 0x0)
#define PRCM_REQ_MB3_ANC_IIR_COEFF	(PRCM_REQ_MB3 + 0x20)
#define PRCM_REQ_MB3_ANC_SHIFTER	(PRCM_REQ_MB3 + 0x60)
#define PRCM_REQ_MB3_ANC_WARP		(PRCM_REQ_MB3 + 0x64)
#define PRCM_REQ_MB3_SIDETONE_FIR_GAIN	(PRCM_REQ_MB3 + 0x68)
#define PRCM_REQ_MB3_SIDETONE_FIR_COEFF	(PRCM_REQ_MB3 + 0x6C)
#define PRCM_REQ_MB3_SYSCLK_MGT		(PRCM_REQ_MB3 + 0x16C)

/* Mailbox 4 headers */
#define MB4H_DDR_INIT	0x0
#define MB4H_MEM_ST	0x1
#define MB4H_HOTDOG	0x12
#define MB4H_HOTMON	0x13
#define MB4H_HOT_PERIOD	0x14
#define MB4H_A9WDOG_CONF 0x16
#define MB4H_A9WDOG_EN   0x17
#define MB4H_A9WDOG_DIS  0x18
#define MB4H_A9WDOG_LOAD 0x19
#define MB4H_A9WDOG_KICK 0x20

/* Mailbox 4 Requests */
#define PRCM_REQ_MB4_DDR_ST_AP_SLEEP_IDLE	(PRCM_REQ_MB4 + 0x0)
#define PRCM_REQ_MB4_DDR_ST_AP_DEEP_IDLE	(PRCM_REQ_MB4 + 0x1)
#define PRCM_REQ_MB4_ESRAM0_ST			(PRCM_REQ_MB4 + 0x3)
#define PRCM_REQ_MB4_HOTDOG_THRESHOLD		(PRCM_REQ_MB4 + 0x0)
#define PRCM_REQ_MB4_HOTMON_LOW			(PRCM_REQ_MB4 + 0x0)
#define PRCM_REQ_MB4_HOTMON_HIGH		(PRCM_REQ_MB4 + 0x1)
#define PRCM_REQ_MB4_HOTMON_CONFIG		(PRCM_REQ_MB4 + 0x2)
#define PRCM_REQ_MB4_HOT_PERIOD			(PRCM_REQ_MB4 + 0x0)
#define HOTMON_CONFIG_LOW			BIT(0)
#define HOTMON_CONFIG_HIGH			BIT(1)
#define PRCM_REQ_MB4_A9WDOG_0			(PRCM_REQ_MB4 + 0x0)
#define PRCM_REQ_MB4_A9WDOG_1			(PRCM_REQ_MB4 + 0x1)
#define PRCM_REQ_MB4_A9WDOG_2			(PRCM_REQ_MB4 + 0x2)
#define PRCM_REQ_MB4_A9WDOG_3			(PRCM_REQ_MB4 + 0x3)
#define A9WDOG_AUTO_OFF_EN			BIT(7)
#define A9WDOG_AUTO_OFF_DIS			0
#define A9WDOG_ID_MASK				0xf

/* Mailbox 5 Requests */
#define PRCM_REQ_MB5_I2C_SLAVE_OP	(PRCM_REQ_MB5 + 0x0)
#define PRCM_REQ_MB5_I2C_HW_BITS	(PRCM_REQ_MB5 + 0x1)
#define PRCM_REQ_MB5_I2C_REG		(PRCM_REQ_MB5 + 0x2)
#define PRCM_REQ_MB5_I2C_VAL		(PRCM_REQ_MB5 + 0x3)
#define PRCMU_I2C_WRITE(slave) (((slave) << 1) | BIT(6))
#define PRCMU_I2C_READ(slave) (((slave) << 1) | BIT(0) | BIT(6))
#define PRCMU_I2C_STOP_EN		BIT(3)

/* Mailbox 5 ACKs */
#define PRCM_ACK_MB5_I2C_STATUS	(PRCM_ACK_MB5 + 0x1)
#define PRCM_ACK_MB5_I2C_VAL	(PRCM_ACK_MB5 + 0x3)
#define I2C_WR_OK 0x1
#define I2C_RD_OK 0x2

#define NUM_MB 8
#define MBOX_BIT BIT
#define ALL_MBOX_BITS (MBOX_BIT(NUM_MB) - 1)

/*
 * Wakeups/IRQs
 */

#define WAKEUP_BIT_RTC BIT(0)
#define WAKEUP_BIT_RTT0 BIT(1)
#define WAKEUP_BIT_RTT1 BIT(2)
#define WAKEUP_BIT_HSI0 BIT(3)
#define WAKEUP_BIT_HSI1 BIT(4)
#define WAKEUP_BIT_CA_WAKE BIT(5)
#define WAKEUP_BIT_USB BIT(6)
#define WAKEUP_BIT_ABB BIT(7)
#define WAKEUP_BIT_ABB_FIFO BIT(8)
#define WAKEUP_BIT_SYSCLK_OK BIT(9)
#define WAKEUP_BIT_CA_SLEEP BIT(10)
#define WAKEUP_BIT_AC_WAKE_ACK BIT(11)
#define WAKEUP_BIT_SIDE_TONE_OK BIT(12)
#define WAKEUP_BIT_ANC_OK BIT(13)
#define WAKEUP_BIT_SW_ERROR BIT(14)
#define WAKEUP_BIT_AC_SLEEP_ACK BIT(15)
#define WAKEUP_BIT_ARM BIT(17)
#define WAKEUP_BIT_HOTMON_LOW BIT(18)
#define WAKEUP_BIT_HOTMON_HIGH BIT(19)
#define WAKEUP_BIT_MODEM_SW_RESET_REQ BIT(20)
#define WAKEUP_BIT_GPIO0 BIT(23)
#define WAKEUP_BIT_GPIO1 BIT(24)
#define WAKEUP_BIT_GPIO2 BIT(25)
#define WAKEUP_BIT_GPIO3 BIT(26)
#define WAKEUP_BIT_GPIO4 BIT(27)
#define WAKEUP_BIT_GPIO5 BIT(28)
#define WAKEUP_BIT_GPIO6 BIT(29)
#define WAKEUP_BIT_GPIO7 BIT(30)
#define WAKEUP_BIT_GPIO8 BIT(31)

static struct {
	bool valid;
	struct prcmu_fw_version version;
} fw_info;

static struct irq_domain *db8500_irq_domain;

/*
 * This vector maps irq numbers to the bits in the bit field used in
 * communication with the PRCMU firmware.
 *
 * The reason for having this is to keep the irq numbers contiguous even though
 * the bits in the bit field are not. (The bits also have a tendency to move
 * around, to further complicate matters.)
 */
#define IRQ_INDEX(_name) ((IRQ_PRCMU_##_name))
#define IRQ_ENTRY(_name)[IRQ_INDEX(_name)] = (WAKEUP_BIT_##_name)

#define IRQ_PRCMU_RTC 0
#define IRQ_PRCMU_RTT0 1
#define IRQ_PRCMU_RTT1 2
#define IRQ_PRCMU_HSI0 3
#define IRQ_PRCMU_HSI1 4
#define IRQ_PRCMU_CA_WAKE 5
#define IRQ_PRCMU_USB 6
#define IRQ_PRCMU_ABB 7
#define IRQ_PRCMU_ABB_FIFO 8
#define IRQ_PRCMU_ARM 9
#define IRQ_PRCMU_MODEM_SW_RESET_REQ 10
#define IRQ_PRCMU_GPIO0 11
#define IRQ_PRCMU_GPIO1 12
#define IRQ_PRCMU_GPIO2 13
#define IRQ_PRCMU_GPIO3 14
#define IRQ_PRCMU_GPIO4 15
#define IRQ_PRCMU_GPIO5 16
#define IRQ_PRCMU_GPIO6 17
#define IRQ_PRCMU_GPIO7 18
#define IRQ_PRCMU_GPIO8 19
#define IRQ_PRCMU_CA_SLEEP 20
#define IRQ_PRCMU_HOTMON_LOW 21
#define IRQ_PRCMU_HOTMON_HIGH 22
#define NUM_PRCMU_WAKEUPS 23

static u32 prcmu_irq_bit[NUM_PRCMU_WAKEUPS] = {
	IRQ_ENTRY(RTC),
	IRQ_ENTRY(RTT0),
	IRQ_ENTRY(RTT1),
	IRQ_ENTRY(HSI0),
	IRQ_ENTRY(HSI1),
	IRQ_ENTRY(CA_WAKE),
	IRQ_ENTRY(USB),
	IRQ_ENTRY(ABB),
	IRQ_ENTRY(ABB_FIFO),
	IRQ_ENTRY(CA_SLEEP),
	IRQ_ENTRY(ARM),
	IRQ_ENTRY(HOTMON_LOW),
	IRQ_ENTRY(HOTMON_HIGH),
	IRQ_ENTRY(MODEM_SW_RESET_REQ),
	IRQ_ENTRY(GPIO0),
	IRQ_ENTRY(GPIO1),
	IRQ_ENTRY(GPIO2),
	IRQ_ENTRY(GPIO3),
	IRQ_ENTRY(GPIO4),
	IRQ_ENTRY(GPIO5),
	IRQ_ENTRY(GPIO6),
	IRQ_ENTRY(GPIO7),
	IRQ_ENTRY(GPIO8)
};

#define VALID_WAKEUPS (BIT(NUM_PRCMU_WAKEUP_INDICES) - 1)
#define WAKEUP_ENTRY(_name)[PRCMU_WAKEUP_INDEX_##_name] = (WAKEUP_BIT_##_name)
static u32 prcmu_wakeup_bit[NUM_PRCMU_WAKEUP_INDICES] = {
	WAKEUP_ENTRY(RTC),
	WAKEUP_ENTRY(RTT0),
	WAKEUP_ENTRY(RTT1),
	WAKEUP_ENTRY(HSI0),
	WAKEUP_ENTRY(HSI1),
	WAKEUP_ENTRY(USB),
	WAKEUP_ENTRY(ABB),
	WAKEUP_ENTRY(ABB_FIFO),
	WAKEUP_ENTRY(ARM)
};

/*
 * mb0_transfer - state needed for mailbox 0 communication.
 * @lock:		The transaction lock.
 * @dbb_events_lock:	A lock used to handle concurrent access to (parts of)
 *			the request data.
 * @mask_work:		Work structure used for (un)masking wakeup interrupts.
 * @req:		Request data that need to persist between requests.
 */
static struct {
	spinlock_t lock;
	spinlock_t dbb_irqs_lock;
	struct work_struct mask_work;
	struct mutex ac_wake_lock;
	struct completion ac_wake_work;
	struct {
		u32 dbb_irqs;
		u32 dbb_wakeups;
		u32 abb_events;
	} req;
} mb0_transfer;

/*
 * mb1_transfer - state needed for mailbox 1 communication.
 * @lock:	The transaction lock.
 * @work:	The transaction completion structure.
 * @ape_opp:	The current APE OPP.
 * @ack:	Reply ("acknowledge") data.
 */
static struct {
	struct mutex lock;
	struct completion work;
	u8 ape_opp;
	struct {
		u8 header;
		u8 arm_opp;
		u8 ape_opp;
		u8 ape_voltage_status;
	} ack;
} mb1_transfer;

/*
 * mb2_transfer - state needed for mailbox 2 communication.
 * @lock:            The transaction lock.
 * @work:            The transaction completion structure.
 * @auto_pm_lock:    The autonomous power management configuration lock.
 * @auto_pm_enabled: A flag indicating whether autonomous PM is enabled.
 * @req:             Request data that need to persist between requests.
 * @ack:             Reply ("acknowledge") data.
 */
static struct {
	struct mutex lock;
	struct completion work;
	spinlock_t auto_pm_lock;
	bool auto_pm_enabled;
	struct {
		u8 status;
	} ack;
} mb2_transfer;

/*
 * mb3_transfer - state needed for mailbox 3 communication.
 * @lock:		The request lock.
 * @sysclk_lock:	A lock used to handle concurrent sysclk requests.
 * @sysclk_work:	Work structure used for sysclk requests.
 */
static struct {
	spinlock_t lock;
	struct mutex sysclk_lock;
	struct completion sysclk_work;
} mb3_transfer;

/*
 * mb4_transfer - state needed for mailbox 4 communication.
 * @lock:	The transaction lock.
 * @work:	The transaction completion structure.
 */
static struct {
	struct mutex lock;
	struct completion work;
} mb4_transfer;

/*
 * mb5_transfer - state needed for mailbox 5 communication.
 * @lock:	The transaction lock.
 * @work:	The transaction completion structure.
 * @ack:	Reply ("acknowledge") data.
 */
static struct {
	struct mutex lock;
	struct completion work;
	struct {
		u8 status;
		u8 value;
	} ack;
} mb5_transfer;

static atomic_t ac_wake_req_state = ATOMIC_INIT(0);

/* Spinlocks */
static DEFINE_SPINLOCK(prcmu_lock);
static DEFINE_SPINLOCK(clkout_lock);

/* Global var to runtime determine TCDM base for v2 or v1 */
static __iomem void *tcdm_base;
static __iomem void *prcmu_base;

struct clk_mgt {
	u32 offset;
	u32 pllsw;
	int branch;
	bool clk38div;
};

enum {
	PLL_RAW,
	PLL_FIX,
	PLL_DIV
};

static DEFINE_SPINLOCK(clk_mgt_lock);

#define CLK_MGT_ENTRY(_name, _branch, _clk38div)[PRCMU_##_name] = \
	{ (PRCM_##_name##_MGT), 0 , _branch, _clk38div}
static struct clk_mgt clk_mgt[PRCMU_NUM_REG_CLOCKS] = {
	CLK_MGT_ENTRY(SGACLK, PLL_DIV, false),
	CLK_MGT_ENTRY(UARTCLK, PLL_FIX, true),
	CLK_MGT_ENTRY(MSP02CLK, PLL_FIX, true),
	CLK_MGT_ENTRY(MSP1CLK, PLL_FIX, true),
	CLK_MGT_ENTRY(I2CCLK, PLL_FIX, true),
	CLK_MGT_ENTRY(SDMMCCLK, PLL_DIV, true),
	CLK_MGT_ENTRY(SLIMCLK, PLL_FIX, true),
	CLK_MGT_ENTRY(PER1CLK, PLL_DIV, true),
	CLK_MGT_ENTRY(PER2CLK, PLL_DIV, true),
	CLK_MGT_ENTRY(PER3CLK, PLL_DIV, true),
	CLK_MGT_ENTRY(PER5CLK, PLL_DIV, true),
	CLK_MGT_ENTRY(PER6CLK, PLL_DIV, true),
	CLK_MGT_ENTRY(PER7CLK, PLL_DIV, true),
	CLK_MGT_ENTRY(LCDCLK, PLL_FIX, true),
	CLK_MGT_ENTRY(BMLCLK, PLL_DIV, true),
	CLK_MGT_ENTRY(HSITXCLK, PLL_DIV, true),
	CLK_MGT_ENTRY(HSIRXCLK, PLL_DIV, true),
	CLK_MGT_ENTRY(HDMICLK, PLL_FIX, false),
	CLK_MGT_ENTRY(APEATCLK, PLL_DIV, true),
	CLK_MGT_ENTRY(APETRACECLK, PLL_DIV, true),
	CLK_MGT_ENTRY(MCDECLK, PLL_DIV, true),
	CLK_MGT_ENTRY(IPI2CCLK, PLL_FIX, true),
	CLK_MGT_ENTRY(DSIALTCLK, PLL_FIX, false),
	CLK_MGT_ENTRY(DMACLK, PLL_DIV, true),
	CLK_MGT_ENTRY(B2R2CLK, PLL_DIV, true),
	CLK_MGT_ENTRY(TVCLK, PLL_FIX, true),
	CLK_MGT_ENTRY(SSPCLK, PLL_FIX, true),
	CLK_MGT_ENTRY(RNGCLK, PLL_FIX, true),
	CLK_MGT_ENTRY(UICCCLK, PLL_FIX, false),
};

struct dsiclk {
	u32 divsel_mask;
	u32 divsel_shift;
	u32 divsel;
};

static struct dsiclk dsiclk[2] = {
	{
		.divsel_mask = PRCM_DSI_PLLOUT_SEL_DSI0_PLLOUT_DIVSEL_MASK,
		.divsel_shift = PRCM_DSI_PLLOUT_SEL_DSI0_PLLOUT_DIVSEL_SHIFT,
		.divsel = PRCM_DSI_PLLOUT_SEL_PHI,
	},
	{
		.divsel_mask = PRCM_DSI_PLLOUT_SEL_DSI1_PLLOUT_DIVSEL_MASK,
		.divsel_shift = PRCM_DSI_PLLOUT_SEL_DSI1_PLLOUT_DIVSEL_SHIFT,
		.divsel = PRCM_DSI_PLLOUT_SEL_PHI,
	}
};

struct dsiescclk {
	u32 en;
	u32 div_mask;
	u32 div_shift;
};

static struct dsiescclk dsiescclk[3] = {
	{
		.en = PRCM_DSITVCLK_DIV_DSI0_ESC_CLK_EN,
		.div_mask = PRCM_DSITVCLK_DIV_DSI0_ESC_CLK_DIV_MASK,
		.div_shift = PRCM_DSITVCLK_DIV_DSI0_ESC_CLK_DIV_SHIFT,
	},
	{
		.en = PRCM_DSITVCLK_DIV_DSI1_ESC_CLK_EN,
		.div_mask = PRCM_DSITVCLK_DIV_DSI1_ESC_CLK_DIV_MASK,
		.div_shift = PRCM_DSITVCLK_DIV_DSI1_ESC_CLK_DIV_SHIFT,
	},
	{
		.en = PRCM_DSITVCLK_DIV_DSI2_ESC_CLK_EN,
		.div_mask = PRCM_DSITVCLK_DIV_DSI2_ESC_CLK_DIV_MASK,
		.div_shift = PRCM_DSITVCLK_DIV_DSI2_ESC_CLK_DIV_SHIFT,
	}
};


/*
* Used by MCDE to setup all necessary PRCMU registers
*/
#define PRCMU_RESET_DSIPLL		0x00004000
#define PRCMU_UNCLAMP_DSIPLL		0x00400800

#define PRCMU_CLK_PLL_DIV_SHIFT		0
#define PRCMU_CLK_PLL_SW_SHIFT		5
#define PRCMU_CLK_38			(1 << 9)
#define PRCMU_CLK_38_SRC		(1 << 10)
#define PRCMU_CLK_38_DIV		(1 << 11)

/* PLLDIV=12, PLLSW=4 (PLLDDR) */
#define PRCMU_DSI_CLOCK_SETTING		0x0000008C

/* DPI 50000000 Hz */
#define PRCMU_DPI_CLOCK_SETTING		((1 << PRCMU_CLK_PLL_SW_SHIFT) | \
					  (16 << PRCMU_CLK_PLL_DIV_SHIFT))
#define PRCMU_DSI_LP_CLOCK_SETTING	0x00000E00

/* D=101, N=1, R=4, SELDIV2=0 */
#define PRCMU_PLLDSI_FREQ_SETTING	0x00040165

#define PRCMU_ENABLE_PLLDSI		0x00000001
#define PRCMU_DISABLE_PLLDSI		0x00000000
#define PRCMU_RELEASE_RESET_DSS		0x0000400C
#define PRCMU_DSI_PLLOUT_SEL_SETTING	0x00000202
/* ESC clk, div0=1, div1=1, div2=3 */
#define PRCMU_ENABLE_ESCAPE_CLOCK_DIV	0x07030101
#define PRCMU_DISABLE_ESCAPE_CLOCK_DIV	0x00030101
#define PRCMU_DSI_RESET_SW		0x00000007

#define PRCMU_PLLDSI_LOCKP_LOCKED	0x3

int db8500_prcmu_enable_dsipll(void)
{
	int i;

	/* Clear DSIPLL_RESETN */
	writel(PRCMU_RESET_DSIPLL, PRCM_APE_RESETN_CLR);
	/* Unclamp DSIPLL in/out */
	writel(PRCMU_UNCLAMP_DSIPLL, PRCM_MMIP_LS_CLAMP_CLR);

	/* Set DSI PLL FREQ */
	writel(PRCMU_PLLDSI_FREQ_SETTING, PRCM_PLLDSI_FREQ);
	writel(PRCMU_DSI_PLLOUT_SEL_SETTING, PRCM_DSI_PLLOUT_SEL);
	/* Enable Escape clocks */
	writel(PRCMU_ENABLE_ESCAPE_CLOCK_DIV, PRCM_DSITVCLK_DIV);

	/* Start DSI PLL */
	writel(PRCMU_ENABLE_PLLDSI, PRCM_PLLDSI_ENABLE);
	/* Reset DSI PLL */
	writel(PRCMU_DSI_RESET_SW, PRCM_DSI_SW_RESET);
	for (i = 0; i < 10; i++) {
		if ((readl(PRCM_PLLDSI_LOCKP) & PRCMU_PLLDSI_LOCKP_LOCKED)
					== PRCMU_PLLDSI_LOCKP_LOCKED)
			break;
		udelay(100);
	}
	/* Set DSIPLL_RESETN */
	writel(PRCMU_RESET_DSIPLL, PRCM_APE_RESETN_SET);
	return 0;
}

int db8500_prcmu_disable_dsipll(void)
{
	/* Disable dsi pll */
	writel(PRCMU_DISABLE_PLLDSI, PRCM_PLLDSI_ENABLE);
	/* Disable  escapeclock */
	writel(PRCMU_DISABLE_ESCAPE_CLOCK_DIV, PRCM_DSITVCLK_DIV);
	return 0;
}

int db8500_prcmu_set_display_clocks(void)
{
	unsigned long flags;

	spin_lock_irqsave(&clk_mgt_lock, flags);

	/* Grab the HW semaphore. */
	while ((readl(PRCM_SEM) & PRCM_SEM_PRCM_SEM) != 0)
		cpu_relax();

	writel(PRCMU_DSI_CLOCK_SETTING, prcmu_base + PRCM_HDMICLK_MGT);
	writel(PRCMU_DSI_LP_CLOCK_SETTING, prcmu_base + PRCM_TVCLK_MGT);
	writel(PRCMU_DPI_CLOCK_SETTING, prcmu_base + PRCM_LCDCLK_MGT);

	/* Release the HW semaphore. */
	writel(0, PRCM_SEM);

	spin_unlock_irqrestore(&clk_mgt_lock, flags);

	return 0;
}

u32 db8500_prcmu_read(unsigned int reg)
{
	return readl(prcmu_base + reg);
}

void db8500_prcmu_write(unsigned int reg, u32 value)
{
	unsigned long flags;

	spin_lock_irqsave(&prcmu_lock, flags);
	writel(value, (prcmu_base + reg));
	spin_unlock_irqrestore(&prcmu_lock, flags);
}

void db8500_prcmu_write_masked(unsigned int reg, u32 mask, u32 value)
{
	u32 val;
	unsigned long flags;

	spin_lock_irqsave(&prcmu_lock, flags);
	val = readl(prcmu_base + reg);
	val = ((val & ~mask) | (value & mask));
	writel(val, (prcmu_base + reg));
	spin_unlock_irqrestore(&prcmu_lock, flags);
}

struct prcmu_fw_version *prcmu_get_fw_version(void)
{
	return fw_info.valid ? &fw_info.version : NULL;
}

static bool prcmu_is_ulppll_disabled(void)
{
	struct prcmu_fw_version *ver;

	ver = prcmu_get_fw_version();
	return ver && ver->project == PRCMU_FW_PROJECT_U8420_SYSCLK;
}

bool prcmu_has_arm_maxopp(void)
{
	return (readb(tcdm_base + PRCM_AVS_VARM_MAX_OPP) &
		PRCM_AVS_ISMODEENABLE_MASK) == PRCM_AVS_ISMODEENABLE_MASK;
}

/**
 * prcmu_set_rc_a2p - This function is used to run few power state sequences
 * @val: Value to be set, i.e. transition requested
 * Returns: 0 on success, -EINVAL on invalid argument
 *
 * This function is used to run the following power state sequences -
 * any state to ApReset,  ApDeepSleep to ApExecute, ApExecute to ApDeepSleep
 */
int prcmu_set_rc_a2p(enum romcode_write val)
{
	if (val < RDY_2_DS || val > RDY_2_XP70_RST)
		return -EINVAL;
	writeb(val, (tcdm_base + PRCM_ROMCODE_A2P));
	return 0;
}

/**
 * prcmu_get_rc_p2a - This function is used to get power state sequences
 * Returns: the power transition that has last happened
 *
 * This function can return the following transitions-
 * any state to ApReset,  ApDeepSleep to ApExecute, ApExecute to ApDeepSleep
 */
enum romcode_read prcmu_get_rc_p2a(void)
{
	return readb(tcdm_base + PRCM_ROMCODE_P2A);
}

/**
 * prcmu_get_current_mode - Return the current XP70 power mode
 * Returns: Returns the current AP(ARM) power mode: init,
 * apBoot, apExecute, apDeepSleep, apSleep, apIdle, apReset
 */
enum ap_pwrst prcmu_get_xp70_current_state(void)
{
	return readb(tcdm_base + PRCM_XP70_CUR_PWR_STATE);
}

/**
 * prcmu_config_clkout - Configure one of the programmable clock outputs.
 * @clkout:	The CLKOUT number (0 or 1).
 * @source:	The clock to be used (one of the PRCMU_CLKSRC_*).
 * @div:	The divider to be applied.
 *
 * Configures one of the programmable clock outputs (CLKOUTs).
 * @div should be in the range [1,63] to request a configuration, or 0 to
 * inform that the configuration is no longer requested.
 */
int prcmu_config_clkout(u8 clkout, u8 source, u8 div)
{
	static int requests[2];
	int r = 0;
	unsigned long flags;
	u32 val;
	u32 bits;
	u32 mask;
	u32 div_mask;

	BUG_ON(clkout > 1);
	BUG_ON(div > 63);
	BUG_ON((clkout == 0) && (source > PRCMU_CLKSRC_CLK009));

	if (!div && !requests[clkout])
		return -EINVAL;

	if (clkout == 0) {
		div_mask = PRCM_CLKOCR_CLKODIV0_MASK;
		mask = (PRCM_CLKOCR_CLKODIV0_MASK | PRCM_CLKOCR_CLKOSEL0_MASK);
		bits = ((source << PRCM_CLKOCR_CLKOSEL0_SHIFT) |
			(div << PRCM_CLKOCR_CLKODIV0_SHIFT));
	} else {
		div_mask = PRCM_CLKOCR_CLKODIV1_MASK;
		mask = (PRCM_CLKOCR_CLKODIV1_MASK | PRCM_CLKOCR_CLKOSEL1_MASK |
			PRCM_CLKOCR_CLK1TYPE);
		bits = ((source << PRCM_CLKOCR_CLKOSEL1_SHIFT) |
			(div << PRCM_CLKOCR_CLKODIV1_SHIFT));
	}
	bits &= mask;

	spin_lock_irqsave(&clkout_lock, flags);

	val = readl(PRCM_CLKOCR);
	if (val & div_mask) {
		if (div) {
			if ((val & mask) != bits) {
				r = -EBUSY;
				goto unlock_and_return;
			}
		} else {
			if ((val & mask & ~div_mask) != bits) {
				r = -EINVAL;
				goto unlock_and_return;
			}
		}
	}
	writel((bits | (val & ~mask)), PRCM_CLKOCR);
	requests[clkout] += (div ? 1 : -1);

unlock_and_return:
	spin_unlock_irqrestore(&clkout_lock, flags);

	return r;
}

int db8500_prcmu_set_power_state(u8 state, bool keep_ulp_clk, bool keep_ap_pll)
{
	unsigned long flags;

	BUG_ON((state < PRCMU_AP_SLEEP) || (PRCMU_AP_DEEP_IDLE < state));

	spin_lock_irqsave(&mb0_transfer.lock, flags);

	while (readl(PRCM_MBOX_CPU_VAL) & MBOX_BIT(0))
		cpu_relax();

	writeb(MB0H_POWER_STATE_TRANS, (tcdm_base + PRCM_MBOX_HEADER_REQ_MB0));
	writeb(state, (tcdm_base + PRCM_REQ_MB0_AP_POWER_STATE));
	writeb((keep_ap_pll ? 1 : 0), (tcdm_base + PRCM_REQ_MB0_AP_PLL_STATE));
	writeb((keep_ulp_clk ? 1 : 0),
		(tcdm_base + PRCM_REQ_MB0_ULP_CLOCK_STATE));
	writeb(0, (tcdm_base + PRCM_REQ_MB0_DO_NOT_WFI));
	writel(MBOX_BIT(0), PRCM_MBOX_CPU_SET);

	spin_unlock_irqrestore(&mb0_transfer.lock, flags);

	return 0;
}

u8 db8500_prcmu_get_power_state_result(void)
{
	return readb(tcdm_base + PRCM_ACK_MB0_AP_PWRSTTR_STATUS);
}

/* This function should only be called while mb0_transfer.lock is held. */
static void config_wakeups(void)
{
	const u8 header[2] = {
		MB0H_CONFIG_WAKEUPS_EXE,
		MB0H_CONFIG_WAKEUPS_SLEEP
	};
	static u32 last_dbb_events;
	static u32 last_abb_events;
	u32 dbb_events;
	u32 abb_events;
	unsigned int i;

	dbb_events = mb0_transfer.req.dbb_irqs | mb0_transfer.req.dbb_wakeups;
	dbb_events |= (WAKEUP_BIT_AC_WAKE_ACK | WAKEUP_BIT_AC_SLEEP_ACK);

	abb_events = mb0_transfer.req.abb_events;

	if ((dbb_events == last_dbb_events) && (abb_events == last_abb_events))
		return;

	for (i = 0; i < 2; i++) {
		while (readl(PRCM_MBOX_CPU_VAL) & MBOX_BIT(0))
			cpu_relax();
		writel(dbb_events, (tcdm_base + PRCM_REQ_MB0_WAKEUP_8500));
		writel(abb_events, (tcdm_base + PRCM_REQ_MB0_WAKEUP_4500));
		writeb(header[i], (tcdm_base + PRCM_MBOX_HEADER_REQ_MB0));
		writel(MBOX_BIT(0), PRCM_MBOX_CPU_SET);
	}
	last_dbb_events = dbb_events;
	last_abb_events = abb_events;
}

void db8500_prcmu_enable_wakeups(u32 wakeups)
{
	unsigned long flags;
	u32 bits;
	int i;

	BUG_ON(wakeups != (wakeups & VALID_WAKEUPS));

	for (i = 0, bits = 0; i < NUM_PRCMU_WAKEUP_INDICES; i++) {
		if (wakeups & BIT(i))
			bits |= prcmu_wakeup_bit[i];
	}

	spin_lock_irqsave(&mb0_transfer.lock, flags);

	mb0_transfer.req.dbb_wakeups = bits;
	config_wakeups();

	spin_unlock_irqrestore(&mb0_transfer.lock, flags);
}

void db8500_prcmu_config_abb_event_readout(u32 abb_events)
{
	unsigned long flags;

	spin_lock_irqsave(&mb0_transfer.lock, flags);

	mb0_transfer.req.abb_events = abb_events;
	config_wakeups();

	spin_unlock_irqrestore(&mb0_transfer.lock, flags);
}

void db8500_prcmu_get_abb_event_buffer(void __iomem **buf)
{
	if (readb(tcdm_base + PRCM_ACK_MB0_READ_POINTER) & 1)
		*buf = (tcdm_base + PRCM_ACK_MB0_WAKEUP_1_4500);
	else
		*buf = (tcdm_base + PRCM_ACK_MB0_WAKEUP_0_4500);
}

/**
 * db8500_prcmu_set_arm_opp - set the appropriate ARM OPP
 * @opp: The new ARM operating point to which transition is to be made
 * Returns: 0 on success, non-zero on failure
 *
 * This function sets the the operating point of the ARM.
 */
int db8500_prcmu_set_arm_opp(u8 opp)
{
	int r;

	if (opp < ARM_NO_CHANGE || opp > ARM_EXTCLK)
		return -EINVAL;

	r = 0;

	mutex_lock(&mb1_transfer.lock);

	while (readl(PRCM_MBOX_CPU_VAL) & MBOX_BIT(1))
		cpu_relax();

	writeb(MB1H_ARM_APE_OPP, (tcdm_base + PRCM_MBOX_HEADER_REQ_MB1));
	writeb(opp, (tcdm_base + PRCM_REQ_MB1_ARM_OPP));
	writeb(APE_NO_CHANGE, (tcdm_base + PRCM_REQ_MB1_APE_OPP));

	writel(MBOX_BIT(1), PRCM_MBOX_CPU_SET);
	wait_for_completion(&mb1_transfer.work);

	if ((mb1_transfer.ack.header != MB1H_ARM_APE_OPP) ||
		(mb1_transfer.ack.arm_opp != opp))
		r = -EIO;

	mutex_unlock(&mb1_transfer.lock);

	return r;
}

/**
 * db8500_prcmu_get_arm_opp - get the current ARM OPP
 *
 * Returns: the current ARM OPP
 */
int db8500_prcmu_get_arm_opp(void)
{
	return readb(tcdm_base + PRCM_ACK_MB1_CURRENT_ARM_OPP);
}

/**
 * db8500_prcmu_get_ddr_opp - get the current DDR OPP
 *
 * Returns: the current DDR OPP
 */
int db8500_prcmu_get_ddr_opp(void)
{
	return readb(PRCM_DDR_SUBSYS_APE_MINBW);
}

/* Divide the frequency of certain clocks by 2 for APE_50_PARTLY_25_OPP. */
static void request_even_slower_clocks(bool enable)
{
	u32 clock_reg[] = {
		PRCM_ACLK_MGT,
		PRCM_DMACLK_MGT
	};
	unsigned long flags;
	unsigned int i;

	spin_lock_irqsave(&clk_mgt_lock, flags);

	/* Grab the HW semaphore. */
	while ((readl(PRCM_SEM) & PRCM_SEM_PRCM_SEM) != 0)
		cpu_relax();

	for (i = 0; i < ARRAY_SIZE(clock_reg); i++) {
		u32 val;
		u32 div;

		val = readl(prcmu_base + clock_reg[i]);
		div = (val & PRCM_CLK_MGT_CLKPLLDIV_MASK);
		if (enable) {
			if ((div <= 1) || (div > 15)) {
				pr_err("prcmu: Bad clock divider %d in %s\n",
					div, __func__);
				goto unlock_and_return;
			}
			div <<= 1;
		} else {
			if (div <= 2)
				goto unlock_and_return;
			div >>= 1;
		}
		val = ((val & ~PRCM_CLK_MGT_CLKPLLDIV_MASK) |
			(div & PRCM_CLK_MGT_CLKPLLDIV_MASK));
		writel(val, prcmu_base + clock_reg[i]);
	}

unlock_and_return:
	/* Release the HW semaphore. */
	writel(0, PRCM_SEM);

	spin_unlock_irqrestore(&clk_mgt_lock, flags);
}

/**
 * db8500_set_ape_opp - set the appropriate APE OPP
 * @opp: The new APE operating point to which transition is to be made
 * Returns: 0 on success, non-zero on failure
 *
 * This function sets the operating point of the APE.
 */
int db8500_prcmu_set_ape_opp(u8 opp)
{
	int r = 0;

	if (opp == mb1_transfer.ape_opp)
		return 0;

	mutex_lock(&mb1_transfer.lock);

	if (mb1_transfer.ape_opp == APE_50_PARTLY_25_OPP)
		request_even_slower_clocks(false);

	if ((opp != APE_100_OPP) && (mb1_transfer.ape_opp != APE_100_OPP))
		goto skip_message;

	while (readl(PRCM_MBOX_CPU_VAL) & MBOX_BIT(1))
		cpu_relax();

	writeb(MB1H_ARM_APE_OPP, (tcdm_base + PRCM_MBOX_HEADER_REQ_MB1));
	writeb(ARM_NO_CHANGE, (tcdm_base + PRCM_REQ_MB1_ARM_OPP));
	writeb(((opp == APE_50_PARTLY_25_OPP) ? APE_50_OPP : opp),
		(tcdm_base + PRCM_REQ_MB1_APE_OPP));

	writel(MBOX_BIT(1), PRCM_MBOX_CPU_SET);
	wait_for_completion(&mb1_transfer.work);

	if ((mb1_transfer.ack.header != MB1H_ARM_APE_OPP) ||
		(mb1_transfer.ack.ape_opp != opp))
		r = -EIO;

skip_message:
	if ((!r && (opp == APE_50_PARTLY_25_OPP)) ||
		(r && (mb1_transfer.ape_opp == APE_50_PARTLY_25_OPP)))
		request_even_slower_clocks(true);
	if (!r)
		mb1_transfer.ape_opp = opp;

	mutex_unlock(&mb1_transfer.lock);

	return r;
}

/**
 * db8500_prcmu_get_ape_opp - get the current APE OPP
 *
 * Returns: the current APE OPP
 */
int db8500_prcmu_get_ape_opp(void)
{
	return readb(tcdm_base + PRCM_ACK_MB1_CURRENT_APE_OPP);
}

/**
 * db8500_prcmu_request_ape_opp_100_voltage - Request APE OPP 100% voltage
 * @enable: true to request the higher voltage, false to drop a request.
 *
 * Calls to this function to enable and disable requests must be balanced.
 */
int db8500_prcmu_request_ape_opp_100_voltage(bool enable)
{
	int r = 0;
	u8 header;
	static unsigned int requests;

	mutex_lock(&mb1_transfer.lock);

	if (enable) {
		if (0 != requests++)
			goto unlock_and_return;
		header = MB1H_REQUEST_APE_OPP_100_VOLT;
	} else {
		if (requests == 0) {
			r = -EIO;
			goto unlock_and_return;
		} else if (1 != requests--) {
			goto unlock_and_return;
		}
		header = MB1H_RELEASE_APE_OPP_100_VOLT;
	}

	while (readl(PRCM_MBOX_CPU_VAL) & MBOX_BIT(1))
		cpu_relax();

	writeb(header, (tcdm_base + PRCM_MBOX_HEADER_REQ_MB1));

	writel(MBOX_BIT(1), PRCM_MBOX_CPU_SET);
	wait_for_completion(&mb1_transfer.work);

	if ((mb1_transfer.ack.header != header) ||
		((mb1_transfer.ack.ape_voltage_status & BIT(0)) != 0))
		r = -EIO;

unlock_and_return:
	mutex_unlock(&mb1_transfer.lock);

	return r;
}

/**
 * prcmu_release_usb_wakeup_state - release the state required by a USB wakeup
 *
 * This function releases the power state requirements of a USB wakeup.
 */
int prcmu_release_usb_wakeup_state(void)
{
	int r = 0;

	mutex_lock(&mb1_transfer.lock);

	while (readl(PRCM_MBOX_CPU_VAL) & MBOX_BIT(1))
		cpu_relax();

	writeb(MB1H_RELEASE_USB_WAKEUP,
		(tcdm_base + PRCM_MBOX_HEADER_REQ_MB1));

	writel(MBOX_BIT(1), PRCM_MBOX_CPU_SET);
	wait_for_completion(&mb1_transfer.work);

	if ((mb1_transfer.ack.header != MB1H_RELEASE_USB_WAKEUP) ||
		((mb1_transfer.ack.ape_voltage_status & BIT(0)) != 0))
		r = -EIO;

	mutex_unlock(&mb1_transfer.lock);

	return r;
}

static int request_pll(u8 clock, bool enable)
{
	int r = 0;

	if (clock == PRCMU_PLLSOC0)
		clock = (enable ? PLL_SOC0_ON : PLL_SOC0_OFF);
	else if (clock == PRCMU_PLLSOC1)
		clock = (enable ? PLL_SOC1_ON : PLL_SOC1_OFF);
	else
		return -EINVAL;

	mutex_lock(&mb1_transfer.lock);

	while (readl(PRCM_MBOX_CPU_VAL) & MBOX_BIT(1))
		cpu_relax();

	writeb(MB1H_PLL_ON_OFF, (tcdm_base + PRCM_MBOX_HEADER_REQ_MB1));
	writeb(clock, (tcdm_base + PRCM_REQ_MB1_PLL_ON_OFF));

	writel(MBOX_BIT(1), PRCM_MBOX_CPU_SET);
	wait_for_completion(&mb1_transfer.work);

	if (mb1_transfer.ack.header != MB1H_PLL_ON_OFF)
		r = -EIO;

	mutex_unlock(&mb1_transfer.lock);

	return r;
}

/**
 * db8500_prcmu_set_epod - set the state of a EPOD (power domain)
 * @epod_id: The EPOD to set
 * @epod_state: The new EPOD state
 *
 * This function sets the state of a EPOD (power domain). It may not be called
 * from interrupt context.
 */
int db8500_prcmu_set_epod(u16 epod_id, u8 epod_state)
{
	int r = 0;
	bool ram_retention = false;
	int i;

	/* check argument */
	BUG_ON(epod_id >= NUM_EPOD_ID);

	/* set flag if retention is possible */
	switch (epod_id) {
	case EPOD_ID_SVAMMDSP:
	case EPOD_ID_SIAMMDSP:
	case EPOD_ID_ESRAM12:
	case EPOD_ID_ESRAM34:
		ram_retention = true;
		break;
	}

	/* check argument */
	BUG_ON(epod_state > EPOD_STATE_ON);
	BUG_ON(epod_state == EPOD_STATE_RAMRET && !ram_retention);

	/* get lock */
	mutex_lock(&mb2_transfer.lock);

	/* wait for mailbox */
	while (readl(PRCM_MBOX_CPU_VAL) & MBOX_BIT(2))
		cpu_relax();

	/* fill in mailbox */
	for (i = 0; i < NUM_EPOD_ID; i++)
		writeb(EPOD_STATE_NO_CHANGE, (tcdm_base + PRCM_REQ_MB2 + i));
	writeb(epod_state, (tcdm_base + PRCM_REQ_MB2 + epod_id));

	writeb(MB2H_DPS, (tcdm_base + PRCM_MBOX_HEADER_REQ_MB2));

	writel(MBOX_BIT(2), PRCM_MBOX_CPU_SET);

	/*
	 * The current firmware version does not handle errors correctly,
	 * and we cannot recover if there is an error.
	 * This is expected to change when the firmware is updated.
	 */
	if (!wait_for_completion_timeout(&mb2_transfer.work,
			msecs_to_jiffies(20000))) {
		pr_err("prcmu: %s timed out (20 s) waiting for a reply.\n",
			__func__);
		r = -EIO;
		goto unlock_and_return;
	}

	if (mb2_transfer.ack.status != HWACC_PWR_ST_OK)
		r = -EIO;

unlock_and_return:
	mutex_unlock(&mb2_transfer.lock);
	return r;
}

/**
 * prcmu_configure_auto_pm - Configure autonomous power management.
 * @sleep: Configuration for ApSleep.
 * @idle:  Configuration for ApIdle.
 */
void prcmu_configure_auto_pm(struct prcmu_auto_pm_config *sleep,
	struct prcmu_auto_pm_config *idle)
{
	u32 sleep_cfg;
	u32 idle_cfg;
	unsigned long flags;

	BUG_ON((sleep == NULL) || (idle == NULL));

	sleep_cfg = (sleep->sva_auto_pm_enable & 0xF);
	sleep_cfg = ((sleep_cfg << 4) | (sleep->sia_auto_pm_enable & 0xF));
	sleep_cfg = ((sleep_cfg << 8) | (sleep->sva_power_on & 0xFF));
	sleep_cfg = ((sleep_cfg << 8) | (sleep->sia_power_on & 0xFF));
	sleep_cfg = ((sleep_cfg << 4) | (sleep->sva_policy & 0xF));
	sleep_cfg = ((sleep_cfg << 4) | (sleep->sia_policy & 0xF));

	idle_cfg = (idle->sva_auto_pm_enable & 0xF);
	idle_cfg = ((idle_cfg << 4) | (idle->sia_auto_pm_enable & 0xF));
	idle_cfg = ((idle_cfg << 8) | (idle->sva_power_on & 0xFF));
	idle_cfg = ((idle_cfg << 8) | (idle->sia_power_on & 0xFF));
	idle_cfg = ((idle_cfg << 4) | (idle->sva_policy & 0xF));
	idle_cfg = ((idle_cfg << 4) | (idle->sia_policy & 0xF));

	spin_lock_irqsave(&mb2_transfer.auto_pm_lock, flags);

	/*
	 * The autonomous power management configuration is done through
	 * fields in mailbox 2, but these fields are only used as shared
	 * variables - i.e. there is no need to send a message.
	 */
	writel(sleep_cfg, (tcdm_base + PRCM_REQ_MB2_AUTO_PM_SLEEP));
	writel(idle_cfg, (tcdm_base + PRCM_REQ_MB2_AUTO_PM_IDLE));

	mb2_transfer.auto_pm_enabled =
		((sleep->sva_auto_pm_enable == PRCMU_AUTO_PM_ON) ||
		 (sleep->sia_auto_pm_enable == PRCMU_AUTO_PM_ON) ||
		 (idle->sva_auto_pm_enable == PRCMU_AUTO_PM_ON) ||
		 (idle->sia_auto_pm_enable == PRCMU_AUTO_PM_ON));

	spin_unlock_irqrestore(&mb2_transfer.auto_pm_lock, flags);
}
EXPORT_SYMBOL(prcmu_configure_auto_pm);

bool prcmu_is_auto_pm_enabled(void)
{
	return mb2_transfer.auto_pm_enabled;
}

static int request_sysclk(bool enable)
{
	int r;
	unsigned long flags;

	r = 0;

	mutex_lock(&mb3_transfer.sysclk_lock);

	spin_lock_irqsave(&mb3_transfer.lock, flags);

	while (readl(PRCM_MBOX_CPU_VAL) & MBOX_BIT(3))
		cpu_relax();

	writeb((enable ? ON : OFF), (tcdm_base + PRCM_REQ_MB3_SYSCLK_MGT));

	writeb(MB3H_SYSCLK, (tcdm_base + PRCM_MBOX_HEADER_REQ_MB3));
	writel(MBOX_BIT(3), PRCM_MBOX_CPU_SET);

	spin_unlock_irqrestore(&mb3_transfer.lock, flags);

	/*
	 * The firmware only sends an ACK if we want to enable the
	 * SysClk, and it succeeds.
	 */
	if (enable && !wait_for_completion_timeout(&mb3_transfer.sysclk_work,
			msecs_to_jiffies(20000))) {
		pr_err("prcmu: %s timed out (20 s) waiting for a reply.\n",
			__func__);
		r = -EIO;
	}

	mutex_unlock(&mb3_transfer.sysclk_lock);

	return r;
}

static int request_timclk(bool enable)
{
	u32 val;

	/*
	 * On the U8420_CLKSEL firmware, the ULP (Ultra Low Power)
	 * PLL is disabled so we cannot use doze mode, this will
	 * stop the clock on this firmware.
	 */
	if (prcmu_is_ulppll_disabled())
		val = 0;
	else
		val = (PRCM_TCR_DOZE_MODE | PRCM_TCR_TENSEL_MASK);

	if (!enable)
		val |= PRCM_TCR_STOP_TIMERS |
			PRCM_TCR_DOZE_MODE |
			PRCM_TCR_TENSEL_MASK;

	writel(val, PRCM_TCR);

	return 0;
}

static int request_clock(u8 clock, bool enable)
{
	u32 val;
	unsigned long flags;

	spin_lock_irqsave(&clk_mgt_lock, flags);

	/* Grab the HW semaphore. */
	while ((readl(PRCM_SEM) & PRCM_SEM_PRCM_SEM) != 0)
		cpu_relax();

	val = readl(prcmu_base + clk_mgt[clock].offset);
	if (enable) {
		val |= (PRCM_CLK_MGT_CLKEN | clk_mgt[clock].pllsw);
	} else {
		clk_mgt[clock].pllsw = (val & PRCM_CLK_MGT_CLKPLLSW_MASK);
		val &= ~(PRCM_CLK_MGT_CLKEN | PRCM_CLK_MGT_CLKPLLSW_MASK);
	}
	writel(val, prcmu_base + clk_mgt[clock].offset);

	/* Release the HW semaphore. */
	writel(0, PRCM_SEM);

	spin_unlock_irqrestore(&clk_mgt_lock, flags);

	return 0;
}

static int request_sga_clock(u8 clock, bool enable)
{
	u32 val;
	int ret;

	if (enable) {
		val = readl(PRCM_CGATING_BYPASS);
		writel(val | PRCM_CGATING_BYPASS_ICN2, PRCM_CGATING_BYPASS);
	}

	ret = request_clock(clock, enable);

	if (!ret && !enable) {
		val = readl(PRCM_CGATING_BYPASS);
		writel(val & ~PRCM_CGATING_BYPASS_ICN2, PRCM_CGATING_BYPASS);
	}

	return ret;
}

static inline bool plldsi_locked(void)
{
	return (readl(PRCM_PLLDSI_LOCKP) &
		(PRCM_PLLDSI_LOCKP_PRCM_PLLDSI_LOCKP10 |
		 PRCM_PLLDSI_LOCKP_PRCM_PLLDSI_LOCKP3)) ==
		(PRCM_PLLDSI_LOCKP_PRCM_PLLDSI_LOCKP10 |
		 PRCM_PLLDSI_LOCKP_PRCM_PLLDSI_LOCKP3);
}

static int request_plldsi(bool enable)
{
	int r = 0;
	u32 val;

	writel((PRCM_MMIP_LS_CLAMP_DSIPLL_CLAMP |
		PRCM_MMIP_LS_CLAMP_DSIPLL_CLAMPI), (enable ?
		PRCM_MMIP_LS_CLAMP_CLR : PRCM_MMIP_LS_CLAMP_SET));

	val = readl(PRCM_PLLDSI_ENABLE);
	if (enable)
		val |= PRCM_PLLDSI_ENABLE_PRCM_PLLDSI_ENABLE;
	else
		val &= ~PRCM_PLLDSI_ENABLE_PRCM_PLLDSI_ENABLE;
	writel(val, PRCM_PLLDSI_ENABLE);

	if (enable) {
		unsigned int i;
		bool locked = plldsi_locked();

		for (i = 10; !locked && (i > 0); --i) {
			udelay(100);
			locked = plldsi_locked();
		}
		if (locked) {
			writel(PRCM_APE_RESETN_DSIPLL_RESETN,
				PRCM_APE_RESETN_SET);
		} else {
			writel((PRCM_MMIP_LS_CLAMP_DSIPLL_CLAMP |
				PRCM_MMIP_LS_CLAMP_DSIPLL_CLAMPI),
				PRCM_MMIP_LS_CLAMP_SET);
			val &= ~PRCM_PLLDSI_ENABLE_PRCM_PLLDSI_ENABLE;
			writel(val, PRCM_PLLDSI_ENABLE);
			r = -EAGAIN;
		}
	} else {
		writel(PRCM_APE_RESETN_DSIPLL_RESETN, PRCM_APE_RESETN_CLR);
	}
	return r;
}

static int request_dsiclk(u8 n, bool enable)
{
	u32 val;

	val = readl(PRCM_DSI_PLLOUT_SEL);
	val &= ~dsiclk[n].divsel_mask;
	val |= ((enable ? dsiclk[n].divsel : PRCM_DSI_PLLOUT_SEL_OFF) <<
		dsiclk[n].divsel_shift);
	writel(val, PRCM_DSI_PLLOUT_SEL);
	return 0;
}

static int request_dsiescclk(u8 n, bool enable)
{
	u32 val;

	val = readl(PRCM_DSITVCLK_DIV);
	enable ? (val |= dsiescclk[n].en) : (val &= ~dsiescclk[n].en);
	writel(val, PRCM_DSITVCLK_DIV);
	return 0;
}

/**
 * db8500_prcmu_request_clock() - Request for a clock to be enabled or disabled.
 * @clock:      The clock for which the request is made.
 * @enable:     Whether the clock should be enabled (true) or disabled (false).
 *
 * This function should only be used by the clock implementation.
 * Do not use it from any other place!
 */
int db8500_prcmu_request_clock(u8 clock, bool enable)
{
	if (clock == PRCMU_SGACLK)
		return request_sga_clock(clock, enable);
	else if (clock < PRCMU_NUM_REG_CLOCKS)
		return request_clock(clock, enable);
	else if (clock == PRCMU_TIMCLK)
		return request_timclk(enable);
	else if ((clock == PRCMU_DSI0CLK) || (clock == PRCMU_DSI1CLK))
		return request_dsiclk((clock - PRCMU_DSI0CLK), enable);
	else if ((PRCMU_DSI0ESCCLK <= clock) && (clock <= PRCMU_DSI2ESCCLK))
		return request_dsiescclk((clock - PRCMU_DSI0ESCCLK), enable);
	else if (clock == PRCMU_PLLDSI)
		return request_plldsi(enable);
	else if (clock == PRCMU_SYSCLK)
		return request_sysclk(enable);
	else if ((clock == PRCMU_PLLSOC0) || (clock == PRCMU_PLLSOC1))
		return request_pll(clock, enable);
	else
		return -EINVAL;
}

static unsigned long pll_rate(void __iomem *reg, unsigned long src_rate,
	int branch)
{
	u64 rate;
	u32 val;
	u32 d;
	u32 div = 1;

	val = readl(reg);

	rate = src_rate;
	rate *= ((val & PRCM_PLL_FREQ_D_MASK) >> PRCM_PLL_FREQ_D_SHIFT);

	d = ((val & PRCM_PLL_FREQ_N_MASK) >> PRCM_PLL_FREQ_N_SHIFT);
	if (d > 1)
		div *= d;

	d = ((val & PRCM_PLL_FREQ_R_MASK) >> PRCM_PLL_FREQ_R_SHIFT);
	if (d > 1)
		div *= d;

	if (val & PRCM_PLL_FREQ_SELDIV2)
		div *= 2;

	if ((branch == PLL_FIX) || ((branch == PLL_DIV) &&
		(val & PRCM_PLL_FREQ_DIV2EN) &&
		((reg == PRCM_PLLSOC0_FREQ) ||
		 (reg == PRCM_PLLARM_FREQ) ||
		 (reg == PRCM_PLLDDR_FREQ))))
		div *= 2;

	(void)do_div(rate, div);

	return (unsigned long)rate;
}

#define ROOT_CLOCK_RATE 38400000

static unsigned long clock_rate(u8 clock)
{
	u32 val;
	u32 pllsw;
	unsigned long rate = ROOT_CLOCK_RATE;

	val = readl(prcmu_base + clk_mgt[clock].offset);

	if (val & PRCM_CLK_MGT_CLK38) {
		if (clk_mgt[clock].clk38div && (val & PRCM_CLK_MGT_CLK38DIV))
			rate /= 2;
		return rate;
	}

	val |= clk_mgt[clock].pllsw;
	pllsw = (val & PRCM_CLK_MGT_CLKPLLSW_MASK);

	if (pllsw == PRCM_CLK_MGT_CLKPLLSW_SOC0)
		rate = pll_rate(PRCM_PLLSOC0_FREQ, rate, clk_mgt[clock].branch);
	else if (pllsw == PRCM_CLK_MGT_CLKPLLSW_SOC1)
		rate = pll_rate(PRCM_PLLSOC1_FREQ, rate, clk_mgt[clock].branch);
	else if (pllsw == PRCM_CLK_MGT_CLKPLLSW_DDR)
		rate = pll_rate(PRCM_PLLDDR_FREQ, rate, clk_mgt[clock].branch);
	else
		return 0;

	if ((clock == PRCMU_SGACLK) &&
		(val & PRCM_SGACLK_MGT_SGACLKDIV_BY_2_5_EN)) {
		u64 r = (rate * 10);

		(void)do_div(r, 25);
		return (unsigned long)r;
	}
	val &= PRCM_CLK_MGT_CLKPLLDIV_MASK;
	if (val)
		return rate / val;
	else
		return 0;
}

static unsigned long armss_rate(void)
{
	u32 r;
	unsigned long rate;

	r = readl(PRCM_ARM_CHGCLKREQ);

	if (r & PRCM_ARM_CHGCLKREQ_PRCM_ARM_CHGCLKREQ) {
		/* External ARMCLKFIX clock */

		rate = pll_rate(PRCM_PLLDDR_FREQ, ROOT_CLOCK_RATE, PLL_FIX);

		/* Check PRCM_ARM_CHGCLKREQ divider */
		if (!(r & PRCM_ARM_CHGCLKREQ_PRCM_ARM_DIVSEL))
			rate /= 2;

		/* Check PRCM_ARMCLKFIX_MGT divider */
		r = readl(PRCM_ARMCLKFIX_MGT);
		r &= PRCM_CLK_MGT_CLKPLLDIV_MASK;
		rate /= r;

	} else {/* ARM PLL */
		rate = pll_rate(PRCM_PLLARM_FREQ, ROOT_CLOCK_RATE, PLL_DIV);
	}

	return rate;
}

static unsigned long dsiclk_rate(u8 n)
{
	u32 divsel;
	u32 div = 1;

	divsel = readl(PRCM_DSI_PLLOUT_SEL);
	divsel = ((divsel & dsiclk[n].divsel_mask) >> dsiclk[n].divsel_shift);

	if (divsel == PRCM_DSI_PLLOUT_SEL_OFF)
		divsel = dsiclk[n].divsel;
	else
		dsiclk[n].divsel = divsel;

	switch (divsel) {
	case PRCM_DSI_PLLOUT_SEL_PHI_4:
		div *= 2;
		/* Fall through */
	case PRCM_DSI_PLLOUT_SEL_PHI_2:
		div *= 2;
		/* Fall through */
	case PRCM_DSI_PLLOUT_SEL_PHI:
		return pll_rate(PRCM_PLLDSI_FREQ, clock_rate(PRCMU_HDMICLK),
			PLL_RAW) / div;
	default:
		return 0;
	}
}

static unsigned long dsiescclk_rate(u8 n)
{
	u32 div;

	div = readl(PRCM_DSITVCLK_DIV);
	div = ((div & dsiescclk[n].div_mask) >> (dsiescclk[n].div_shift));
	return clock_rate(PRCMU_TVCLK) / max((u32)1, div);
}

unsigned long prcmu_clock_rate(u8 clock)
{
	if (clock < PRCMU_NUM_REG_CLOCKS)
		return clock_rate(clock);
	else if (clock == PRCMU_TIMCLK)
		return prcmu_is_ulppll_disabled() ?
			32768 : ROOT_CLOCK_RATE / 16;
	else if (clock == PRCMU_SYSCLK)
		return ROOT_CLOCK_RATE;
	else if (clock == PRCMU_PLLSOC0)
		return pll_rate(PRCM_PLLSOC0_FREQ, ROOT_CLOCK_RATE, PLL_RAW);
	else if (clock == PRCMU_PLLSOC1)
		return pll_rate(PRCM_PLLSOC1_FREQ, ROOT_CLOCK_RATE, PLL_RAW);
	else if (clock == PRCMU_ARMSS)
		return armss_rate();
	else if (clock == PRCMU_PLLDDR)
		return pll_rate(PRCM_PLLDDR_FREQ, ROOT_CLOCK_RATE, PLL_RAW);
	else if (clock == PRCMU_PLLDSI)
		return pll_rate(PRCM_PLLDSI_FREQ, clock_rate(PRCMU_HDMICLK),
			PLL_RAW);
	else if ((clock == PRCMU_DSI0CLK) || (clock == PRCMU_DSI1CLK))
		return dsiclk_rate(clock - PRCMU_DSI0CLK);
	else if ((PRCMU_DSI0ESCCLK <= clock) && (clock <= PRCMU_DSI2ESCCLK))
		return dsiescclk_rate(clock - PRCMU_DSI0ESCCLK);
	else
		return 0;
}

static unsigned long clock_source_rate(u32 clk_mgt_val, int branch)
{
	if (clk_mgt_val & PRCM_CLK_MGT_CLK38)
		return ROOT_CLOCK_RATE;
	clk_mgt_val &= PRCM_CLK_MGT_CLKPLLSW_MASK;
	if (clk_mgt_val == PRCM_CLK_MGT_CLKPLLSW_SOC0)
		return pll_rate(PRCM_PLLSOC0_FREQ, ROOT_CLOCK_RATE, branch);
	else if (clk_mgt_val == PRCM_CLK_MGT_CLKPLLSW_SOC1)
		return pll_rate(PRCM_PLLSOC1_FREQ, ROOT_CLOCK_RATE, branch);
	else if (clk_mgt_val == PRCM_CLK_MGT_CLKPLLSW_DDR)
		return pll_rate(PRCM_PLLDDR_FREQ, ROOT_CLOCK_RATE, branch);
	else
		return 0;
}

static u32 clock_divider(unsigned long src_rate, unsigned long rate)
{
	u32 div;

	div = (src_rate / rate);
	if (div == 0)
		return 1;
	if (rate < (src_rate / div))
		div++;
	return div;
}

static long round_clock_rate(u8 clock, unsigned long rate)
{
	u32 val;
	u32 div;
	unsigned long src_rate;
	long rounded_rate;

	val = readl(prcmu_base + clk_mgt[clock].offset);
	src_rate = clock_source_rate((val | clk_mgt[clock].pllsw),
		clk_mgt[clock].branch);
	div = clock_divider(src_rate, rate);
	if (val & PRCM_CLK_MGT_CLK38) {
		if (clk_mgt[clock].clk38div) {
			if (div > 2)
				div = 2;
		} else {
			div = 1;
		}
	} else if ((clock == PRCMU_SGACLK) && (div == 3)) {
		u64 r = (src_rate * 10);

		(void)do_div(r, 25);
		if (r <= rate)
			return (unsigned long)r;
	}
	rounded_rate = (src_rate / min(div, (u32)31));

	return rounded_rate;
}

static const unsigned long db8500_armss_freqs[] = {
	200000000,
	400000000,
	800000000,
	998400000
};

/* The DB8520 has slightly higher ARMSS max frequency */
static const unsigned long db8520_armss_freqs[] = {
	200000000,
	400000000,
	800000000,
	1152000000
};



static long round_armss_rate(unsigned long rate)
{
	unsigned long freq = 0;
	const unsigned long *freqs;
	int nfreqs;
	int i;

	if (fw_info.version.project == PRCMU_FW_PROJECT_U8520) {
		freqs = db8520_armss_freqs;
		nfreqs = ARRAY_SIZE(db8520_armss_freqs);
	} else {
		freqs = db8500_armss_freqs;
		nfreqs = ARRAY_SIZE(db8500_armss_freqs);
	}

	/* Find the corresponding arm opp from the cpufreq table. */
	for (i = 0; i < nfreqs; i++) {
		freq = freqs[i];
		if (rate <= freq)
			break;
	}

	/* Return the last valid value, even if a match was not found. */
	return freq;
}

#define MIN_PLL_VCO_RATE 600000000ULL
#define MAX_PLL_VCO_RATE 1680640000ULL

static long round_plldsi_rate(unsigned long rate)
{
	long rounded_rate = 0;
	unsigned long src_rate;
	unsigned long rem;
	u32 r;

	src_rate = clock_rate(PRCMU_HDMICLK);
	rem = rate;

	for (r = 7; (rem > 0) && (r > 0); r--) {
		u64 d;

		d = (r * rate);
		(void)do_div(d, src_rate);
		if (d < 6)
			d = 6;
		else if (d > 255)
			d = 255;
		d *= src_rate;
		if (((2 * d) < (r * MIN_PLL_VCO_RATE)) ||
			((r * MAX_PLL_VCO_RATE) < (2 * d)))
			continue;
		(void)do_div(d, r);
		if (rate < d) {
			if (rounded_rate == 0)
				rounded_rate = (long)d;
			break;
		}
		if ((rate - d) < rem) {
			rem = (rate - d);
			rounded_rate = (long)d;
		}
	}
	return rounded_rate;
}

static long round_dsiclk_rate(unsigned long rate)
{
	u32 div;
	unsigned long src_rate;
	long rounded_rate;

	src_rate = pll_rate(PRCM_PLLDSI_FREQ, clock_rate(PRCMU_HDMICLK),
		PLL_RAW);
	div = clock_divider(src_rate, rate);
	rounded_rate = (src_rate / ((div > 2) ? 4 : div));

	return rounded_rate;
}

static long round_dsiescclk_rate(unsigned long rate)
{
	u32 div;
	unsigned long src_rate;
	long rounded_rate;

	src_rate = clock_rate(PRCMU_TVCLK);
	div = clock_divider(src_rate, rate);
	rounded_rate = (src_rate / min(div, (u32)255));

	return rounded_rate;
}

long prcmu_round_clock_rate(u8 clock, unsigned long rate)
{
	if (clock < PRCMU_NUM_REG_CLOCKS)
		return round_clock_rate(clock, rate);
	else if (clock == PRCMU_ARMSS)
		return round_armss_rate(rate);
	else if (clock == PRCMU_PLLDSI)
		return round_plldsi_rate(rate);
	else if ((clock == PRCMU_DSI0CLK) || (clock == PRCMU_DSI1CLK))
		return round_dsiclk_rate(rate);
	else if ((PRCMU_DSI0ESCCLK <= clock) && (clock <= PRCMU_DSI2ESCCLK))
		return round_dsiescclk_rate(rate);
	else
		return (long)prcmu_clock_rate(clock);
}

static void set_clock_rate(u8 clock, unsigned long rate)
{
	u32 val;
	u32 div;
	unsigned long src_rate;
	unsigned long flags;

	spin_lock_irqsave(&clk_mgt_lock, flags);

	/* Grab the HW semaphore. */
	while ((readl(PRCM_SEM) & PRCM_SEM_PRCM_SEM) != 0)
		cpu_relax();

	val = readl(prcmu_base + clk_mgt[clock].offset);
	src_rate = clock_source_rate((val | clk_mgt[clock].pllsw),
		clk_mgt[clock].branch);
	div = clock_divider(src_rate, rate);
	if (val & PRCM_CLK_MGT_CLK38) {
		if (clk_mgt[clock].clk38div) {
			if (div > 1)
				val |= PRCM_CLK_MGT_CLK38DIV;
			else
				val &= ~PRCM_CLK_MGT_CLK38DIV;
		}
	} else if (clock == PRCMU_SGACLK) {
		val &= ~(PRCM_CLK_MGT_CLKPLLDIV_MASK |
			PRCM_SGACLK_MGT_SGACLKDIV_BY_2_5_EN);
		if (div == 3) {
			u64 r = (src_rate * 10);

			(void)do_div(r, 25);
			if (r <= rate) {
				val |= PRCM_SGACLK_MGT_SGACLKDIV_BY_2_5_EN;
				div = 0;
			}
		}
		val |= min(div, (u32)31);
	} else {
		val &= ~PRCM_CLK_MGT_CLKPLLDIV_MASK;
		val |= min(div, (u32)31);
	}
	writel(val, prcmu_base + clk_mgt[clock].offset);

	/* Release the HW semaphore. */
	writel(0, PRCM_SEM);

	spin_unlock_irqrestore(&clk_mgt_lock, flags);
}

static int set_armss_rate(unsigned long rate)
{
	unsigned long freq;
	u8 opps[] = { ARM_EXTCLK, ARM_50_OPP, ARM_100_OPP, ARM_MAX_OPP };
	const unsigned long *freqs;
	int nfreqs;
	int i;

	if (fw_info.version.project == PRCMU_FW_PROJECT_U8520) {
		freqs = db8520_armss_freqs;
		nfreqs = ARRAY_SIZE(db8520_armss_freqs);
	} else {
		freqs = db8500_armss_freqs;
		nfreqs = ARRAY_SIZE(db8500_armss_freqs);
	}

	/* Find the corresponding arm opp from the cpufreq table. */
	for (i = 0; i < nfreqs; i++) {
		freq = freqs[i];
		if (rate == freq)
			break;
	}

	if (rate != freq)
		return -EINVAL;

	/* Set the new arm opp. */
	pr_debug("SET ARM OPP 0x%02x\n", opps[i]);
	return db8500_prcmu_set_arm_opp(opps[i]);
}

static int set_plldsi_rate(unsigned long rate)
{
	unsigned long src_rate;
	unsigned long rem;
	u32 pll_freq = 0;
	u32 r;

	src_rate = clock_rate(PRCMU_HDMICLK);
	rem = rate;

	for (r = 7; (rem > 0) && (r > 0); r--) {
		u64 d;
		u64 hwrate;

		d = (r * rate);
		(void)do_div(d, src_rate);
		if (d < 6)
			d = 6;
		else if (d > 255)
			d = 255;
		hwrate = (d * src_rate);
		if (((2 * hwrate) < (r * MIN_PLL_VCO_RATE)) ||
			((r * MAX_PLL_VCO_RATE) < (2 * hwrate)))
			continue;
		(void)do_div(hwrate, r);
		if (rate < hwrate) {
			if (pll_freq == 0)
				pll_freq = (((u32)d << PRCM_PLL_FREQ_D_SHIFT) |
					(r << PRCM_PLL_FREQ_R_SHIFT));
			break;
		}
		if ((rate - hwrate) < rem) {
			rem = (rate - hwrate);
			pll_freq = (((u32)d << PRCM_PLL_FREQ_D_SHIFT) |
				(r << PRCM_PLL_FREQ_R_SHIFT));
		}
	}
	if (pll_freq == 0)
		return -EINVAL;

	pll_freq |= (1 << PRCM_PLL_FREQ_N_SHIFT);
	writel(pll_freq, PRCM_PLLDSI_FREQ);

	return 0;
}

static void set_dsiclk_rate(u8 n, unsigned long rate)
{
	u32 val;
	u32 div;

	div = clock_divider(pll_rate(PRCM_PLLDSI_FREQ,
			clock_rate(PRCMU_HDMICLK), PLL_RAW), rate);

	dsiclk[n].divsel = (div == 1) ? PRCM_DSI_PLLOUT_SEL_PHI :
			   (div == 2) ? PRCM_DSI_PLLOUT_SEL_PHI_2 :
			   /* else */	PRCM_DSI_PLLOUT_SEL_PHI_4;

	val = readl(PRCM_DSI_PLLOUT_SEL);
	val &= ~dsiclk[n].divsel_mask;
	val |= (dsiclk[n].divsel << dsiclk[n].divsel_shift);
	writel(val, PRCM_DSI_PLLOUT_SEL);
}

static void set_dsiescclk_rate(u8 n, unsigned long rate)
{
	u32 val;
	u32 div;

	div = clock_divider(clock_rate(PRCMU_TVCLK), rate);
	val = readl(PRCM_DSITVCLK_DIV);
	val &= ~dsiescclk[n].div_mask;
	val |= (min(div, (u32)255) << dsiescclk[n].div_shift);
	writel(val, PRCM_DSITVCLK_DIV);
}

int prcmu_set_clock_rate(u8 clock, unsigned long rate)
{
	if (clock < PRCMU_NUM_REG_CLOCKS)
		set_clock_rate(clock, rate);
	else if (clock == PRCMU_ARMSS)
		return set_armss_rate(rate);
	else if (clock == PRCMU_PLLDSI)
		return set_plldsi_rate(rate);
	else if ((clock == PRCMU_DSI0CLK) || (clock == PRCMU_DSI1CLK))
		set_dsiclk_rate((clock - PRCMU_DSI0CLK), rate);
	else if ((PRCMU_DSI0ESCCLK <= clock) && (clock <= PRCMU_DSI2ESCCLK))
		set_dsiescclk_rate((clock - PRCMU_DSI0ESCCLK), rate);
	return 0;
}

int db8500_prcmu_config_esram0_deep_sleep(u8 state)
{
	if ((state > ESRAM0_DEEP_SLEEP_STATE_RET) ||
	    (state < ESRAM0_DEEP_SLEEP_STATE_OFF))
		return -EINVAL;

	mutex_lock(&mb4_transfer.lock);

	while (readl(PRCM_MBOX_CPU_VAL) & MBOX_BIT(4))
		cpu_relax();

	writeb(MB4H_MEM_ST, (tcdm_base + PRCM_MBOX_HEADER_REQ_MB4));
	writeb(((DDR_PWR_STATE_OFFHIGHLAT << 4) | DDR_PWR_STATE_ON),
	       (tcdm_base + PRCM_REQ_MB4_DDR_ST_AP_SLEEP_IDLE));
	writeb(DDR_PWR_STATE_ON,
	       (tcdm_base + PRCM_REQ_MB4_DDR_ST_AP_DEEP_IDLE));
	writeb(state, (tcdm_base + PRCM_REQ_MB4_ESRAM0_ST));

	writel(MBOX_BIT(4), PRCM_MBOX_CPU_SET);
	wait_for_completion(&mb4_transfer.work);

	mutex_unlock(&mb4_transfer.lock);

	return 0;
}

int db8500_prcmu_config_hotdog(u8 threshold)
{
	mutex_lock(&mb4_transfer.lock);

	while (readl(PRCM_MBOX_CPU_VAL) & MBOX_BIT(4))
		cpu_relax();

	writeb(threshold, (tcdm_base + PRCM_REQ_MB4_HOTDOG_THRESHOLD));
	writeb(MB4H_HOTDOG, (tcdm_base + PRCM_MBOX_HEADER_REQ_MB4));

	writel(MBOX_BIT(4), PRCM_MBOX_CPU_SET);
	wait_for_completion(&mb4_transfer.work);

	mutex_unlock(&mb4_transfer.lock);

	return 0;
}

int db8500_prcmu_config_hotmon(u8 low, u8 high)
{
	mutex_lock(&mb4_transfer.lock);

	while (readl(PRCM_MBOX_CPU_VAL) & MBOX_BIT(4))
		cpu_relax();

	writeb(low, (tcdm_base + PRCM_REQ_MB4_HOTMON_LOW));
	writeb(high, (tcdm_base + PRCM_REQ_MB4_HOTMON_HIGH));
	writeb((HOTMON_CONFIG_LOW | HOTMON_CONFIG_HIGH),
		(tcdm_base + PRCM_REQ_MB4_HOTMON_CONFIG));
	writeb(MB4H_HOTMON, (tcdm_base + PRCM_MBOX_HEADER_REQ_MB4));

	writel(MBOX_BIT(4), PRCM_MBOX_CPU_SET);
	wait_for_completion(&mb4_transfer.work);

	mutex_unlock(&mb4_transfer.lock);

	return 0;
}
EXPORT_SYMBOL_GPL(db8500_prcmu_config_hotmon);

static int config_hot_period(u16 val)
{
	mutex_lock(&mb4_transfer.lock);

	while (readl(PRCM_MBOX_CPU_VAL) & MBOX_BIT(4))
		cpu_relax();

	writew(val, (tcdm_base + PRCM_REQ_MB4_HOT_PERIOD));
	writeb(MB4H_HOT_PERIOD, (tcdm_base + PRCM_MBOX_HEADER_REQ_MB4));

	writel(MBOX_BIT(4), PRCM_MBOX_CPU_SET);
	wait_for_completion(&mb4_transfer.work);

	mutex_unlock(&mb4_transfer.lock);

	return 0;
}

int db8500_prcmu_start_temp_sense(u16 cycles32k)
{
	if (cycles32k == 0xFFFF)
		return -EINVAL;

	return config_hot_period(cycles32k);
}
EXPORT_SYMBOL_GPL(db8500_prcmu_start_temp_sense);

int db8500_prcmu_stop_temp_sense(void)
{
	return config_hot_period(0xFFFF);
}
EXPORT_SYMBOL_GPL(db8500_prcmu_stop_temp_sense);

static int prcmu_a9wdog(u8 cmd, u8 d0, u8 d1, u8 d2, u8 d3)
{

	mutex_lock(&mb4_transfer.lock);

	while (readl(PRCM_MBOX_CPU_VAL) & MBOX_BIT(4))
		cpu_relax();

	writeb(d0, (tcdm_base + PRCM_REQ_MB4_A9WDOG_0));
	writeb(d1, (tcdm_base + PRCM_REQ_MB4_A9WDOG_1));
	writeb(d2, (tcdm_base + PRCM_REQ_MB4_A9WDOG_2));
	writeb(d3, (tcdm_base + PRCM_REQ_MB4_A9WDOG_3));

	writeb(cmd, (tcdm_base + PRCM_MBOX_HEADER_REQ_MB4));

	writel(MBOX_BIT(4), PRCM_MBOX_CPU_SET);
	wait_for_completion(&mb4_transfer.work);

	mutex_unlock(&mb4_transfer.lock);

	return 0;

}

int db8500_prcmu_config_a9wdog(u8 num, bool sleep_auto_off)
{
	BUG_ON(num == 0 || num > 0xf);
	return prcmu_a9wdog(MB4H_A9WDOG_CONF, num, 0, 0,
			    sleep_auto_off ? A9WDOG_AUTO_OFF_EN :
			    A9WDOG_AUTO_OFF_DIS);
}
EXPORT_SYMBOL(db8500_prcmu_config_a9wdog);

int db8500_prcmu_enable_a9wdog(u8 id)
{
	return prcmu_a9wdog(MB4H_A9WDOG_EN, id, 0, 0, 0);
}
EXPORT_SYMBOL(db8500_prcmu_enable_a9wdog);

int db8500_prcmu_disable_a9wdog(u8 id)
{
	return prcmu_a9wdog(MB4H_A9WDOG_DIS, id, 0, 0, 0);
}
EXPORT_SYMBOL(db8500_prcmu_disable_a9wdog);

int db8500_prcmu_kick_a9wdog(u8 id)
{
	return prcmu_a9wdog(MB4H_A9WDOG_KICK, id, 0, 0, 0);
}
EXPORT_SYMBOL(db8500_prcmu_kick_a9wdog);

/*
 * timeout is 28 bit, in ms.
 */
int db8500_prcmu_load_a9wdog(u8 id, u32 timeout)
{
	return prcmu_a9wdog(MB4H_A9WDOG_LOAD,
			    (id & A9WDOG_ID_MASK) |
			    /*
			     * Put the lowest 28 bits of timeout at
			     * offset 4. Four first bits are used for id.
			     */
			    (u8)((timeout << 4) & 0xf0),
			    (u8)((timeout >> 4) & 0xff),
			    (u8)((timeout >> 12) & 0xff),
			    (u8)((timeout >> 20) & 0xff));
}
EXPORT_SYMBOL(db8500_prcmu_load_a9wdog);

/**
 * prcmu_abb_read() - Read register value(s) from the ABB.
 * @slave:	The I2C slave address.
 * @reg:	The (start) register address.
 * @value:	The read out value(s).
 * @size:	The number of registers to read.
 *
 * Reads register value(s) from the ABB.
 * @size has to be 1 for the current firmware version.
 */
int prcmu_abb_read(u8 slave, u8 reg, u8 *value, u8 size)
{
	int r;

	if (size != 1)
		return -EINVAL;

	mutex_lock(&mb5_transfer.lock);

	while (readl(PRCM_MBOX_CPU_VAL) & MBOX_BIT(5))
		cpu_relax();

	writeb(0, (tcdm_base + PRCM_MBOX_HEADER_REQ_MB5));
	writeb(PRCMU_I2C_READ(slave), (tcdm_base + PRCM_REQ_MB5_I2C_SLAVE_OP));
	writeb(PRCMU_I2C_STOP_EN, (tcdm_base + PRCM_REQ_MB5_I2C_HW_BITS));
	writeb(reg, (tcdm_base + PRCM_REQ_MB5_I2C_REG));
	writeb(0, (tcdm_base + PRCM_REQ_MB5_I2C_VAL));

	writel(MBOX_BIT(5), PRCM_MBOX_CPU_SET);

	if (!wait_for_completion_timeout(&mb5_transfer.work,
				msecs_to_jiffies(20000))) {
		pr_err("prcmu: %s timed out (20 s) waiting for a reply.\n",
			__func__);
		r = -EIO;
	} else {
		r = ((mb5_transfer.ack.status == I2C_RD_OK) ? 0 : -EIO);
	}

	if (!r)
		*value = mb5_transfer.ack.value;

	mutex_unlock(&mb5_transfer.lock);

	return r;
}

/**
 * prcmu_abb_write_masked() - Write masked register value(s) to the ABB.
 * @slave:	The I2C slave address.
 * @reg:	The (start) register address.
 * @value:	The value(s) to write.
 * @mask:	The mask(s) to use.
 * @size:	The number of registers to write.
 *
 * Writes masked register value(s) to the ABB.
 * For each @value, only the bits set to 1 in the corresponding @mask
 * will be written. The other bits are not changed.
 * @size has to be 1 for the current firmware version.
 */
int prcmu_abb_write_masked(u8 slave, u8 reg, u8 *value, u8 *mask, u8 size)
{
	int r;

	if (size != 1)
		return -EINVAL;

	mutex_lock(&mb5_transfer.lock);

	while (readl(PRCM_MBOX_CPU_VAL) & MBOX_BIT(5))
		cpu_relax();

	writeb(~*mask, (tcdm_base + PRCM_MBOX_HEADER_REQ_MB5));
	writeb(PRCMU_I2C_WRITE(slave), (tcdm_base + PRCM_REQ_MB5_I2C_SLAVE_OP));
	writeb(PRCMU_I2C_STOP_EN, (tcdm_base + PRCM_REQ_MB5_I2C_HW_BITS));
	writeb(reg, (tcdm_base + PRCM_REQ_MB5_I2C_REG));
	writeb(*value, (tcdm_base + PRCM_REQ_MB5_I2C_VAL));

	writel(MBOX_BIT(5), PRCM_MBOX_CPU_SET);

	if (!wait_for_completion_timeout(&mb5_transfer.work,
				msecs_to_jiffies(20000))) {
		pr_err("prcmu: %s timed out (20 s) waiting for a reply.\n",
			__func__);
		r = -EIO;
	} else {
		r = ((mb5_transfer.ack.status == I2C_WR_OK) ? 0 : -EIO);
	}

	mutex_unlock(&mb5_transfer.lock);

	return r;
}

/**
 * prcmu_abb_write() - Write register value(s) to the ABB.
 * @slave:	The I2C slave address.
 * @reg:	The (start) register address.
 * @value:	The value(s) to write.
 * @size:	The number of registers to write.
 *
 * Writes register value(s) to the ABB.
 * @size has to be 1 for the current firmware version.
 */
int prcmu_abb_write(u8 slave, u8 reg, u8 *value, u8 size)
{
	u8 mask = ~0;

	return prcmu_abb_write_masked(slave, reg, value, &mask, size);
}

/**
 * prcmu_ac_wake_req - should be called whenever ARM wants to wakeup Modem
 */
int prcmu_ac_wake_req(void)
{
	u32 val;
	int ret = 0;

	mutex_lock(&mb0_transfer.ac_wake_lock);

	val = readl(PRCM_HOSTACCESS_REQ);
	if (val & PRCM_HOSTACCESS_REQ_HOSTACCESS_REQ)
		goto unlock_and_return;

	atomic_set(&ac_wake_req_state, 1);

	/*
	 * Force Modem Wake-up before hostaccess_req ping-pong.
	 * It prevents Modem to enter in Sleep while acking the hostaccess
	 * request. The 31us delay has been calculated by HWI.
	 */
	val |= PRCM_HOSTACCESS_REQ_WAKE_REQ;
	writel(val, PRCM_HOSTACCESS_REQ);

	udelay(31);

	val |= PRCM_HOSTACCESS_REQ_HOSTACCESS_REQ;
	writel(val, PRCM_HOSTACCESS_REQ);

	if (!wait_for_completion_timeout(&mb0_transfer.ac_wake_work,
			msecs_to_jiffies(5000))) {
		pr_crit("prcmu: %s timed out (5 s) waiting for a reply.\n",
			__func__);
		ret = -EFAULT;
	}

unlock_and_return:
	mutex_unlock(&mb0_transfer.ac_wake_lock);
	return ret;
}

/**
 * prcmu_ac_sleep_req - called when ARM no longer needs to talk to modem
 */
void prcmu_ac_sleep_req(void)
{
	u32 val;

	mutex_lock(&mb0_transfer.ac_wake_lock);

	val = readl(PRCM_HOSTACCESS_REQ);
	if (!(val & PRCM_HOSTACCESS_REQ_HOSTACCESS_REQ))
		goto unlock_and_return;

	writel((val & ~PRCM_HOSTACCESS_REQ_HOSTACCESS_REQ),
		PRCM_HOSTACCESS_REQ);

	if (!wait_for_completion_timeout(&mb0_transfer.ac_wake_work,
			msecs_to_jiffies(5000))) {
		pr_crit("prcmu: %s timed out (5 s) waiting for a reply.\n",
			__func__);
	}

	atomic_set(&ac_wake_req_state, 0);

unlock_and_return:
	mutex_unlock(&mb0_transfer.ac_wake_lock);
}

bool db8500_prcmu_is_ac_wake_requested(void)
{
	return (atomic_read(&ac_wake_req_state) != 0);
}

/**
 * db8500_prcmu_system_reset - System reset
 *
 * Saves the reset reason code and then sets the APE_SOFTRST register which
 * fires interrupt to fw
 */
void db8500_prcmu_system_reset(u16 reset_code)
{
	writew(reset_code, (tcdm_base + PRCM_SW_RST_REASON));
	writel(1, PRCM_APE_SOFTRST);
}

/**
 * db8500_prcmu_get_reset_code - Retrieve SW reset reason code
 *
 * Retrieves the reset reason code stored by prcmu_system_reset() before
 * last restart.
 */
u16 db8500_prcmu_get_reset_code(void)
{
	return readw(tcdm_base + PRCM_SW_RST_REASON);
}

/**
 * db8500_prcmu_reset_modem - ask the PRCMU to reset modem
 */
void db8500_prcmu_modem_reset(void)
{
	mutex_lock(&mb1_transfer.lock);

	while (readl(PRCM_MBOX_CPU_VAL) & MBOX_BIT(1))
		cpu_relax();

	writeb(MB1H_RESET_MODEM, (tcdm_base + PRCM_MBOX_HEADER_REQ_MB1));
	writel(MBOX_BIT(1), PRCM_MBOX_CPU_SET);
	wait_for_completion(&mb1_transfer.work);

	/*
	 * No need to check return from PRCMU as modem should go in reset state
	 * This state is already managed by upper layer
	 */

	mutex_unlock(&mb1_transfer.lock);
}

static void ack_dbb_wakeup(void)
{
	unsigned long flags;

	spin_lock_irqsave(&mb0_transfer.lock, flags);

	while (readl(PRCM_MBOX_CPU_VAL) & MBOX_BIT(0))
		cpu_relax();

	writeb(MB0H_READ_WAKEUP_ACK, (tcdm_base + PRCM_MBOX_HEADER_REQ_MB0));
	writel(MBOX_BIT(0), PRCM_MBOX_CPU_SET);

	spin_unlock_irqrestore(&mb0_transfer.lock, flags);
}

static inline void print_unknown_header_warning(u8 n, u8 header)
{
	pr_warn("prcmu: Unknown message header (%d) in mailbox %d\n",
		header, n);
}

static bool read_mailbox_0(void)
{
	bool r;
	u32 ev;
	unsigned int n;
	u8 header;

	header = readb(tcdm_base + PRCM_MBOX_HEADER_ACK_MB0);
	switch (header) {
	case MB0H_WAKEUP_EXE:
	case MB0H_WAKEUP_SLEEP:
		if (readb(tcdm_base + PRCM_ACK_MB0_READ_POINTER) & 1)
			ev = readl(tcdm_base + PRCM_ACK_MB0_WAKEUP_1_8500);
		else
			ev = readl(tcdm_base + PRCM_ACK_MB0_WAKEUP_0_8500);

		if (ev & (WAKEUP_BIT_AC_WAKE_ACK | WAKEUP_BIT_AC_SLEEP_ACK))
			complete(&mb0_transfer.ac_wake_work);
		if (ev & WAKEUP_BIT_SYSCLK_OK)
			complete(&mb3_transfer.sysclk_work);

		ev &= mb0_transfer.req.dbb_irqs;

		for (n = 0; n < NUM_PRCMU_WAKEUPS; n++) {
			if (ev & prcmu_irq_bit[n])
				generic_handle_irq(irq_find_mapping(db8500_irq_domain, n));
		}
		r = true;
		break;
	default:
		print_unknown_header_warning(0, header);
		r = false;
		break;
	}
	writel(MBOX_BIT(0), PRCM_ARM_IT1_CLR);
	return r;
}

static bool read_mailbox_1(void)
{
	mb1_transfer.ack.header = readb(tcdm_base + PRCM_MBOX_HEADER_REQ_MB1);
	mb1_transfer.ack.arm_opp = readb(tcdm_base +
		PRCM_ACK_MB1_CURRENT_ARM_OPP);
	mb1_transfer.ack.ape_opp = readb(tcdm_base +
		PRCM_ACK_MB1_CURRENT_APE_OPP);
	mb1_transfer.ack.ape_voltage_status = readb(tcdm_base +
		PRCM_ACK_MB1_APE_VOLTAGE_STATUS);
	writel(MBOX_BIT(1), PRCM_ARM_IT1_CLR);
	complete(&mb1_transfer.work);
	return false;
}

static bool read_mailbox_2(void)
{
	mb2_transfer.ack.status = readb(tcdm_base + PRCM_ACK_MB2_DPS_STATUS);
	writel(MBOX_BIT(2), PRCM_ARM_IT1_CLR);
	complete(&mb2_transfer.work);
	return false;
}

static bool read_mailbox_3(void)
{
	writel(MBOX_BIT(3), PRCM_ARM_IT1_CLR);
	return false;
}

static bool read_mailbox_4(void)
{
	u8 header;
	bool do_complete = true;

	header = readb(tcdm_base + PRCM_MBOX_HEADER_REQ_MB4);
	switch (header) {
	case MB4H_MEM_ST:
	case MB4H_HOTDOG:
	case MB4H_HOTMON:
	case MB4H_HOT_PERIOD:
	case MB4H_A9WDOG_CONF:
	case MB4H_A9WDOG_EN:
	case MB4H_A9WDOG_DIS:
	case MB4H_A9WDOG_LOAD:
	case MB4H_A9WDOG_KICK:
		break;
	default:
		print_unknown_header_warning(4, header);
		do_complete = false;
		break;
	}

	writel(MBOX_BIT(4), PRCM_ARM_IT1_CLR);

	if (do_complete)
		complete(&mb4_transfer.work);

	return false;
}

static bool read_mailbox_5(void)
{
	mb5_transfer.ack.status = readb(tcdm_base + PRCM_ACK_MB5_I2C_STATUS);
	mb5_transfer.ack.value = readb(tcdm_base + PRCM_ACK_MB5_I2C_VAL);
	writel(MBOX_BIT(5), PRCM_ARM_IT1_CLR);
	complete(&mb5_transfer.work);
	return false;
}

static bool read_mailbox_6(void)
{
	writel(MBOX_BIT(6), PRCM_ARM_IT1_CLR);
	return false;
}

static bool read_mailbox_7(void)
{
	writel(MBOX_BIT(7), PRCM_ARM_IT1_CLR);
	return false;
}

static bool (* const read_mailbox[NUM_MB])(void) = {
	read_mailbox_0,
	read_mailbox_1,
	read_mailbox_2,
	read_mailbox_3,
	read_mailbox_4,
	read_mailbox_5,
	read_mailbox_6,
	read_mailbox_7
};

static irqreturn_t prcmu_irq_handler(int irq, void *data)
{
	u32 bits;
	u8 n;
	irqreturn_t r;

	bits = (readl(PRCM_ARM_IT1_VAL) & ALL_MBOX_BITS);
	if (unlikely(!bits))
		return IRQ_NONE;

	r = IRQ_HANDLED;
	for (n = 0; bits; n++) {
		if (bits & MBOX_BIT(n)) {
			bits -= MBOX_BIT(n);
			if (read_mailbox[n]())
				r = IRQ_WAKE_THREAD;
		}
	}
	return r;
}

static irqreturn_t prcmu_irq_thread_fn(int irq, void *data)
{
	ack_dbb_wakeup();
	return IRQ_HANDLED;
}

static void prcmu_mask_work(struct work_struct *work)
{
	unsigned long flags;

	spin_lock_irqsave(&mb0_transfer.lock, flags);

	config_wakeups();

	spin_unlock_irqrestore(&mb0_transfer.lock, flags);
}

static void prcmu_irq_mask(struct irq_data *d)
{
	unsigned long flags;

	spin_lock_irqsave(&mb0_transfer.dbb_irqs_lock, flags);

	mb0_transfer.req.dbb_irqs &= ~prcmu_irq_bit[d->hwirq];

	spin_unlock_irqrestore(&mb0_transfer.dbb_irqs_lock, flags);

	if (d->irq != IRQ_PRCMU_CA_SLEEP)
		schedule_work(&mb0_transfer.mask_work);
}

static void prcmu_irq_unmask(struct irq_data *d)
{
	unsigned long flags;

	spin_lock_irqsave(&mb0_transfer.dbb_irqs_lock, flags);

	mb0_transfer.req.dbb_irqs |= prcmu_irq_bit[d->hwirq];

	spin_unlock_irqrestore(&mb0_transfer.dbb_irqs_lock, flags);

	if (d->irq != IRQ_PRCMU_CA_SLEEP)
		schedule_work(&mb0_transfer.mask_work);
}

static void noop(struct irq_data *d)
{
}

static struct irq_chip prcmu_irq_chip = {
	.name		= "prcmu",
	.irq_disable	= prcmu_irq_mask,
	.irq_ack	= noop,
	.irq_mask	= prcmu_irq_mask,
	.irq_unmask	= prcmu_irq_unmask,
};

static char *fw_project_name(u32 project)
{
	switch (project) {
	case PRCMU_FW_PROJECT_U8500:
		return "U8500";
	case PRCMU_FW_PROJECT_U8400:
		return "U8400";
	case PRCMU_FW_PROJECT_U9500:
		return "U9500";
	case PRCMU_FW_PROJECT_U8500_MBB:
		return "U8500 MBB";
	case PRCMU_FW_PROJECT_U8500_C1:
		return "U8500 C1";
	case PRCMU_FW_PROJECT_U8500_C2:
		return "U8500 C2";
	case PRCMU_FW_PROJECT_U8500_C3:
		return "U8500 C3";
	case PRCMU_FW_PROJECT_U8500_C4:
		return "U8500 C4";
	case PRCMU_FW_PROJECT_U9500_MBL:
		return "U9500 MBL";
	case PRCMU_FW_PROJECT_U8500_MBL:
		return "U8500 MBL";
	case PRCMU_FW_PROJECT_U8500_MBL2:
		return "U8500 MBL2";
	case PRCMU_FW_PROJECT_U8520:
		return "U8520 MBL";
	case PRCMU_FW_PROJECT_U8420:
		return "U8420";
	case PRCMU_FW_PROJECT_U8420_SYSCLK:
		return "U8420-sysclk";
	case PRCMU_FW_PROJECT_U9540:
		return "U9540";
	case PRCMU_FW_PROJECT_A9420:
		return "A9420";
	case PRCMU_FW_PROJECT_L8540:
		return "L8540";
	case PRCMU_FW_PROJECT_L8580:
		return "L8580";
	default:
		return "Unknown";
	}
}

static int db8500_irq_map(struct irq_domain *d, unsigned int virq,
				irq_hw_number_t hwirq)
{
	irq_set_chip_and_handler(virq, &prcmu_irq_chip,
				handle_simple_irq);

	return 0;
}

static const struct irq_domain_ops db8500_irq_ops = {
	.map    = db8500_irq_map,
	.xlate  = irq_domain_xlate_twocell,
};

static int db8500_irq_init(struct device_node *np)
{
	int i;

	db8500_irq_domain = irq_domain_add_simple(
		np, NUM_PRCMU_WAKEUPS, 0,
		&db8500_irq_ops, NULL);

	if (!db8500_irq_domain) {
		pr_err("Failed to create irqdomain\n");
		return -ENOSYS;
	}

	/* All wakeups will be used, so create mappings for all */
	for (i = 0; i < NUM_PRCMU_WAKEUPS; i++)
		irq_create_mapping(db8500_irq_domain, i);

	return 0;
}

static void dbx500_fw_version_init(struct device_node *np)
{
	void __iomem *tcpm_base;
	u32 version;

	tcpm_base = of_iomap(np, 1);
	if (!tcpm_base) {
		pr_err("no prcmu tcpm mem region provided\n");
		return;
	}

	version = readl(tcpm_base + DB8500_PRCMU_FW_VERSION_OFFSET);
	fw_info.version.project = (version & 0xFF);
	fw_info.version.api_version = (version >> 8) & 0xFF;
	fw_info.version.func_version = (version >> 16) & 0xFF;
	fw_info.version.errata = (version >> 24) & 0xFF;
	strncpy(fw_info.version.project_name,
		fw_project_name(fw_info.version.project),
		PRCMU_FW_PROJECT_NAME_LEN);
	fw_info.valid = true;
	pr_info("PRCMU firmware: %s(%d), version %d.%d.%d\n",
		fw_info.version.project_name,
		fw_info.version.project,
		fw_info.version.api_version,
		fw_info.version.func_version,
		fw_info.version.errata);
	iounmap(tcpm_base);
}

void __init db8500_prcmu_early_init(void)
{
	/*
	 * This is a temporary remap to bring up the clocks. It is
	 * subsequently replaces with a real remap. After the merge of
	 * the mailbox subsystem all of this early code goes away, and the
	 * clock driver can probe independently. An early initcall will
	 * still be needed, but it can be diverted into drivers/clk/ux500.
	 */
	struct device_node *np;

	np = of_find_compatible_node(NULL, NULL, "stericsson,db8500-prcmu");
	prcmu_base = of_iomap(np, 0);
	if (!prcmu_base) {
		of_node_put(np);
		pr_err("%s: ioremap() of prcmu registers failed!\n", __func__);
		return;
	}
	dbx500_fw_version_init(np);
	of_node_put(np);

	spin_lock_init(&mb0_transfer.lock);
	spin_lock_init(&mb0_transfer.dbb_irqs_lock);
	mutex_init(&mb0_transfer.ac_wake_lock);
	init_completion(&mb0_transfer.ac_wake_work);
	mutex_init(&mb1_transfer.lock);
	init_completion(&mb1_transfer.work);
	mb1_transfer.ape_opp = APE_NO_CHANGE;
	mutex_init(&mb2_transfer.lock);
	init_completion(&mb2_transfer.work);
	spin_lock_init(&mb2_transfer.auto_pm_lock);
	spin_lock_init(&mb3_transfer.lock);
	mutex_init(&mb3_transfer.sysclk_lock);
	init_completion(&mb3_transfer.sysclk_work);
	mutex_init(&mb4_transfer.lock);
	init_completion(&mb4_transfer.work);
	mutex_init(&mb5_transfer.lock);
	init_completion(&mb5_transfer.work);

	INIT_WORK(&mb0_transfer.mask_work, prcmu_mask_work);
}

static void init_prcm_registers(void)
{
	u32 val;

	val = readl(PRCM_A9PL_FORCE_CLKEN);
	val &= ~(PRCM_A9PL_FORCE_CLKEN_PRCM_A9PL_FORCE_CLKEN |
		PRCM_A9PL_FORCE_CLKEN_PRCM_A9AXI_FORCE_CLKEN);
	writel(val, (PRCM_A9PL_FORCE_CLKEN));
}

/*
 * Power domain switches (ePODs) modeled as regulators for the DB8500 SoC
 */
static struct regulator_consumer_supply db8500_vape_consumers[] = {
	REGULATOR_SUPPLY("v-ape", NULL),
	REGULATOR_SUPPLY("v-i2c", "nmk-i2c.0"),
	REGULATOR_SUPPLY("v-i2c", "nmk-i2c.1"),
	REGULATOR_SUPPLY("v-i2c", "nmk-i2c.2"),
	REGULATOR_SUPPLY("v-i2c", "nmk-i2c.3"),
	REGULATOR_SUPPLY("v-i2c", "nmk-i2c.4"),
	/* "v-mmc" changed to "vcore" in the mainline kernel */
	REGULATOR_SUPPLY("vcore", "sdi0"),
	REGULATOR_SUPPLY("vcore", "sdi1"),
	REGULATOR_SUPPLY("vcore", "sdi2"),
	REGULATOR_SUPPLY("vcore", "sdi3"),
	REGULATOR_SUPPLY("vcore", "sdi4"),
	REGULATOR_SUPPLY("v-dma", "dma40.0"),
	REGULATOR_SUPPLY("v-ape", "ab8500-usb.0"),
	/* "v-uart" changed to "vcore" in the mainline kernel */
	REGULATOR_SUPPLY("vcore", "uart0"),
	REGULATOR_SUPPLY("vcore", "uart1"),
	REGULATOR_SUPPLY("vcore", "uart2"),
	REGULATOR_SUPPLY("v-ape", "nmk-ske-keypad.0"),
	REGULATOR_SUPPLY("v-hsi", "ste_hsi.0"),
	REGULATOR_SUPPLY("vddvario", "smsc911x.0"),
};

static struct regulator_consumer_supply db8500_vsmps2_consumers[] = {
	REGULATOR_SUPPLY("musb_1v8", "ab8500-usb.0"),
	/* AV8100 regulator */
	REGULATOR_SUPPLY("hdmi_1v8", "0-0070"),
};

static struct regulator_consumer_supply db8500_b2r2_mcde_consumers[] = {
	REGULATOR_SUPPLY("vsupply", "b2r2_bus"),
	REGULATOR_SUPPLY("vsupply", "mcde"),
};

/* SVA MMDSP regulator switch */
static struct regulator_consumer_supply db8500_svammdsp_consumers[] = {
	REGULATOR_SUPPLY("sva-mmdsp", "cm_control"),
};

/* SVA pipe regulator switch */
static struct regulator_consumer_supply db8500_svapipe_consumers[] = {
	REGULATOR_SUPPLY("sva-pipe", "cm_control"),
};

/* SIA MMDSP regulator switch */
static struct regulator_consumer_supply db8500_siammdsp_consumers[] = {
	REGULATOR_SUPPLY("sia-mmdsp", "cm_control"),
};

/* SIA pipe regulator switch */
static struct regulator_consumer_supply db8500_siapipe_consumers[] = {
	REGULATOR_SUPPLY("sia-pipe", "cm_control"),
};

static struct regulator_consumer_supply db8500_sga_consumers[] = {
	REGULATOR_SUPPLY("v-mali", NULL),
};

/* ESRAM1 and 2 regulator switch */
static struct regulator_consumer_supply db8500_esram12_consumers[] = {
	REGULATOR_SUPPLY("esram12", "cm_control"),
};

/* ESRAM3 and 4 regulator switch */
static struct regulator_consumer_supply db8500_esram34_consumers[] = {
	REGULATOR_SUPPLY("v-esram34", "mcde"),
	REGULATOR_SUPPLY("esram34", "cm_control"),
	REGULATOR_SUPPLY("lcla_esram", "dma40.0"),
};

static struct regulator_init_data db8500_regulators[DB8500_NUM_REGULATORS] = {
	[DB8500_REGULATOR_VAPE] = {
		.constraints = {
			.name = "db8500-vape",
			.valid_ops_mask = REGULATOR_CHANGE_STATUS,
			.always_on = true,
		},
		.consumer_supplies = db8500_vape_consumers,
		.num_consumer_supplies = ARRAY_SIZE(db8500_vape_consumers),
	},
	[DB8500_REGULATOR_VARM] = {
		.constraints = {
			.name = "db8500-varm",
			.valid_ops_mask = REGULATOR_CHANGE_STATUS,
		},
	},
	[DB8500_REGULATOR_VMODEM] = {
		.constraints = {
			.name = "db8500-vmodem",
			.valid_ops_mask = REGULATOR_CHANGE_STATUS,
		},
	},
	[DB8500_REGULATOR_VPLL] = {
		.constraints = {
			.name = "db8500-vpll",
			.valid_ops_mask = REGULATOR_CHANGE_STATUS,
		},
	},
	[DB8500_REGULATOR_VSMPS1] = {
		.constraints = {
			.name = "db8500-vsmps1",
			.valid_ops_mask = REGULATOR_CHANGE_STATUS,
		},
	},
	[DB8500_REGULATOR_VSMPS2] = {
		.constraints = {
			.name = "db8500-vsmps2",
			.valid_ops_mask = REGULATOR_CHANGE_STATUS,
		},
		.consumer_supplies = db8500_vsmps2_consumers,
		.num_consumer_supplies = ARRAY_SIZE(db8500_vsmps2_consumers),
	},
	[DB8500_REGULATOR_VSMPS3] = {
		.constraints = {
			.name = "db8500-vsmps3",
			.valid_ops_mask = REGULATOR_CHANGE_STATUS,
		},
	},
	[DB8500_REGULATOR_VRF1] = {
		.constraints = {
			.name = "db8500-vrf1",
			.valid_ops_mask = REGULATOR_CHANGE_STATUS,
		},
	},
	[DB8500_REGULATOR_SWITCH_SVAMMDSP] = {
		/* dependency to u8500-vape is handled outside regulator framework */
		.constraints = {
			.name = "db8500-sva-mmdsp",
			.valid_ops_mask = REGULATOR_CHANGE_STATUS,
		},
		.consumer_supplies = db8500_svammdsp_consumers,
		.num_consumer_supplies = ARRAY_SIZE(db8500_svammdsp_consumers),
	},
	[DB8500_REGULATOR_SWITCH_SVAMMDSPRET] = {
		.constraints = {
			/* "ret" means "retention" */
			.name = "db8500-sva-mmdsp-ret",
			.valid_ops_mask = REGULATOR_CHANGE_STATUS,
		},
	},
	[DB8500_REGULATOR_SWITCH_SVAPIPE] = {
		/* dependency to u8500-vape is handled outside regulator framework */
		.constraints = {
			.name = "db8500-sva-pipe",
			.valid_ops_mask = REGULATOR_CHANGE_STATUS,
		},
		.consumer_supplies = db8500_svapipe_consumers,
		.num_consumer_supplies = ARRAY_SIZE(db8500_svapipe_consumers),
	},
	[DB8500_REGULATOR_SWITCH_SIAMMDSP] = {
		/* dependency to u8500-vape is handled outside regulator framework */
		.constraints = {
			.name = "db8500-sia-mmdsp",
			.valid_ops_mask = REGULATOR_CHANGE_STATUS,
		},
		.consumer_supplies = db8500_siammdsp_consumers,
		.num_consumer_supplies = ARRAY_SIZE(db8500_siammdsp_consumers),
	},
	[DB8500_REGULATOR_SWITCH_SIAMMDSPRET] = {
		.constraints = {
			.name = "db8500-sia-mmdsp-ret",
			.valid_ops_mask = REGULATOR_CHANGE_STATUS,
		},
	},
	[DB8500_REGULATOR_SWITCH_SIAPIPE] = {
		/* dependency to u8500-vape is handled outside regulator framework */
		.constraints = {
			.name = "db8500-sia-pipe",
			.valid_ops_mask = REGULATOR_CHANGE_STATUS,
		},
		.consumer_supplies = db8500_siapipe_consumers,
		.num_consumer_supplies = ARRAY_SIZE(db8500_siapipe_consumers),
	},
	[DB8500_REGULATOR_SWITCH_SGA] = {
		.supply_regulator = "db8500-vape",
		.constraints = {
			.name = "db8500-sga",
			.valid_ops_mask = REGULATOR_CHANGE_STATUS,
		},
		.consumer_supplies = db8500_sga_consumers,
		.num_consumer_supplies = ARRAY_SIZE(db8500_sga_consumers),

	},
	[DB8500_REGULATOR_SWITCH_B2R2_MCDE] = {
		.supply_regulator = "db8500-vape",
		.constraints = {
			.name = "db8500-b2r2-mcde",
			.valid_ops_mask = REGULATOR_CHANGE_STATUS,
		},
		.consumer_supplies = db8500_b2r2_mcde_consumers,
		.num_consumer_supplies = ARRAY_SIZE(db8500_b2r2_mcde_consumers),
	},
	[DB8500_REGULATOR_SWITCH_ESRAM12] = {
		/*
		 * esram12 is set in retention and supplied by Vsafe when Vape is off,
		 * no need to hold Vape
		 */
		.constraints = {
			.name = "db8500-esram12",
			.valid_ops_mask = REGULATOR_CHANGE_STATUS,
		},
		.consumer_supplies = db8500_esram12_consumers,
		.num_consumer_supplies = ARRAY_SIZE(db8500_esram12_consumers),
	},
	[DB8500_REGULATOR_SWITCH_ESRAM12RET] = {
		.constraints = {
			.name = "db8500-esram12-ret",
			.valid_ops_mask = REGULATOR_CHANGE_STATUS,
		},
	},
	[DB8500_REGULATOR_SWITCH_ESRAM34] = {
		/*
		 * esram34 is set in retention and supplied by Vsafe when Vape is off,
		 * no need to hold Vape
		 */
		.constraints = {
			.name = "db8500-esram34",
			.valid_ops_mask = REGULATOR_CHANGE_STATUS,
		},
		.consumer_supplies = db8500_esram34_consumers,
		.num_consumer_supplies = ARRAY_SIZE(db8500_esram34_consumers),
	},
	[DB8500_REGULATOR_SWITCH_ESRAM34RET] = {
		.constraints = {
			.name = "db8500-esram34-ret",
			.valid_ops_mask = REGULATOR_CHANGE_STATUS,
		},
	},
};

static struct ux500_wdt_data db8500_wdt_pdata = {
	.timeout = 600, /* 10 minutes */
	.has_28_bits_resolution = true,
};

static const struct mfd_cell common_prcmu_devs[] = {
	{
		.name = "ux500_wdt",
		.platform_data = &db8500_wdt_pdata,
		.pdata_size = sizeof(db8500_wdt_pdata),
		.id = -1,
	},
};

static const struct mfd_cell db8500_prcmu_devs[] = {
<<<<<<< HEAD
	{
		.name = "db8500-prcmu-regulators",
		.of_compatible = "stericsson,db8500-prcmu-regulator",
		.platform_data = &db8500_regulators,
		.pdata_size = sizeof(db8500_regulators),
	},
	{
		.name = "cpuidle-dbx500",
		.of_compatible = "stericsson,cpuidle-dbx500",
	},
	{
		.name = "db8500-thermal",
		.of_compatible = "stericsson,db8500-thermal",
	},
=======
	OF_MFD_CELL("db8500-prcmu-regulators", NULL,
		    &db8500_regulators, sizeof(db8500_regulators), 0,
		    "stericsson,db8500-prcmu-regulator"),
	OF_MFD_CELL("cpuidle-dbx500",
		    NULL, NULL, 0, 0, "stericsson,cpuidle-dbx500"),
	OF_MFD_CELL("db8500-thermal",
		    NULL, NULL, 0, 0, "stericsson,db8500-thermal"),
>>>>>>> 348b80b2
};

static int db8500_prcmu_register_ab8500(struct device *parent)
{
	struct device_node *np;
	struct resource ab8500_resource;
	const struct mfd_cell ab8500_cell = {
		.name = "ab8500-core",
		.of_compatible = "stericsson,ab8500",
		.id = AB8500_VERSION_AB8500,
		.resources = &ab8500_resource,
		.num_resources = 1,
	};

	if (!parent->of_node)
		return -ENODEV;

	/* Look up the device node, sneak the IRQ out of it */
	for_each_child_of_node(parent->of_node, np) {
		if (of_device_is_compatible(np, ab8500_cell.of_compatible))
			break;
	}
	if (!np) {
		dev_info(parent, "could not find AB8500 node in the device tree\n");
		return -ENODEV;
	}
	of_irq_to_resource_table(np, &ab8500_resource, 1);

	return mfd_add_devices(parent, 0, &ab8500_cell, 1, NULL, 0, NULL);
}

/**
 * prcmu_fw_init - arch init call for the Linux PRCMU fw init logic
 *
 */
static int db8500_prcmu_probe(struct platform_device *pdev)
{
	struct device_node *np = pdev->dev.of_node;
	int irq = 0, err = 0;
	struct resource *res;

	res = platform_get_resource_byname(pdev, IORESOURCE_MEM, "prcmu");
	if (!res) {
		dev_err(&pdev->dev, "no prcmu memory region provided\n");
		return -EINVAL;
	}
	prcmu_base = devm_ioremap(&pdev->dev, res->start, resource_size(res));
	if (!prcmu_base) {
		dev_err(&pdev->dev,
			"failed to ioremap prcmu register memory\n");
		return -ENOMEM;
	}
	init_prcm_registers();
	res = platform_get_resource_byname(pdev, IORESOURCE_MEM, "prcmu-tcdm");
	if (!res) {
		dev_err(&pdev->dev, "no prcmu tcdm region provided\n");
		return -EINVAL;
	}
	tcdm_base = devm_ioremap(&pdev->dev, res->start,
			resource_size(res));
	if (!tcdm_base) {
		dev_err(&pdev->dev,
			"failed to ioremap prcmu-tcdm register memory\n");
		return -ENOMEM;
	}

	/* Clean up the mailbox interrupts after pre-kernel code. */
	writel(ALL_MBOX_BITS, PRCM_ARM_IT1_CLR);

	irq = platform_get_irq(pdev, 0);
	if (irq <= 0)
		return irq;

	err = request_threaded_irq(irq, prcmu_irq_handler,
	        prcmu_irq_thread_fn, IRQF_NO_SUSPEND, "prcmu", NULL);
	if (err < 0) {
		pr_err("prcmu: Failed to allocate IRQ_DB8500_PRCMU1.\n");
		return err;
	}

	db8500_irq_init(np);

	prcmu_config_esram0_deep_sleep(ESRAM0_DEEP_SLEEP_STATE_RET);

	err = mfd_add_devices(&pdev->dev, 0, common_prcmu_devs,
			      ARRAY_SIZE(common_prcmu_devs), NULL, 0, db8500_irq_domain);
	if (err) {
		pr_err("prcmu: Failed to add subdevices\n");
		return err;
	}

	/* TODO: Remove restriction when clk definitions are available. */
	if (!of_machine_is_compatible("st-ericsson,u8540")) {
		err = mfd_add_devices(&pdev->dev, 0, db8500_prcmu_devs,
				      ARRAY_SIZE(db8500_prcmu_devs), NULL, 0,
				      db8500_irq_domain);
		if (err) {
			mfd_remove_devices(&pdev->dev);
			pr_err("prcmu: Failed to add subdevices\n");
			return err;
		}
	}

	err = db8500_prcmu_register_ab8500(&pdev->dev);
	if (err) {
		mfd_remove_devices(&pdev->dev);
		pr_err("prcmu: Failed to add ab8500 subdevice\n");
		return err;
	}

	pr_info("DB8500 PRCMU initialized\n");
	return err;
}
static const struct of_device_id db8500_prcmu_match[] = {
	{ .compatible = "stericsson,db8500-prcmu"},
	{ },
};

static struct platform_driver db8500_prcmu_driver = {
	.driver = {
		.name = "db8500-prcmu",
		.of_match_table = db8500_prcmu_match,
	},
	.probe = db8500_prcmu_probe,
};

static int __init db8500_prcmu_init(void)
{
	return platform_driver_register(&db8500_prcmu_driver);
}
core_initcall(db8500_prcmu_init);<|MERGE_RESOLUTION|>--- conflicted
+++ resolved
@@ -3048,22 +3048,6 @@
 };
 
 static const struct mfd_cell db8500_prcmu_devs[] = {
-<<<<<<< HEAD
-	{
-		.name = "db8500-prcmu-regulators",
-		.of_compatible = "stericsson,db8500-prcmu-regulator",
-		.platform_data = &db8500_regulators,
-		.pdata_size = sizeof(db8500_regulators),
-	},
-	{
-		.name = "cpuidle-dbx500",
-		.of_compatible = "stericsson,cpuidle-dbx500",
-	},
-	{
-		.name = "db8500-thermal",
-		.of_compatible = "stericsson,db8500-thermal",
-	},
-=======
 	OF_MFD_CELL("db8500-prcmu-regulators", NULL,
 		    &db8500_regulators, sizeof(db8500_regulators), 0,
 		    "stericsson,db8500-prcmu-regulator"),
@@ -3071,7 +3055,6 @@
 		    NULL, NULL, 0, 0, "stericsson,cpuidle-dbx500"),
 	OF_MFD_CELL("db8500-thermal",
 		    NULL, NULL, 0, 0, "stericsson,db8500-thermal"),
->>>>>>> 348b80b2
 };
 
 static int db8500_prcmu_register_ab8500(struct device *parent)
