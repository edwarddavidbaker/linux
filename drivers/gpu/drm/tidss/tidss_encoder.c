// SPDX-License-Identifier: GPL-2.0
/*
 * Copyright (C) 2018 Texas Instruments Incorporated - http://www.ti.com/
 * Author: Tomi Valkeinen <tomi.valkeinen@ti.com>
 */

#include <linux/export.h>

#include <drm/drm_crtc.h>
#include <drm/drm_crtc_helper.h>
#include <drm/drm_of.h>
#include <drm/drm_panel.h>
#include <drm/drm_simple_kms_helper.h>

#include "tidss_crtc.h"
#include "tidss_drv.h"
#include "tidss_encoder.h"

static int tidss_encoder_atomic_check(struct drm_encoder *encoder,
				      struct drm_crtc_state *crtc_state,
				      struct drm_connector_state *conn_state)
{
	struct drm_device *ddev = encoder->dev;
	struct tidss_crtc_state *tcrtc_state = to_tidss_crtc_state(crtc_state);
	struct drm_display_info *di = &conn_state->connector->display_info;
	struct drm_bridge *bridge;
	bool bus_flags_set = false;

	dev_dbg(ddev->dev, "%s\n", __func__);

	/*
	 * Take the bus_flags from the first bridge that defines
	 * bridge timings, or from the connector's display_info if no
	 * bridge defines the timings.
	 */
	drm_for_each_bridge_in_chain(encoder, bridge) {
		if (!bridge->timings)
			continue;

		tcrtc_state->bus_flags = bridge->timings->input_bus_flags;
		bus_flags_set = true;
		break;
	}

	if (!di->bus_formats || di->num_bus_formats == 0)  {
		dev_err(ddev->dev, "%s: No bus_formats in connected display\n",
			__func__);
		return -EINVAL;
	}

	// XXX any cleaner way to set bus format and flags?
	tcrtc_state->bus_format = di->bus_formats[0];
	if (!bus_flags_set)
		tcrtc_state->bus_flags = di->bus_flags;

	return 0;
}

static void tidss_encoder_destroy(struct drm_encoder *encoder)
{
	drm_encoder_cleanup(encoder);
	kfree(encoder);
}

static const struct drm_encoder_helper_funcs encoder_helper_funcs = {
	.atomic_check = tidss_encoder_atomic_check,
};

<<<<<<< HEAD
static const struct drm_encoder_funcs encoder_funcs = {
	.destroy = tidss_encoder_destroy,
};

=======
>>>>>>> 1aa63ddf
struct drm_encoder *tidss_encoder_create(struct tidss_device *tidss,
					 u32 encoder_type, u32 possible_crtcs)
{
	struct drm_encoder *enc;
	int ret;

	enc = kzalloc(sizeof(*enc), GFP_KERNEL);
	if (!enc)
		return ERR_PTR(-ENOMEM);

	enc->possible_crtcs = possible_crtcs;

<<<<<<< HEAD
	ret = drm_encoder_init(&tidss->ddev, enc, &encoder_funcs,
			       encoder_type, NULL);
	if (ret < 0) {
		kfree(enc);
=======
	ret = drm_simple_encoder_init(&tidss->ddev, enc, encoder_type);
	if (ret < 0)
>>>>>>> 1aa63ddf
		return ERR_PTR(ret);
	}

	drm_encoder_helper_add(enc, &encoder_helper_funcs);

	dev_dbg(tidss->dev, "Encoder create done\n");

	return enc;
}<|MERGE_RESOLUTION|>--- conflicted
+++ resolved
@@ -56,46 +56,25 @@
 	return 0;
 }
 
-static void tidss_encoder_destroy(struct drm_encoder *encoder)
-{
-	drm_encoder_cleanup(encoder);
-	kfree(encoder);
-}
-
 static const struct drm_encoder_helper_funcs encoder_helper_funcs = {
 	.atomic_check = tidss_encoder_atomic_check,
 };
 
-<<<<<<< HEAD
-static const struct drm_encoder_funcs encoder_funcs = {
-	.destroy = tidss_encoder_destroy,
-};
-
-=======
->>>>>>> 1aa63ddf
 struct drm_encoder *tidss_encoder_create(struct tidss_device *tidss,
 					 u32 encoder_type, u32 possible_crtcs)
 {
 	struct drm_encoder *enc;
 	int ret;
 
-	enc = kzalloc(sizeof(*enc), GFP_KERNEL);
+	enc = devm_kzalloc(tidss->dev, sizeof(*enc), GFP_KERNEL);
 	if (!enc)
 		return ERR_PTR(-ENOMEM);
 
 	enc->possible_crtcs = possible_crtcs;
 
-<<<<<<< HEAD
-	ret = drm_encoder_init(&tidss->ddev, enc, &encoder_funcs,
-			       encoder_type, NULL);
-	if (ret < 0) {
-		kfree(enc);
-=======
 	ret = drm_simple_encoder_init(&tidss->ddev, enc, encoder_type);
 	if (ret < 0)
->>>>>>> 1aa63ddf
 		return ERR_PTR(ret);
-	}
 
 	drm_encoder_helper_add(enc, &encoder_helper_funcs);
 
