--- conflicted
+++ resolved
@@ -4893,7 +4893,6 @@
 		if (!vcpi->pbn ||
 		    !drm_dp_mst_port_downstream_of_branch(vcpi->port, mstb))
 			continue;
-<<<<<<< HEAD
 
 		found = true;
 		break;
@@ -4917,31 +4916,6 @@
 		pbn_used += ret;
 	}
 
-=======
-
-		found = true;
-		break;
-	}
-	if (!found)
-		return 0;
-
-	if (mstb->port_parent)
-		DRM_DEBUG_ATOMIC("[MSTB:%p] [MST PORT:%p] Checking bandwidth limits on [MSTB:%p]\n",
-				 mstb->port_parent->parent, mstb->port_parent,
-				 mstb);
-	else
-		DRM_DEBUG_ATOMIC("[MSTB:%p] Checking bandwidth limits\n",
-				 mstb);
-
-	list_for_each_entry(port, &mstb->ports, next) {
-		ret = drm_dp_mst_atomic_check_port_bw_limit(port, state);
-		if (ret < 0)
-			return ret;
-
-		pbn_used += ret;
-	}
-
->>>>>>> 973a5909
 	return pbn_used;
 }
 
