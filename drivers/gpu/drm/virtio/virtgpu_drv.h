--- conflicted
+++ resolved
@@ -144,10 +144,6 @@
 	struct edid *edid;
 	int cur_x;
 	int cur_y;
-<<<<<<< HEAD
-	bool enabled;
-=======
->>>>>>> 0f50257f
 	bool needs_modeset;
 };
 #define drm_crtc_to_virtio_gpu_output(x) \
