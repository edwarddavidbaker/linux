# SPDX-License-Identifier: GPL-2.0-only
menuconfig REGULATOR
	bool "Voltage and Current Regulator Support"
	help
	  Generic Voltage and Current Regulator support.

	  This framework is designed to provide a generic interface to voltage
	  and current regulators within the Linux kernel. It's intended to
	  provide voltage and current control to client or consumer drivers and
	  also provide status information to user space applications through a
	  sysfs interface.

	  The intention is to allow systems to dynamically control regulator
	  output in order to save power and prolong battery life. This applies
	  to both voltage regulators (where voltage output is controllable) and
	  current sinks (where current output is controllable).

	  This framework safely compiles out if not selected so that client
	  drivers can still be used in systems with no software controllable
	  regulators.

	  If unsure, say no.


if REGULATOR

config REGULATOR_DEBUG
	bool "Regulator debug support"
	help
	  Say yes here to enable debugging support.

config REGULATOR_FIXED_VOLTAGE
	tristate "Fixed voltage regulator support"
	help
	  This driver provides support for fixed voltage regulators,
	  useful for systems which use a combination of software
	  managed regulators and simple non-configurable regulators.

config REGULATOR_VIRTUAL_CONSUMER
	tristate "Virtual regulator consumer support"
	help
	  This driver provides a virtual consumer for the voltage and
	  current regulator API which provides sysfs controls for
	  configuring the supplies requested.  This is mainly useful
	  for test purposes.

	  If unsure, say no.

config REGULATOR_USERSPACE_CONSUMER
	tristate "Userspace regulator consumer support"
	help
	  There are some classes of devices that are controlled entirely
	  from user space. Userspace consumer driver provides ability to
	  control power supplies for such devices.

	  If unsure, say no.

config REGULATOR_88PG86X
	tristate "Marvell 88PG86X voltage regulators"
	depends on I2C
	select REGMAP_I2C
	help
	  This driver supports Marvell 88PG867 and 88PG868 voltage regulators.
	  They provide two I2C-controlled DC/DC step-down converters with
	  sleep mode and separate enable pins.

config REGULATOR_88PM800
	tristate "Marvell 88PM800 Power regulators"
	depends on MFD_88PM800
	help
	  This driver supports Marvell 88PM800 voltage regulator chips.
	  It delivers digitally programmable output,
	  the voltage is programmed via I2C interface.
	  It's suitable to support PXA988 chips to control VCC_MAIN and
	  various voltages.

config REGULATOR_88PM8607
	tristate "Marvell 88PM8607 Power regulators"
	depends on MFD_88PM860X=y
	help
	  This driver supports 88PM8607 voltage regulator chips.

config REGULATOR_ACT8865
	tristate "Active-semi act8865 voltage regulator"
	depends on I2C
	depends on POWER_SUPPLY
	select REGMAP_I2C
	help
	  This driver controls a active-semi act8865 voltage output
	  regulator via I2C bus.

config REGULATOR_ACT8945A
	tristate "Active-semi ACT8945A voltage regulator"
	depends on MFD_ACT8945A
	help
	  This driver controls a active-semi ACT8945A voltage regulator
	  via I2C bus. The ACT8945A features three step-down DC/DC converters
	  and four low-dropout linear regulators, along with a ActivePath
	  battery charger.

config REGULATOR_AD5398
	tristate "Analog Devices AD5398/AD5821 regulators"
	depends on I2C
	help
	  This driver supports AD5398 and AD5821 current regulator chips.
	  If building into module, its name is ad5398.ko.

config REGULATOR_ANATOP
	tristate "Freescale i.MX on-chip ANATOP LDO regulators"
	depends on ARCH_MXC || COMPILE_TEST
	depends on MFD_SYSCON
	help
	  Say y here to support Freescale i.MX on-chip ANATOP LDOs
	  regulators. It is recommended that this option be
	  enabled on i.MX6 platform.

config REGULATOR_AAT2870
	tristate "AnalogicTech AAT2870 Regulators"
	depends on MFD_AAT2870_CORE
	help
	  If you have a AnalogicTech AAT2870 say Y to enable the
	  regulator driver.

config REGULATOR_AB3100
	tristate "ST-Ericsson AB3100 Regulator functions"
	depends on AB3100_CORE
	default y if AB3100_CORE
	help
	 These regulators correspond to functionality in the
	 AB3100 analog baseband dealing with power regulators
	 for the system.

config REGULATOR_AB8500
	bool "ST-Ericsson AB8500 Power Regulators"
	depends on AB8500_CORE
	help
	  This driver supports the regulators found on the ST-Ericsson mixed
	  signal AB8500 PMIC

config REGULATOR_ARIZONA_LDO1
	tristate "Cirrus Madera and Wolfson Arizona class devices LDO1"
	depends on MFD_ARIZONA || MFD_MADERA
	depends on SND_SOC
	help
	  Support for the LDO1 regulators found on Cirrus Logic Madera codecs
	  and Wolfson Microelectronic Arizona codecs.

config REGULATOR_ARIZONA_MICSUPP
	tristate "Cirrus Madera and Wolfson Arizona class devices MICSUPP"
	depends on MFD_ARIZONA || MFD_MADERA
	depends on SND_SOC
	help
	  Support for the MICSUPP regulators found on Cirrus Logic Madera codecs
	  and Wolfson Microelectronic Arizona codecs
	  devices.

config REGULATOR_AS3711
	tristate "AS3711 PMIC"
	depends on MFD_AS3711
	help
	  This driver provides support for the voltage regulators on the
	  AS3711 PMIC

config REGULATOR_AS3722
	tristate "AMS AS3722 PMIC Regulators"
	depends on MFD_AS3722
	help
	  This driver provides support for the voltage regulators on the
	  AS3722 PMIC. This will enable support for all the software
	  controllable DCDC/LDO regulators.

config REGULATOR_AXP20X
	tristate "X-POWERS AXP20X PMIC Regulators"
	depends on MFD_AXP20X
	help
	  This driver provides support for the voltage regulators on the
	  AXP20X PMIC.

config REGULATOR_BCM590XX
	tristate "Broadcom BCM590xx PMU Regulators"
	depends on MFD_BCM590XX
	help
	  This driver provides support for the voltage regulators on the
	  BCM590xx PMUs. This will enable support for the software
	  controllable LDO/Switching regulators.

config REGULATOR_BD70528
	tristate "ROHM BD70528 Power Regulator"
	depends on MFD_ROHM_BD70528
	help
	  This driver supports voltage regulators on ROHM BD70528 PMIC.
	  This will enable support for the software controllable buck
	  and LDO regulators.

	  This driver can also be built as a module. If so, the module
	  will be called bd70528-regulator.

config REGULATOR_BD71828
	tristate "ROHM BD71828 Power Regulator"
	depends on MFD_ROHM_BD71828
	select REGULATOR_ROHM
	help
	  This driver supports voltage regulators on ROHM BD71828 PMIC.
	  This will enable support for the software controllable buck
	  and LDO regulators.

	  This driver can also be built as a module. If so, the module
	  will be called bd71828-regulator.

config REGULATOR_BD718XX
	tristate "ROHM BD71837 Power Regulator"
	depends on MFD_ROHM_BD718XX
	select REGULATOR_ROHM
	help
	  This driver supports voltage regulators on ROHM BD71837 PMIC.
	  This will enable support for the software controllable buck
	  and LDO regulators.

	  This driver can also be built as a module. If so, the module
	  will be called bd718x7-regulator.

config REGULATOR_BD9571MWV
	tristate "ROHM BD9571MWV Regulators"
	depends on MFD_BD9571MWV
	help
	  This driver provides support for the voltage regulators on the
	  ROHM BD9571MWV PMIC. This will enable support for the software
	  controllable regulator and voltage sampling units.

	  This driver can also be built as a module. If so, the module
	  will be called bd9571mwv-regulator.

config REGULATOR_CPCAP
	tristate "Motorola CPCAP regulator"
	depends on MFD_CPCAP
	help
	  Say y here for CPCAP regulator found on some Motorola phones
	  and tablets such as Droid 4.

config REGULATOR_DA903X
	tristate "Dialog Semiconductor DA9030/DA9034 regulators"
	depends on PMIC_DA903X
	depends on !CC_IS_CLANG # https://bugs.llvm.org/show_bug.cgi?id=38789
	help
	  Say y here to support the BUCKs and LDOs regulators found on
	  Dialog Semiconductor DA9030/DA9034 PMIC.

config REGULATOR_DA9052
	tristate "Dialog Semiconductor DA9052/DA9053 regulators"
	depends on PMIC_DA9052
	help
	  This driver supports the voltage regulators of DA9052-BC and
	  DA9053-AA/Bx PMIC.

config REGULATOR_DA9055
	tristate "Dialog Semiconductor DA9055 regulators"
	depends on MFD_DA9055
	help
	  Say y here to support the BUCKs and LDOs regulators found on
	  Dialog Semiconductor DA9055 PMIC.

	  This driver can also be built as a module. If so, the module
	  will be called da9055-regulator.

config REGULATOR_DA9062
	tristate "Dialog Semiconductor DA9061/62 regulators"
	depends on MFD_DA9062
	help
	  Say y here to support the BUCKs and LDOs regulators found on
	  DA9061 and DA9062 PMICs.

	  This driver can also be built as a module. If so, the module
	  will be called da9062-regulator.

config REGULATOR_DA9063
	tristate "Dialog Semiconductor DA9063 regulators"
	depends on MFD_DA9063 && OF
	help
	  Say y here to support the BUCKs and LDOs regulators found on
	  DA9063 PMICs.

	  This driver can also be built as a module. If so, the module
	  will be called da9063-regulator.

config REGULATOR_DA9210
	tristate "Dialog Semiconductor DA9210 regulator"
	depends on I2C
	select REGMAP_I2C
	help
	  Say y here to support for the Dialog Semiconductor DA9210.
	  The DA9210 is a multi-phase synchronous step down
	  converter 12A DC-DC Buck controlled through an I2C
	  interface.

config REGULATOR_DA9211
	tristate "Dialog Semiconductor DA9211/DA9212/DA9213/DA9223/DA9214/DA9224/DA9215/DA9225 regulator"
	depends on I2C
	select REGMAP_I2C
	help
	  Say y here to support for the Dialog Semiconductor DA9211/DA9212
	  /DA9213/DA9214/DA9215.
	  The DA9211/DA9212/DA9213/DA9214/DA9215 is a multi-phase synchronous
	  step down converter 12A or 16A DC-DC Buck controlled through an I2C
	  interface.

config REGULATOR_DBX500_PRCMU
	bool

config REGULATOR_DB8500_PRCMU
	bool "ST-Ericsson DB8500 Voltage Domain Regulators"
	depends on MFD_DB8500_PRCMU
	select REGULATOR_DBX500_PRCMU
	help
	  This driver supports the voltage domain regulators controlled by the
	  DB8500 PRCMU

config REGULATOR_FAN53555
	tristate "Fairchild FAN53555 Regulator"
	depends on I2C
	select REGMAP_I2C
	help
	  This driver supports Fairchild FAN53555 Digitally Programmable
	  TinyBuck Regulator. The FAN53555 is a step-down switching voltage
	  regulator that delivers a digitally programmable output from an
	  input voltage supply of 2.5V to 5.5V. The output voltage is
	  programmed through an I2C interface.

config REGULATOR_GPIO
	tristate "GPIO regulator support"
	depends on GPIOLIB || COMPILE_TEST
	help
	  This driver provides support for regulators that can be
	  controlled via gpios.
	  It is capable of supporting current and voltage regulators
	  and the platform has to provide a mapping of GPIO-states
	  to target volts/amps.

config REGULATOR_HI6421
	tristate "HiSilicon Hi6421 PMIC voltage regulator support"
	depends on MFD_HI6421_PMIC && OF
	help
	  This driver provides support for the voltage regulators on the
	  HiSilicon Hi6421 PMU / Codec IC.
	  Hi6421 is a multi-function device which, on regulator part, provides
	  21 general purpose LDOs, 3 dedicated LDOs, and 5 BUCKs. All
	  of them come with support to either ECO (idle) or sleep mode.

config REGULATOR_HI6421V530
	tristate "HiSilicon Hi6421v530 PMIC voltage regulator support"
	depends on MFD_HI6421_PMIC && OF
	help
	  This driver provides support for the voltage regulators on
	  HiSilicon Hi6421v530 PMU / Codec IC.
	  Hi6421v530 is a multi-function device which, on regulator part,
	  provides 5 general purpose LDOs, and all of them come with support
	  to either ECO (idle) or sleep mode.

config REGULATOR_HI655X
	tristate "Hisilicon HI655X PMIC regulators support"
	depends on ARCH_HISI || COMPILE_TEST
	depends on MFD_HI655X_PMIC && OF
	help
	  This driver provides support for the voltage regulators of the
	  Hisilicon Hi655x PMIC device.

config REGULATOR_ISL9305
	tristate "Intersil ISL9305 regulator"
	depends on I2C
	select REGMAP_I2C
	help
	  This driver supports ISL9305 voltage regulator chip.

config REGULATOR_ISL6271A
	tristate "Intersil ISL6271A Power regulator"
	depends on I2C
	help
	  This driver supports ISL6271A voltage regulator chip.

config REGULATOR_LM363X
	tristate "TI LM363X voltage regulators"
	depends on MFD_TI_LMU
	help
	  This driver supports LM3631, LM3632 and LM36274 voltage regulators for
	  the LCD bias.
	  One boost output voltage is configurable and always on.
	  Other LDOs are used for the display module.

config REGULATOR_LOCHNAGAR
	tristate "Cirrus Logic Lochnagar regulator driver"
	depends on MFD_LOCHNAGAR
	help
	  This enables regulator support on the Cirrus Logic Lochnagar audio
	  development board.

config REGULATOR_LP3971
	tristate "National Semiconductors LP3971 PMIC regulator driver"
	depends on I2C
	help
	 Say Y here to support the voltage regulators and convertors
	 on National Semiconductors LP3971 PMIC

config REGULATOR_LP3972
	tristate "National Semiconductors LP3972 PMIC regulator driver"
	depends on I2C
	help
	 Say Y here to support the voltage regulators and convertors
	 on National Semiconductors LP3972 PMIC

config REGULATOR_LP872X
	tristate "TI/National Semiconductor LP8720/LP8725 voltage regulators"
	depends on I2C
	select REGMAP_I2C
	help
	  This driver supports LP8720/LP8725 PMIC

config REGULATOR_LP873X
	tristate "TI LP873X Power regulators"
	depends on MFD_TI_LP873X && OF
	help
	  This driver supports LP873X voltage regulator chips. LP873X
	  provides two step-down converters and two general-purpose LDO
	  voltage regulators. It supports software based voltage control
	  for different voltage domains

config REGULATOR_LP8755
	tristate "TI LP8755 High Performance PMU driver"
	depends on I2C
	select REGMAP_I2C
	help
	  This driver supports LP8755 High Performance PMU driver. This
	  chip contains six step-down DC/DC converters which can support
	  9 mode multiphase configuration.

config REGULATOR_LP87565
	tristate "TI LP87565 Power regulators"
	depends on MFD_TI_LP87565 && OF
	help
	  This driver supports LP87565 voltage regulator chips. LP87565
	  provides four step-down converters. It supports software based
	  voltage control for different voltage domains

config REGULATOR_LP8788
	tristate "TI LP8788 Power Regulators"
	depends on MFD_LP8788
	help
	  This driver supports LP8788 voltage regulator chip.

config REGULATOR_LTC3589
	tristate "LTC3589 8-output voltage regulator"
	depends on I2C
	select REGMAP_I2C
	help
	  This enables support for the LTC3589, LTC3589-1, and LTC3589-2
	  8-output regulators controlled via I2C.

config REGULATOR_LTC3676
	tristate "LTC3676 8-output voltage regulator"
	depends on I2C
	select REGMAP_I2C
	help
	  This enables support for the LTC3676
	  8-output regulators controlled via I2C.

config REGULATOR_MAX14577
	tristate "Maxim 14577/77836 regulator"
	depends on MFD_MAX14577
	help
	  This driver controls a Maxim MAX14577/77836 regulator via I2C bus.
	  The MAX14577 regulators include safeout LDO and charger current
	  regulator. The MAX77836 has two additional LDOs.

config REGULATOR_MAX1586
	tristate "Maxim 1586/1587 voltage regulator"
	depends on I2C
	help
	  This driver controls a Maxim 1586 or 1587 voltage output
	  regulator via I2C bus. The provided regulator is suitable
	  for PXA27x chips to control VCC_CORE and VCC_USIM voltages.

config REGULATOR_MAX77620
	tristate "Maxim 77620/MAX20024 voltage regulator"
	depends on MFD_MAX77620
	help
	  This driver controls Maxim MAX77620 voltage output regulator
	  via I2C bus. The provided regulator is suitable for Tegra
	  chip to control Step-Down DC-DC and LDOs. Say Y here to
	  enable the regulator driver.

config REGULATOR_MAX77650
	tristate "Maxim MAX77650/77651 regulator support"
	depends on MFD_MAX77650
	help
	  Regulator driver for MAX77650/77651 PMIC from Maxim
	  Semiconductor. This device has a SIMO with three independent
	  power rails and an LDO.

config REGULATOR_MAX8649
	tristate "Maxim 8649 voltage regulator"
	depends on I2C
	select REGMAP_I2C
	help
	  This driver controls a Maxim 8649 voltage output regulator via
	  I2C bus.

config REGULATOR_MAX8660
	tristate "Maxim 8660/8661 voltage regulator"
	depends on I2C
	help
	  This driver controls a Maxim 8660/8661 voltage output
	  regulator via I2C bus.

config REGULATOR_MAX8907
	tristate "Maxim 8907 voltage regulator"
	depends on MFD_MAX8907
	help
	  This driver controls a Maxim 8907 voltage output regulator
	  via I2C bus. The provided regulator is suitable for Tegra
	  chip to control Step-Down DC-DC and LDOs.

config REGULATOR_MAX8925
	tristate "Maxim MAX8925 Power Management IC"
	depends on MFD_MAX8925
	help
	  Say y here to support the voltage regulator of Maxim MAX8925 PMIC.

config REGULATOR_MAX8952
	tristate "Maxim MAX8952 Power Management IC"
	depends on I2C
	help
	  This driver controls a Maxim 8952 voltage output regulator
	  via I2C bus. Maxim 8952 has one voltage output and supports 4 DVS
	  modes ranging from 0.77V to 1.40V by 0.01V steps.

config REGULATOR_MAX8973
	tristate "Maxim MAX8973 voltage regulator "
	depends on I2C
	depends on THERMAL && THERMAL_OF
	select REGMAP_I2C
	help
	  The MAXIM MAX8973 high-efficiency. three phase, DC-DC step-down
	  switching regulator delivers up to 9A of output current. Each
	  phase operates at a 2MHz fixed frequency with a 120 deg shift
	  from the adjacent phase, allowing the use of small magnetic component.

config REGULATOR_MAX8997
	tristate "Maxim 8997/8966 regulator"
	depends on MFD_MAX8997
	help
	  This driver controls a Maxim 8997/8966 regulator
	  via I2C bus. The provided regulator is suitable for S5PC110,
	  S5PV210, and Exynos-4 chips to control VCC_CORE and
	  VCC_USIM voltages.

config REGULATOR_MAX8998
	tristate "Maxim 8998 voltage regulator"
	depends on MFD_MAX8998
	help
	  This driver controls a Maxim 8998 voltage output regulator
	  via I2C bus. The provided regulator is suitable for S3C6410
	  and S5PC1XX chips to control VCC_CORE and VCC_USIM voltages.

config REGULATOR_MAX77686
	tristate "Maxim 77686 regulator"
	depends on MFD_MAX77686
	help
	  This driver controls a Maxim 77686 regulator
	  via I2C bus. The provided regulator is suitable for
	  Exynos-4 chips to control VARM and VINT voltages.

config REGULATOR_MAX77693
	tristate "Maxim 77693/77843 regulator"
	depends on (MFD_MAX77693 || MFD_MAX77843)
	help
	  This driver controls a Maxim 77693/77843 regulators via I2C bus.
	  The regulators include two LDOs, 'SAFEOUT1', 'SAFEOUT2'
	  and one current regulator 'CHARGER'. This is suitable for
	  Exynos-4x12 (MAX77693) or Exynos5433 (MAX77843) SoC chips.

config REGULATOR_MAX77802
	tristate "Maxim 77802 regulator"
	depends on MFD_MAX77686
	help
	  This driver controls a Maxim 77802 regulator
	  via I2C bus. The provided regulator is suitable for
	  Exynos5420/Exynos5800 SoCs to control various voltages.
	  It includes support for control of voltage and ramp speed.

config REGULATOR_MC13XXX_CORE
	tristate

config REGULATOR_MC13783
	tristate "Freescale MC13783 regulator driver"
	depends on MFD_MC13XXX
	select REGULATOR_MC13XXX_CORE
	help
	  Say y here to support the regulators found on the Freescale MC13783
	  PMIC.

config REGULATOR_MC13892
	tristate "Freescale MC13892 regulator driver"
	depends on MFD_MC13XXX
	select REGULATOR_MC13XXX_CORE
	help
	  Say y here to support the regulators found on the Freescale MC13892
	  PMIC.

config REGULATOR_MCP16502
	tristate "Microchip MCP16502 PMIC"
	depends on I2C && OF
	select REGMAP_I2C
	help
	  Say y here to support the MCP16502 PMIC. This driver supports
	  basic operations (get/set voltage, get/set operating mode)
	  through the regulator interface. In addition it enables
	  suspend-to-ram/standby transition.

<<<<<<< HEAD
=======
config REGULATOR_MP5416
	tristate "Monolithic MP5416 PMIC"
	depends on I2C && OF
	select REGMAP_I2C
	help
	  Say y here to support the MP5416 PMIC. This will enable supports
	  the software controllable 4 buck and 4 LDO regulators.
	  Say M here if you want to include support for the regulator as a
	  module.

>>>>>>> 4709d86c
config REGULATOR_MP8859
	tristate "MPS MP8859 regulator driver"
	depends on I2C
	select REGMAP_I2C
	help
	  Say y here to support the MP8859 voltage regulator. This driver
	  supports basic operations (get/set voltage) through the regulator
	  interface.
	  Say M here if you want to include support for the regulator as a
	  module. The module will be named "mp8859".

config REGULATOR_MPQ7920
	tristate "Monolithic MPQ7920 PMIC"
	depends on I2C && OF
	select REGMAP_I2C
	help
	  Say y here to support the MPQ7920 PMIC. This will enable supports
	  the software controllable 4 buck and 5 LDO regulators.
	  This driver supports the control of different power rails of device
	  through regulator interface.

config REGULATOR_MT6311
	tristate "MediaTek MT6311 PMIC"
	depends on I2C
	select REGMAP_I2C
	help
	  Say y here to select this option to enable the power regulator of
	  MediaTek MT6311 PMIC.
	  This driver supports the control of different power rails of device
	  through regulator interface.

config REGULATOR_MT6323
	tristate "MediaTek MT6323 PMIC"
	depends on MFD_MT6397
	help
	  Say y here to select this option to enable the power regulator of
	  MediaTek MT6323 PMIC.
	  This driver supports the control of different power rails of device
	  through regulator interface.

config REGULATOR_MT6358
	tristate "MediaTek MT6358 PMIC"
	depends on MFD_MT6397 && BROKEN
	help
	  Say y here to select this option to enable the power regulator of
	  MediaTek MT6358 PMIC.
	  This driver supports the control of different power rails of device
	  through regulator interface.

config REGULATOR_MT6380
	tristate "MediaTek MT6380 PMIC"
	depends on MTK_PMIC_WRAP
	help
	  Say y here to select this option to enable the power regulator of
	  MediaTek MT6380 PMIC.
	  This driver supports the control of different power rails of device
	  through regulator interface.

config REGULATOR_MT6397
	tristate "MediaTek MT6397 PMIC"
	depends on MFD_MT6397
	help
	  Say y here to select this option to enable the power regulator of
	  MediaTek MT6397 PMIC.
	  This driver supports the control of different power rails of device
	  through regulator interface.

config REGULATOR_PALMAS
	tristate "TI Palmas PMIC Regulators"
	depends on MFD_PALMAS
	help
	  If you wish to control the regulators on the Palmas series of
	  chips say Y here. This will enable support for all the software
	  controllable SMPS/LDO regulators.

	  The regulators available on Palmas series chips vary depending
	  on the muxing. This is handled automatically in the driver by
	  reading the mux info from OTP.

config REGULATOR_PBIAS
	tristate "PBIAS OMAP regulator driver"
	depends on (ARCH_OMAP || COMPILE_TEST) && MFD_SYSCON
	help
	 Say y here to support pbias regulator for mmc1:SD card i/o
	 on OMAP SoCs.
	 This driver provides support for OMAP pbias modelled
	 regulators.

config REGULATOR_PCAP
	tristate "Motorola PCAP2 regulator driver"
	depends on EZX_PCAP
	help
	 This driver provides support for the voltage regulators of the
	 PCAP2 PMIC.

config REGULATOR_PCF50633
	tristate "NXP PCF50633 regulator driver"
	depends on MFD_PCF50633
	help
	 Say Y here to support the voltage regulators and converters
	 on PCF50633

config REGULATOR_PFUZE100
	tristate "Freescale PFUZE100/200/3000/3001 regulator driver"
	depends on I2C
	select REGMAP_I2C
	help
	  Say y here to support the regulators found on the Freescale
	  PFUZE100/200/3000/3001 PMIC.

config REGULATOR_PV88060
	tristate "Powerventure Semiconductor PV88060 regulator"
	depends on I2C
	select REGMAP_I2C
	help
	  Say y here to support the voltage regulators and convertors
	  PV88060

config REGULATOR_PV88080
	tristate "Powerventure Semiconductor PV88080 regulator"
	depends on I2C
	select REGMAP_I2C
	help
	  Say y here to support the buck convertors on PV88080

config REGULATOR_PV88090
	tristate "Powerventure Semiconductor PV88090 regulator"
	depends on I2C
	select REGMAP_I2C
	help
	  Say y here to support the voltage regulators and convertors
	  on PV88090

config REGULATOR_PWM
	tristate "PWM voltage regulator"
	depends on PWM
	help
	  This driver supports PWM controlled voltage regulators. PWM
	  duty cycle can increase or decrease the voltage.

config REGULATOR_QCOM_RPM
	tristate "Qualcomm RPM regulator driver"
	depends on MFD_QCOM_RPM
	help
	  If you say yes to this option, support will be included for the
	  regulators exposed by the Resource Power Manager found in Qualcomm
	  8660, 8960 and 8064 based devices.

	  Say M here if you want to include support for the regulators on the
	  Qualcomm RPM as a module. The module will be named
	  "qcom_rpm-regulator".

config REGULATOR_QCOM_RPMH
	tristate "Qualcomm Technologies, Inc. RPMh regulator driver"
	depends on QCOM_RPMH || COMPILE_TEST
	help
	  This driver supports control of PMIC regulators via the RPMh hardware
	  block found on Qualcomm Technologies Inc. SoCs.  RPMh regulator
	  control allows for voting on regulator state between multiple
	  processors within the SoC.

config REGULATOR_QCOM_SMD_RPM
	tristate "Qualcomm SMD based RPM regulator driver"
	depends on QCOM_SMD_RPM
	help
	  If you say yes to this option, support will be included for the
	  regulators exposed by the Resource Power Manager found in Qualcomm
	  8974 based devices.

	  Say M here if you want to include support for the regulators on the
	  Qualcomm RPM as a module. The module will be named
	  "qcom_smd-regulator".

config REGULATOR_QCOM_SPMI
	tristate "Qualcomm SPMI regulator driver"
	depends on SPMI || COMPILE_TEST
	help
	  If you say yes to this option, support will be included for the
	  regulators found in Qualcomm SPMI PMICs.

	  Say M here if you want to include support for the regulators on the
	  Qualcomm SPMI PMICs as a module. The module will be named
	  "qcom_spmi-regulator".

config REGULATOR_RC5T583
	tristate "RICOH RC5T583 Power regulators"
	depends on MFD_RC5T583
	help
	  Select this option to enable the power regulator of RICOH
	  PMIC RC5T583.
	  This driver supports the control of different power rails of device
	  through regulator interface. The device supports multiple DCDC/LDO
	  outputs which can be controlled by i2c communication.

config REGULATOR_RK808
	tristate "Rockchip RK805/RK808/RK809/RK817/RK818 Power regulators"
	depends on MFD_RK808
	help
	  Select this option to enable the power regulator of ROCKCHIP
	  PMIC RK805,RK809&RK817,RK808 and RK818.
	  This driver supports the control of different power rails of device
	  through regulator interface. The device supports multiple DCDC/LDO
	  outputs which can be controlled by i2c communication.

config REGULATOR_RN5T618
	tristate "Ricoh RN5T567/618 voltage regulators"
	depends on MFD_RN5T618
	help
	  Say y here to support the regulators found on Ricoh RN5T567,
	  RN5T618 or RC5T619 PMIC.

config REGULATOR_ROHM
	tristate

config REGULATOR_RT5033
	tristate "Richtek RT5033 Regulators"
	depends on MFD_RT5033
	help
	  This adds support for voltage and current regulators in Richtek
	  RT5033 PMIC. The device supports multiple regulators like
	  current source, LDO and Buck.

config REGULATOR_S2MPA01
	tristate "Samsung S2MPA01 voltage regulator"
	depends on MFD_SEC_CORE
	help
	 This driver controls Samsung S2MPA01 voltage output regulator
	 via I2C bus. S2MPA01 has 10 Bucks and 26 LDO outputs.

config REGULATOR_S2MPS11
	tristate "Samsung S2MPS11/13/14/15/S2MPU02 voltage regulator"
	depends on MFD_SEC_CORE
	help
	 This driver supports a Samsung S2MPS11/13/14/15/S2MPU02 voltage
	 output regulator via I2C bus. The chip is comprised of high efficient
	 Buck converters including Dual-Phase Buck converter, Buck-Boost
	 converter, various LDOs.

config REGULATOR_S5M8767
	tristate "Samsung S5M8767A voltage regulator"
	depends on MFD_SEC_CORE
	help
	 This driver supports a Samsung S5M8767A voltage output regulator
	 via I2C bus. S5M8767A have 9 Bucks and 28 LDOs output and
	 supports DVS mode with 8bits of output voltage control.

config REGULATOR_SC2731
	tristate "Spreadtrum SC2731 power regulator driver"
	depends on MFD_SC27XX_PMIC || COMPILE_TEST
	help
	  This driver provides support for the voltage regulators on the
	  SC2731 PMIC.

config REGULATOR_SKY81452
	tristate "Skyworks Solutions SKY81452 voltage regulator"
	depends on MFD_SKY81452
	help
	  This driver supports Skyworks SKY81452 voltage output regulator
	  via I2C bus. SKY81452 has one voltage linear regulator can be
	  programmed from 4.5V to 20V.

	  This driver can also be built as a module. If so, the module
	  will be called sky81452-regulator.

config REGULATOR_SLG51000
	tristate "Dialog Semiconductor SLG51000 regulators"
	depends on I2C
	select REGMAP_I2C
	help
	  Say y here to support for the Dialog Semiconductor SLG51000.
	  The SLG51000 is seven compact and customizable low dropout
	  regulators.

config REGULATOR_STM32_BOOSTER
	tristate "STMicroelectronics STM32 BOOSTER"
	depends on ARCH_STM32 || COMPILE_TEST
	help
	  This driver supports internal booster (3V3) embedded in some
	  STMicroelectronics STM32 chips. It can be used to supply ADC analog
	  input switches when vdda supply is below 2.7V.

	  This driver can also be built as a module. If so, the module
	  will be called stm32-booster.

config REGULATOR_STM32_VREFBUF
	tristate "STMicroelectronics STM32 VREFBUF"
	depends on ARCH_STM32 || COMPILE_TEST
	help
	  This driver supports STMicroelectronics STM32 VREFBUF (voltage
	  reference buffer) which can be used as voltage reference for
	  internal ADCs, DACs and also for external components through
	  dedicated Vref+ pin.

	  This driver can also be built as a module. If so, the module
	  will be called stm32-vrefbuf.

config REGULATOR_STM32_PWR
	bool "STMicroelectronics STM32 PWR"
	depends on ARCH_STM32 || COMPILE_TEST
	help
	  This driver supports internal regulators (1V1, 1V8, 3V3) in the
	  STMicroelectronics STM32 chips.

config REGULATOR_STPMIC1
	tristate "STMicroelectronics STPMIC1 PMIC Regulators"
	depends on MFD_STPMIC1
	help
	  This driver supports STMicroelectronics STPMIC1 PMIC voltage
	  regulators and switches. The STPMIC1 regulators supply power to
	  an application processor as well as to external system
	  peripherals such as DDR, Flash memories and system devices.

	  To compile this driver as a module, choose M here: the
	  module will be called stpmic1_regulator.

config REGULATOR_TI_ABB
	tristate "TI Adaptive Body Bias on-chip LDO"
	depends on ARCH_OMAP
	help
	  Select this option to support Texas Instruments' on-chip Adaptive Body
	  Bias (ABB) LDO regulators. It is recommended that this option be
	  enabled on required TI SoC. Certain Operating Performance Points
	  on TI SoCs may be unstable without enabling this as it provides
	  device specific optimized bias to allow/optimize functionality.

config REGULATOR_STW481X_VMMC
	bool "ST Microelectronics STW481X VMMC regulator"
	depends on MFD_STW481X || COMPILE_TEST
	default y if MFD_STW481X
	help
	  This driver supports the internal VMMC regulator in the STw481x
	  PMIC chips.

config REGULATOR_SY8106A
	tristate "Silergy SY8106A regulator"
	depends on I2C && (OF || COMPILE_TEST)
	select REGMAP_I2C
	help
	  This driver supports SY8106A single output regulator.

config REGULATOR_SY8824X
	tristate "Silergy SY8824C/SY8824E regulator"
	depends on I2C && (OF || COMPILE_TEST)
	select REGMAP_I2C
	help
	  This driver supports SY8824C single output regulator.

config REGULATOR_TPS51632
	tristate "TI TPS51632 Power Regulator"
	depends on I2C
	select REGMAP_I2C
	help
	  This driver supports TPS51632 voltage regulator chip.
	  The TPS51632 is 3-2-1 Phase D-Cap+ Step Down Driverless Controller
	  with Serial VID control and DVFS.
	  The voltage output can be configure through I2C interface or PWM
	  interface.

config REGULATOR_TPS6105X
	tristate "TI TPS6105X Power regulators"
	depends on TPS6105X
	default y if TPS6105X
	help
	  This driver supports TPS61050/TPS61052 voltage regulator chips.
	  It is a single boost converter primarily for white LEDs and
	  audio amplifiers.

config REGULATOR_TPS62360
	tristate "TI TPS6236x Power Regulator"
	depends on I2C
	select REGMAP_I2C
	help
	  This driver supports TPS6236x voltage regulator chip. This
	  regulator is meant for processor core supply. This chip is
	  high-frequency synchronous step down dc-dc converter optimized
	  for battery-powered portable applications.

config REGULATOR_TPS65023
	tristate "TI TPS65023 Power regulators"
	depends on I2C
	select REGMAP_I2C
	help
	  This driver supports TPS65023 voltage regulator chips. TPS65023 provides
	  three step-down converters and two general-purpose LDO voltage regulators.
	  It supports TI's software based Class-2 SmartReflex implementation.

config REGULATOR_TPS6507X
	tristate "TI TPS6507X Power regulators"
	depends on I2C
	help
	  This driver supports TPS6507X voltage regulator chips. TPS6507X provides
	  three step-down converters and two general-purpose LDO voltage regulators.
	  It supports TI's software based Class-2 SmartReflex implementation.

config REGULATOR_TPS65086
	tristate "TI TPS65086 Power regulators"
	depends on MFD_TPS65086
	help
	  This driver provides support for the voltage regulators on
	  TI TPS65086 PMICs.

config REGULATOR_TPS65090
	tristate "TI TPS65090 Power regulator"
	depends on MFD_TPS65090
	help
	  This driver provides support for the voltage regulators on the
	  TI TPS65090 PMIC.

config REGULATOR_TPS65132
	tristate "TI TPS65132 Dual Output Power regulators"
	depends on I2C && GPIOLIB
	select REGMAP_I2C
	help
	  This driver supports TPS65132 single inductor - dual output
	  power supply specifically designed for display panels.

config REGULATOR_TPS65217
	tristate "TI TPS65217 Power regulators"
	depends on MFD_TPS65217
	help
	  This driver supports TPS65217 voltage regulator chips. TPS65217
	  provides three step-down converters and four general-purpose LDO
	  voltage regulators. It supports software based voltage control
	  for different voltage domains

config REGULATOR_TPS65218
	tristate "TI TPS65218 Power regulators"
	depends on MFD_TPS65218 && OF
	help
	  This driver supports TPS65218 voltage regulator chips. TPS65218
	  provides six step-down converters and one general-purpose LDO
	  voltage regulators. It supports software based voltage control
	  for different voltage domains

config REGULATOR_TPS6524X
	tristate "TI TPS6524X Power regulators"
	depends on SPI
	help
	  This driver supports TPS6524X voltage regulator chips. TPS6524X
	  provides three step-down converters and two general-purpose LDO
	  voltage regulators.  This device is interfaced using a customized
	  serial interface currently supported on the sequencer serial
	  port controller.

config REGULATOR_TPS6586X
	tristate "TI TPS6586X Power regulators"
	depends on MFD_TPS6586X
	help
	  This driver supports TPS6586X voltage regulator chips.

config REGULATOR_TPS65910
	tristate "TI TPS65910/TPS65911 Power Regulators"
	depends on MFD_TPS65910
	help
	  This driver supports TPS65910/TPS65911 voltage regulator chips.

config REGULATOR_TPS65912
	tristate "TI TPS65912 Power regulator"
	depends on MFD_TPS65912
	help
	    This driver supports TPS65912 voltage regulator chip.

config REGULATOR_TPS80031
	tristate "TI TPS80031/TPS80032 power regulator driver"
	depends on MFD_TPS80031
	help
	  TPS80031/ TPS80032 Fully Integrated Power Management with Power
	  Path and Battery Charger. It has 5 configurable step-down
	  converters, 11 general purpose LDOs, VBUS generator and digital
	  output to control regulators.

config REGULATOR_TWL4030
	tristate "TI TWL4030/TWL5030/TWL6030/TPS659x0 PMIC"
	depends on TWL4030_CORE
	help
	  This driver supports the voltage regulators provided by
	  this family of companion chips.

config REGULATOR_UNIPHIER
	tristate "UniPhier regulator driver"
	depends on ARCH_UNIPHIER || COMPILE_TEST
	depends on OF
	select REGMAP_MMIO
	default ARCH_UNIPHIER
	help
	  Support for regulators implemented on Socionext UniPhier SoCs.

config REGULATOR_VCTRL
	tristate "Voltage controlled regulators"
	depends on OF
	help
	  This driver provides support for voltage regulators whose output
	  voltage is controlled by the voltage of another regulator.

config REGULATOR_VEXPRESS
	tristate "Versatile Express regulators"
	depends on VEXPRESS_CONFIG
	help
	  This driver provides support for voltage regulators available
	  on the ARM Ltd's Versatile Express platform.

config REGULATOR_VQMMC_IPQ4019
	tristate "IPQ4019 VQMMC SD LDO regulator support"
	depends on ARCH_QCOM
	help
	  This driver provides support for the VQMMC LDO I/0
	  voltage regulator of the IPQ4019 SD/EMMC controller.

config REGULATOR_WM831X
	tristate "Wolfson Microelectronics WM831x PMIC regulators"
	depends on MFD_WM831X
	help
	  Support the voltage and current regulators of the WM831x series
	  of PMIC devices.

config REGULATOR_WM8350
	tristate "Wolfson Microelectronics WM8350 AudioPlus PMIC"
	depends on MFD_WM8350
	help
	  This driver provides support for the voltage and current regulators
	  of the WM8350 AudioPlus PMIC.

config REGULATOR_WM8400
	tristate "Wolfson Microelectronics WM8400 AudioPlus PMIC"
	depends on MFD_WM8400
	help
	  This driver provides support for the voltage regulators of the
	  WM8400 AudioPlus PMIC.

config REGULATOR_WM8994
	tristate "Wolfson Microelectronics WM8994 CODEC"
	depends on MFD_WM8994
	help
	  This driver provides support for the voltage regulators on the
	  WM8994 CODEC.

endif
<|MERGE_RESOLUTION|>--- conflicted
+++ resolved
@@ -614,8 +614,6 @@
 	  through the regulator interface. In addition it enables
 	  suspend-to-ram/standby transition.
 
-<<<<<<< HEAD
-=======
 config REGULATOR_MP5416
 	tristate "Monolithic MP5416 PMIC"
 	depends on I2C && OF
@@ -626,7 +624,6 @@
 	  Say M here if you want to include support for the regulator as a
 	  module.
 
->>>>>>> 4709d86c
 config REGULATOR_MP8859
 	tristate "MPS MP8859 regulator driver"
 	depends on I2C
