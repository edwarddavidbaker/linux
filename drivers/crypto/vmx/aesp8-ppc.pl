#! /usr/bin/env perl
# SPDX-License-Identifier: GPL-2.0

# This code is taken from CRYPTOGAMs[1] and is included here using the option
# in the license to distribute the code under the GPL. Therefore this program
# is free software; you can redistribute it and/or modify it under the terms of
# the GNU General Public License version 2 as published by the Free Software
# Foundation.
#
# [1] https://www.openssl.org/~appro/cryptogams/

# Copyright (c) 2006-2017, CRYPTOGAMS by <appro@openssl.org>
# All rights reserved.
#
# Redistribution and use in source and binary forms, with or without
# modification, are permitted provided that the following conditions
# are met:
#
#       * Redistributions of source code must retain copyright notices,
#         this list of conditions and the following disclaimer.
#
#       * Redistributions in binary form must reproduce the above
#         copyright notice, this list of conditions and the following
#         disclaimer in the documentation and/or other materials
#         provided with the distribution.
#
#       * Neither the name of the CRYPTOGAMS nor the names of its
#         copyright holder and contributors may be used to endorse or
#         promote products derived from this software without specific
#         prior written permission.
#
# ALTERNATIVELY, provided that this notice is retained in full, this
# product may be distributed under the terms of the GNU General Public
# License (GPL), in which case the provisions of the GPL apply INSTEAD OF
# those given above.
#
# THIS SOFTWARE IS PROVIDED BY THE COPYRIGHT HOLDER AND CONTRIBUTORS
# "AS IS" AND ANY EXPRESS OR IMPLIED WARRANTIES, INCLUDING, BUT NOT
# LIMITED TO, THE IMPLIED WARRANTIES OF MERCHANTABILITY AND FITNESS FOR
# A PARTICULAR PURPOSE ARE DISCLAIMED. IN NO EVENT SHALL THE COPYRIGHT
# OWNER OR CONTRIBUTORS BE LIABLE FOR ANY DIRECT, INDIRECT, INCIDENTAL,
# SPECIAL, EXEMPLARY, OR CONSEQUENTIAL DAMAGES (INCLUDING, BUT NOT
# LIMITED TO, PROCUREMENT OF SUBSTITUTE GOODS OR SERVICES; LOSS OF USE,
# DATA, OR PROFITS; OR BUSINESS INTERRUPTION) HOWEVER CAUSED AND ON ANY
# THEORY OF LIABILITY, WHETHER IN CONTRACT, STRICT LIABILITY, OR TORT
# (INCLUDING NEGLIGENCE OR OTHERWISE) ARISING IN ANY WAY OUT OF THE USE
# OF THIS SOFTWARE, EVEN IF ADVISED OF THE POSSIBILITY OF SUCH DAMAGE.

# ====================================================================
# Written by Andy Polyakov <appro@openssl.org> for the OpenSSL
# project. The module is, however, dual licensed under OpenSSL and
# CRYPTOGAMS licenses depending on where you obtain it. For further
# details see http://www.openssl.org/~appro/cryptogams/.
# ====================================================================
#
# This module implements support for AES instructions as per PowerISA
# specification version 2.07, first implemented by POWER8 processor.
# The module is endian-agnostic in sense that it supports both big-
# and little-endian cases. Data alignment in parallelizable modes is
# handled with VSX loads and stores, which implies MSR.VSX flag being
# set. It should also be noted that ISA specification doesn't prohibit
# alignment exceptions for these instructions on page boundaries.
# Initially alignment was handled in pure AltiVec/VMX way [when data
# is aligned programmatically, which in turn guarantees exception-
# free execution], but it turned to hamper performance when vcipher
# instructions are interleaved. It's reckoned that eventual
# misalignment penalties at page boundaries are in average lower
# than additional overhead in pure AltiVec approach.
#
# May 2016
#
# Add XTS subroutine, 9x on little- and 12x improvement on big-endian
# systems were measured.
#
######################################################################
# Current large-block performance in cycles per byte processed with
# 128-bit key (less is better).
#
#		CBC en-/decrypt	CTR	XTS
# POWER8[le]	3.96/0.72	0.74	1.1
# POWER8[be]	3.75/0.65	0.66	1.0

$flavour = shift;

if ($flavour =~ /64/) {
	$SIZE_T	=8;
	$LRSAVE	=2*$SIZE_T;
	$STU	="stdu";
	$POP	="ld";
	$PUSH	="std";
	$UCMP	="cmpld";
	$SHL	="sldi";
} elsif ($flavour =~ /32/) {
	$SIZE_T	=4;
	$LRSAVE	=$SIZE_T;
	$STU	="stwu";
	$POP	="lwz";
	$PUSH	="stw";
	$UCMP	="cmplw";
	$SHL	="slwi";
} else { die "nonsense $flavour"; }

$LITTLE_ENDIAN = ($flavour=~/le$/) ? $SIZE_T : 0;

$0 =~ m/(.*[\/\\])[^\/\\]+$/; $dir=$1;
( $xlate="${dir}ppc-xlate.pl" and -f $xlate ) or
( $xlate="${dir}../../perlasm/ppc-xlate.pl" and -f $xlate) or
die "can't locate ppc-xlate.pl";

open STDOUT,"| $^X $xlate $flavour ".shift || die "can't call $xlate: $!";

$FRAME=8*$SIZE_T;
$prefix="aes_p8";

$sp="r1";
$vrsave="r12";

#########################################################################
{{{	# Key setup procedures						#
my ($inp,$bits,$out,$ptr,$cnt,$rounds)=map("r$_",(3..8));
my ($zero,$in0,$in1,$key,$rcon,$mask,$tmp)=map("v$_",(0..6));
my ($stage,$outperm,$outmask,$outhead,$outtail)=map("v$_",(7..11));

$code.=<<___;
.machine	"any"

.text

.align	7
rcon:
.long	0x01000000, 0x01000000, 0x01000000, 0x01000000	?rev
.long	0x1b000000, 0x1b000000, 0x1b000000, 0x1b000000	?rev
.long	0x0d0e0f0c, 0x0d0e0f0c, 0x0d0e0f0c, 0x0d0e0f0c	?rev
.long	0,0,0,0						?asis
Lconsts:
	mflr	r0
	bcl	20,31,\$+4
	mflr	$ptr	 #vvvvv "distance between . and rcon
	addi	$ptr,$ptr,-0x48
	mtlr	r0
	blr
	.long	0
	.byte	0,12,0x14,0,0,0,0,0
.asciz	"AES for PowerISA 2.07, CRYPTOGAMS by <appro\@openssl.org>"

.globl	.${prefix}_set_encrypt_key
Lset_encrypt_key:
	mflr		r11
	$PUSH		r11,$LRSAVE($sp)

	li		$ptr,-1
	${UCMP}i	$inp,0
	beq-		Lenc_key_abort		# if ($inp==0) return -1;
	${UCMP}i	$out,0
	beq-		Lenc_key_abort		# if ($out==0) return -1;
	li		$ptr,-2
	cmpwi		$bits,128
	blt-		Lenc_key_abort
	cmpwi		$bits,256
	bgt-		Lenc_key_abort
	andi.		r0,$bits,0x3f
	bne-		Lenc_key_abort

	lis		r0,0xfff0
	mfspr		$vrsave,256
	mtspr		256,r0

	bl		Lconsts
	mtlr		r11

	neg		r9,$inp
	lvx		$in0,0,$inp
	addi		$inp,$inp,15		# 15 is not typo
	lvsr		$key,0,r9		# borrow $key
	li		r8,0x20
	cmpwi		$bits,192
	lvx		$in1,0,$inp
	le?vspltisb	$mask,0x0f		# borrow $mask
	lvx		$rcon,0,$ptr
	le?vxor		$key,$key,$mask		# adjust for byte swap
	lvx		$mask,r8,$ptr
	addi		$ptr,$ptr,0x10
	vperm		$in0,$in0,$in1,$key	# align [and byte swap in LE]
	li		$cnt,8
	vxor		$zero,$zero,$zero
	mtctr		$cnt

	?lvsr		$outperm,0,$out
	vspltisb	$outmask,-1
	lvx		$outhead,0,$out
	?vperm		$outmask,$zero,$outmask,$outperm

	blt		Loop128
	addi		$inp,$inp,8
	beq		L192
	addi		$inp,$inp,8
	b		L256

.align	4
Loop128:
	vperm		$key,$in0,$in0,$mask	# rotate-n-splat
	vsldoi		$tmp,$zero,$in0,12	# >>32
	 vperm		$outtail,$in0,$in0,$outperm	# rotate
	 vsel		$stage,$outhead,$outtail,$outmask
	 vmr		$outhead,$outtail
	vcipherlast	$key,$key,$rcon
	 stvx		$stage,0,$out
	 addi		$out,$out,16

	vxor		$in0,$in0,$tmp
	vsldoi		$tmp,$zero,$tmp,12	# >>32
	vxor		$in0,$in0,$tmp
	vsldoi		$tmp,$zero,$tmp,12	# >>32
	vxor		$in0,$in0,$tmp
	 vadduwm	$rcon,$rcon,$rcon
	vxor		$in0,$in0,$key
	bdnz		Loop128

	lvx		$rcon,0,$ptr		# last two round keys

	vperm		$key,$in0,$in0,$mask	# rotate-n-splat
	vsldoi		$tmp,$zero,$in0,12	# >>32
	 vperm		$outtail,$in0,$in0,$outperm	# rotate
	 vsel		$stage,$outhead,$outtail,$outmask
	 vmr		$outhead,$outtail
	vcipherlast	$key,$key,$rcon
	 stvx		$stage,0,$out
	 addi		$out,$out,16

	vxor		$in0,$in0,$tmp
	vsldoi		$tmp,$zero,$tmp,12	# >>32
	vxor		$in0,$in0,$tmp
	vsldoi		$tmp,$zero,$tmp,12	# >>32
	vxor		$in0,$in0,$tmp
	 vadduwm	$rcon,$rcon,$rcon
	vxor		$in0,$in0,$key

	vperm		$key,$in0,$in0,$mask	# rotate-n-splat
	vsldoi		$tmp,$zero,$in0,12	# >>32
	 vperm		$outtail,$in0,$in0,$outperm	# rotate
	 vsel		$stage,$outhead,$outtail,$outmask
	 vmr		$outhead,$outtail
	vcipherlast	$key,$key,$rcon
	 stvx		$stage,0,$out
	 addi		$out,$out,16

	vxor		$in0,$in0,$tmp
	vsldoi		$tmp,$zero,$tmp,12	# >>32
	vxor		$in0,$in0,$tmp
	vsldoi		$tmp,$zero,$tmp,12	# >>32
	vxor		$in0,$in0,$tmp
	vxor		$in0,$in0,$key
	 vperm		$outtail,$in0,$in0,$outperm	# rotate
	 vsel		$stage,$outhead,$outtail,$outmask
	 vmr		$outhead,$outtail
	 stvx		$stage,0,$out

	addi		$inp,$out,15		# 15 is not typo
	addi		$out,$out,0x50

	li		$rounds,10
	b		Ldone

.align	4
L192:
	lvx		$tmp,0,$inp
	li		$cnt,4
	 vperm		$outtail,$in0,$in0,$outperm	# rotate
	 vsel		$stage,$outhead,$outtail,$outmask
	 vmr		$outhead,$outtail
	 stvx		$stage,0,$out
	 addi		$out,$out,16
	vperm		$in1,$in1,$tmp,$key	# align [and byte swap in LE]
	vspltisb	$key,8			# borrow $key
	mtctr		$cnt
	vsububm		$mask,$mask,$key	# adjust the mask

Loop192:
	vperm		$key,$in1,$in1,$mask	# roate-n-splat
	vsldoi		$tmp,$zero,$in0,12	# >>32
	vcipherlast	$key,$key,$rcon

	vxor		$in0,$in0,$tmp
	vsldoi		$tmp,$zero,$tmp,12	# >>32
	vxor		$in0,$in0,$tmp
	vsldoi		$tmp,$zero,$tmp,12	# >>32
	vxor		$in0,$in0,$tmp

	 vsldoi		$stage,$zero,$in1,8
	vspltw		$tmp,$in0,3
	vxor		$tmp,$tmp,$in1
	vsldoi		$in1,$zero,$in1,12	# >>32
	 vadduwm	$rcon,$rcon,$rcon
	vxor		$in1,$in1,$tmp
	vxor		$in0,$in0,$key
	vxor		$in1,$in1,$key
	 vsldoi		$stage,$stage,$in0,8

	vperm		$key,$in1,$in1,$mask	# rotate-n-splat
	vsldoi		$tmp,$zero,$in0,12	# >>32
	 vperm		$outtail,$stage,$stage,$outperm	# rotate
	 vsel		$stage,$outhead,$outtail,$outmask
	 vmr		$outhead,$outtail
	vcipherlast	$key,$key,$rcon
	 stvx		$stage,0,$out
	 addi		$out,$out,16

	 vsldoi		$stage,$in0,$in1,8
	vxor		$in0,$in0,$tmp
	vsldoi		$tmp,$zero,$tmp,12	# >>32
	 vperm		$outtail,$stage,$stage,$outperm	# rotate
	 vsel		$stage,$outhead,$outtail,$outmask
	 vmr		$outhead,$outtail
	vxor		$in0,$in0,$tmp
	vsldoi		$tmp,$zero,$tmp,12	# >>32
	vxor		$in0,$in0,$tmp
	 stvx		$stage,0,$out
	 addi		$out,$out,16

	vspltw		$tmp,$in0,3
	vxor		$tmp,$tmp,$in1
	vsldoi		$in1,$zero,$in1,12	# >>32
	 vadduwm	$rcon,$rcon,$rcon
	vxor		$in1,$in1,$tmp
	vxor		$in0,$in0,$key
	vxor		$in1,$in1,$key
	 vperm		$outtail,$in0,$in0,$outperm	# rotate
	 vsel		$stage,$outhead,$outtail,$outmask
	 vmr		$outhead,$outtail
	 stvx		$stage,0,$out
	 addi		$inp,$out,15		# 15 is not typo
	 addi		$out,$out,16
	bdnz		Loop192

	li		$rounds,12
	addi		$out,$out,0x20
	b		Ldone

.align	4
L256:
	lvx		$tmp,0,$inp
	li		$cnt,7
	li		$rounds,14
	 vperm		$outtail,$in0,$in0,$outperm	# rotate
	 vsel		$stage,$outhead,$outtail,$outmask
	 vmr		$outhead,$outtail
	 stvx		$stage,0,$out
	 addi		$out,$out,16
	vperm		$in1,$in1,$tmp,$key	# align [and byte swap in LE]
	mtctr		$cnt

Loop256:
	vperm		$key,$in1,$in1,$mask	# rotate-n-splat
	vsldoi		$tmp,$zero,$in0,12	# >>32
	 vperm		$outtail,$in1,$in1,$outperm	# rotate
	 vsel		$stage,$outhead,$outtail,$outmask
	 vmr		$outhead,$outtail
	vcipherlast	$key,$key,$rcon
	 stvx		$stage,0,$out
	 addi		$out,$out,16

	vxor		$in0,$in0,$tmp
	vsldoi		$tmp,$zero,$tmp,12	# >>32
	vxor		$in0,$in0,$tmp
	vsldoi		$tmp,$zero,$tmp,12	# >>32
	vxor		$in0,$in0,$tmp
	 vadduwm	$rcon,$rcon,$rcon
	vxor		$in0,$in0,$key
	 vperm		$outtail,$in0,$in0,$outperm	# rotate
	 vsel		$stage,$outhead,$outtail,$outmask
	 vmr		$outhead,$outtail
	 stvx		$stage,0,$out
	 addi		$inp,$out,15		# 15 is not typo
	 addi		$out,$out,16
	bdz		Ldone

	vspltw		$key,$in0,3		# just splat
	vsldoi		$tmp,$zero,$in1,12	# >>32
	vsbox		$key,$key

	vxor		$in1,$in1,$tmp
	vsldoi		$tmp,$zero,$tmp,12	# >>32
	vxor		$in1,$in1,$tmp
	vsldoi		$tmp,$zero,$tmp,12	# >>32
	vxor		$in1,$in1,$tmp

	vxor		$in1,$in1,$key
	b		Loop256

.align	4
Ldone:
	lvx		$in1,0,$inp		# redundant in aligned case
	vsel		$in1,$outhead,$in1,$outmask
	stvx		$in1,0,$inp
	li		$ptr,0
	mtspr		256,$vrsave
	stw		$rounds,0($out)

Lenc_key_abort:
	mr		r3,$ptr
	blr
	.long		0
	.byte		0,12,0x14,1,0,0,3,0
	.long		0
.size	.${prefix}_set_encrypt_key,.-.${prefix}_set_encrypt_key

.globl	.${prefix}_set_decrypt_key
	$STU		$sp,-$FRAME($sp)
	mflr		r10
	$PUSH		r10,$FRAME+$LRSAVE($sp)
	bl		Lset_encrypt_key
	mtlr		r10

	cmpwi		r3,0
	bne-		Ldec_key_abort

	slwi		$cnt,$rounds,4
	subi		$inp,$out,240		# first round key
	srwi		$rounds,$rounds,1
	add		$out,$inp,$cnt		# last round key
	mtctr		$rounds

Ldeckey:
	lwz		r0, 0($inp)
	lwz		r6, 4($inp)
	lwz		r7, 8($inp)
	lwz		r8, 12($inp)
	addi		$inp,$inp,16
	lwz		r9, 0($out)
	lwz		r10,4($out)
	lwz		r11,8($out)
	lwz		r12,12($out)
	stw		r0, 0($out)
	stw		r6, 4($out)
	stw		r7, 8($out)
	stw		r8, 12($out)
	subi		$out,$out,16
	stw		r9, -16($inp)
	stw		r10,-12($inp)
	stw		r11,-8($inp)
	stw		r12,-4($inp)
	bdnz		Ldeckey

	xor		r3,r3,r3		# return value
Ldec_key_abort:
	addi		$sp,$sp,$FRAME
	blr
	.long		0
	.byte		0,12,4,1,0x80,0,3,0
	.long		0
.size	.${prefix}_set_decrypt_key,.-.${prefix}_set_decrypt_key
___
}}}
#########################################################################
{{{	# Single block en- and decrypt procedures			#
sub gen_block () {
my $dir = shift;
my $n   = $dir eq "de" ? "n" : "";
my ($inp,$out,$key,$rounds,$idx)=map("r$_",(3..7));

$code.=<<___;
.globl	.${prefix}_${dir}crypt
	lwz		$rounds,240($key)
	lis		r0,0xfc00
	mfspr		$vrsave,256
	li		$idx,15			# 15 is not typo
	mtspr		256,r0

	lvx		v0,0,$inp
	neg		r11,$out
	lvx		v1,$idx,$inp
	lvsl		v2,0,$inp		# inpperm
	le?vspltisb	v4,0x0f
	?lvsl		v3,0,r11		# outperm
	le?vxor		v2,v2,v4
	li		$idx,16
	vperm		v0,v0,v1,v2		# align [and byte swap in LE]
	lvx		v1,0,$key
	?lvsl		v5,0,$key		# keyperm
	srwi		$rounds,$rounds,1
	lvx		v2,$idx,$key
	addi		$idx,$idx,16
	subi		$rounds,$rounds,1
	?vperm		v1,v1,v2,v5		# align round key

	vxor		v0,v0,v1
	lvx		v1,$idx,$key
	addi		$idx,$idx,16
	mtctr		$rounds

Loop_${dir}c:
	?vperm		v2,v2,v1,v5
	v${n}cipher	v0,v0,v2
	lvx		v2,$idx,$key
	addi		$idx,$idx,16
	?vperm		v1,v1,v2,v5
	v${n}cipher	v0,v0,v1
	lvx		v1,$idx,$key
	addi		$idx,$idx,16
	bdnz		Loop_${dir}c

	?vperm		v2,v2,v1,v5
	v${n}cipher	v0,v0,v2
	lvx		v2,$idx,$key
	?vperm		v1,v1,v2,v5
	v${n}cipherlast	v0,v0,v1

	vspltisb	v2,-1
	vxor		v1,v1,v1
	li		$idx,15			# 15 is not typo
	?vperm		v2,v1,v2,v3		# outmask
	le?vxor		v3,v3,v4
	lvx		v1,0,$out		# outhead
	vperm		v0,v0,v0,v3		# rotate [and byte swap in LE]
	vsel		v1,v1,v0,v2
	lvx		v4,$idx,$out
	stvx		v1,0,$out
	vsel		v0,v0,v4,v2
	stvx		v0,$idx,$out

	mtspr		256,$vrsave
	blr
	.long		0
	.byte		0,12,0x14,0,0,0,3,0
	.long		0
.size	.${prefix}_${dir}crypt,.-.${prefix}_${dir}crypt
___
}
&gen_block("en");
&gen_block("de");
}}}
#########################################################################
{{{	# CBC en- and decrypt procedures				#
my ($inp,$out,$len,$key,$ivp,$enc,$rounds,$idx)=map("r$_",(3..10));
my ($rndkey0,$rndkey1,$inout,$tmp)=		map("v$_",(0..3));
my ($ivec,$inptail,$inpperm,$outhead,$outperm,$outmask,$keyperm)=
						map("v$_",(4..10));
$code.=<<___;
.globl	.${prefix}_cbc_encrypt
	${UCMP}i	$len,16
	bltlr-

	cmpwi		$enc,0			# test direction
	lis		r0,0xffe0
	mfspr		$vrsave,256
	mtspr		256,r0

	li		$idx,15
	vxor		$rndkey0,$rndkey0,$rndkey0
	le?vspltisb	$tmp,0x0f

	lvx		$ivec,0,$ivp		# load [unaligned] iv
	lvsl		$inpperm,0,$ivp
	lvx		$inptail,$idx,$ivp
	le?vxor		$inpperm,$inpperm,$tmp
	vperm		$ivec,$ivec,$inptail,$inpperm

	neg		r11,$inp
	?lvsl		$keyperm,0,$key		# prepare for unaligned key
	lwz		$rounds,240($key)

	lvsr		$inpperm,0,r11		# prepare for unaligned load
	lvx		$inptail,0,$inp
	addi		$inp,$inp,15		# 15 is not typo
	le?vxor		$inpperm,$inpperm,$tmp

	?lvsr		$outperm,0,$out		# prepare for unaligned store
	vspltisb	$outmask,-1
	lvx		$outhead,0,$out
	?vperm		$outmask,$rndkey0,$outmask,$outperm
	le?vxor		$outperm,$outperm,$tmp

	srwi		$rounds,$rounds,1
	li		$idx,16
	subi		$rounds,$rounds,1
	beq		Lcbc_dec

Lcbc_enc:
	vmr		$inout,$inptail
	lvx		$inptail,0,$inp
	addi		$inp,$inp,16
	mtctr		$rounds
	subi		$len,$len,16		# len-=16

	lvx		$rndkey0,0,$key
	 vperm		$inout,$inout,$inptail,$inpperm
	lvx		$rndkey1,$idx,$key
	addi		$idx,$idx,16
	?vperm		$rndkey0,$rndkey0,$rndkey1,$keyperm
	vxor		$inout,$inout,$rndkey0
	lvx		$rndkey0,$idx,$key
	addi		$idx,$idx,16
	vxor		$inout,$inout,$ivec

Loop_cbc_enc:
	?vperm		$rndkey1,$rndkey1,$rndkey0,$keyperm
	vcipher		$inout,$inout,$rndkey1
	lvx		$rndkey1,$idx,$key
	addi		$idx,$idx,16
	?vperm		$rndkey0,$rndkey0,$rndkey1,$keyperm
	vcipher		$inout,$inout,$rndkey0
	lvx		$rndkey0,$idx,$key
	addi		$idx,$idx,16
	bdnz		Loop_cbc_enc

	?vperm		$rndkey1,$rndkey1,$rndkey0,$keyperm
	vcipher		$inout,$inout,$rndkey1
	lvx		$rndkey1,$idx,$key
	li		$idx,16
	?vperm		$rndkey0,$rndkey0,$rndkey1,$keyperm
	vcipherlast	$ivec,$inout,$rndkey0
	${UCMP}i	$len,16

	vperm		$tmp,$ivec,$ivec,$outperm
	vsel		$inout,$outhead,$tmp,$outmask
	vmr		$outhead,$tmp
	stvx		$inout,0,$out
	addi		$out,$out,16
	bge		Lcbc_enc

	b		Lcbc_done

.align	4
Lcbc_dec:
	${UCMP}i	$len,128
	bge		_aesp8_cbc_decrypt8x
	vmr		$tmp,$inptail
	lvx		$inptail,0,$inp
	addi		$inp,$inp,16
	mtctr		$rounds
	subi		$len,$len,16		# len-=16

	lvx		$rndkey0,0,$key
	 vperm		$tmp,$tmp,$inptail,$inpperm
	lvx		$rndkey1,$idx,$key
	addi		$idx,$idx,16
	?vperm		$rndkey0,$rndkey0,$rndkey1,$keyperm
	vxor		$inout,$tmp,$rndkey0
	lvx		$rndkey0,$idx,$key
	addi		$idx,$idx,16

Loop_cbc_dec:
	?vperm		$rndkey1,$rndkey1,$rndkey0,$keyperm
	vncipher	$inout,$inout,$rndkey1
	lvx		$rndkey1,$idx,$key
	addi		$idx,$idx,16
	?vperm		$rndkey0,$rndkey0,$rndkey1,$keyperm
	vncipher	$inout,$inout,$rndkey0
	lvx		$rndkey0,$idx,$key
	addi		$idx,$idx,16
	bdnz		Loop_cbc_dec

	?vperm		$rndkey1,$rndkey1,$rndkey0,$keyperm
	vncipher	$inout,$inout,$rndkey1
	lvx		$rndkey1,$idx,$key
	li		$idx,16
	?vperm		$rndkey0,$rndkey0,$rndkey1,$keyperm
	vncipherlast	$inout,$inout,$rndkey0
	${UCMP}i	$len,16

	vxor		$inout,$inout,$ivec
	vmr		$ivec,$tmp
	vperm		$tmp,$inout,$inout,$outperm
	vsel		$inout,$outhead,$tmp,$outmask
	vmr		$outhead,$tmp
	stvx		$inout,0,$out
	addi		$out,$out,16
	bge		Lcbc_dec

Lcbc_done:
	addi		$out,$out,-1
	lvx		$inout,0,$out		# redundant in aligned case
	vsel		$inout,$outhead,$inout,$outmask
	stvx		$inout,0,$out

	neg		$enc,$ivp		# write [unaligned] iv
	li		$idx,15			# 15 is not typo
	vxor		$rndkey0,$rndkey0,$rndkey0
	vspltisb	$outmask,-1
	le?vspltisb	$tmp,0x0f
	?lvsl		$outperm,0,$enc
	?vperm		$outmask,$rndkey0,$outmask,$outperm
	le?vxor		$outperm,$outperm,$tmp
	lvx		$outhead,0,$ivp
	vperm		$ivec,$ivec,$ivec,$outperm
	vsel		$inout,$outhead,$ivec,$outmask
	lvx		$inptail,$idx,$ivp
	stvx		$inout,0,$ivp
	vsel		$inout,$ivec,$inptail,$outmask
	stvx		$inout,$idx,$ivp

	mtspr		256,$vrsave
	blr
	.long		0
	.byte		0,12,0x14,0,0,0,6,0
	.long		0
___
#########################################################################
{{	# Optimized CBC decrypt procedure				#
my $key_="r11";
my ($x00,$x10,$x20,$x30,$x40,$x50,$x60,$x70)=map("r$_",(0,8,26..31));
my ($in0, $in1, $in2, $in3, $in4, $in5, $in6, $in7 )=map("v$_",(0..3,10..13));
my ($out0,$out1,$out2,$out3,$out4,$out5,$out6,$out7)=map("v$_",(14..21));
my $rndkey0="v23";	# v24-v25 rotating buffer for first found keys
			# v26-v31 last 6 round keys
my ($tmp,$keyperm)=($in3,$in4);	# aliases with "caller", redundant assignment

$code.=<<___;
.align	5
_aesp8_cbc_decrypt8x:
	$STU		$sp,-`($FRAME+21*16+6*$SIZE_T)`($sp)
	li		r10,`$FRAME+8*16+15`
	li		r11,`$FRAME+8*16+31`
	stvx		v20,r10,$sp		# ABI says so
	addi		r10,r10,32
	stvx		v21,r11,$sp
	addi		r11,r11,32
	stvx		v22,r10,$sp
	addi		r10,r10,32
	stvx		v23,r11,$sp
	addi		r11,r11,32
	stvx		v24,r10,$sp
	addi		r10,r10,32
	stvx		v25,r11,$sp
	addi		r11,r11,32
	stvx		v26,r10,$sp
	addi		r10,r10,32
	stvx		v27,r11,$sp
	addi		r11,r11,32
	stvx		v28,r10,$sp
	addi		r10,r10,32
	stvx		v29,r11,$sp
	addi		r11,r11,32
	stvx		v30,r10,$sp
	stvx		v31,r11,$sp
	li		r0,-1
	stw		$vrsave,`$FRAME+21*16-4`($sp)	# save vrsave
	li		$x10,0x10
	$PUSH		r26,`$FRAME+21*16+0*$SIZE_T`($sp)
	li		$x20,0x20
	$PUSH		r27,`$FRAME+21*16+1*$SIZE_T`($sp)
	li		$x30,0x30
	$PUSH		r28,`$FRAME+21*16+2*$SIZE_T`($sp)
	li		$x40,0x40
	$PUSH		r29,`$FRAME+21*16+3*$SIZE_T`($sp)
	li		$x50,0x50
	$PUSH		r30,`$FRAME+21*16+4*$SIZE_T`($sp)
	li		$x60,0x60
	$PUSH		r31,`$FRAME+21*16+5*$SIZE_T`($sp)
	li		$x70,0x70
	mtspr		256,r0

	subi		$rounds,$rounds,3	# -4 in total
	subi		$len,$len,128		# bias

	lvx		$rndkey0,$x00,$key	# load key schedule
	lvx		v30,$x10,$key
	addi		$key,$key,0x20
	lvx		v31,$x00,$key
	?vperm		$rndkey0,$rndkey0,v30,$keyperm
	addi		$key_,$sp,$FRAME+15
	mtctr		$rounds

Load_cbc_dec_key:
	?vperm		v24,v30,v31,$keyperm
	lvx		v30,$x10,$key
	addi		$key,$key,0x20
	stvx		v24,$x00,$key_		# off-load round[1]
	?vperm		v25,v31,v30,$keyperm
	lvx		v31,$x00,$key
	stvx		v25,$x10,$key_		# off-load round[2]
	addi		$key_,$key_,0x20
	bdnz		Load_cbc_dec_key

	lvx		v26,$x10,$key
	?vperm		v24,v30,v31,$keyperm
	lvx		v27,$x20,$key
	stvx		v24,$x00,$key_		# off-load round[3]
	?vperm		v25,v31,v26,$keyperm
	lvx		v28,$x30,$key
	stvx		v25,$x10,$key_		# off-load round[4]
	addi		$key_,$sp,$FRAME+15	# rewind $key_
	?vperm		v26,v26,v27,$keyperm
	lvx		v29,$x40,$key
	?vperm		v27,v27,v28,$keyperm
	lvx		v30,$x50,$key
	?vperm		v28,v28,v29,$keyperm
	lvx		v31,$x60,$key
	?vperm		v29,v29,v30,$keyperm
	lvx		$out0,$x70,$key		# borrow $out0
	?vperm		v30,v30,v31,$keyperm
	lvx		v24,$x00,$key_		# pre-load round[1]
	?vperm		v31,v31,$out0,$keyperm
	lvx		v25,$x10,$key_		# pre-load round[2]

	#lvx		$inptail,0,$inp		# "caller" already did this
	#addi		$inp,$inp,15		# 15 is not typo
	subi		$inp,$inp,15		# undo "caller"

	 le?li		$idx,8
	lvx_u		$in0,$x00,$inp		# load first 8 "words"
	 le?lvsl	$inpperm,0,$idx
	 le?vspltisb	$tmp,0x0f
	lvx_u		$in1,$x10,$inp
	 le?vxor	$inpperm,$inpperm,$tmp	# transform for lvx_u/stvx_u
	lvx_u		$in2,$x20,$inp
	 le?vperm	$in0,$in0,$in0,$inpperm
	lvx_u		$in3,$x30,$inp
	 le?vperm	$in1,$in1,$in1,$inpperm
	lvx_u		$in4,$x40,$inp
	 le?vperm	$in2,$in2,$in2,$inpperm
	vxor		$out0,$in0,$rndkey0
	lvx_u		$in5,$x50,$inp
	 le?vperm	$in3,$in3,$in3,$inpperm
	vxor		$out1,$in1,$rndkey0
	lvx_u		$in6,$x60,$inp
	 le?vperm	$in4,$in4,$in4,$inpperm
	vxor		$out2,$in2,$rndkey0
	lvx_u		$in7,$x70,$inp
	addi		$inp,$inp,0x80
	 le?vperm	$in5,$in5,$in5,$inpperm
	vxor		$out3,$in3,$rndkey0
	 le?vperm	$in6,$in6,$in6,$inpperm
	vxor		$out4,$in4,$rndkey0
	 le?vperm	$in7,$in7,$in7,$inpperm
	vxor		$out5,$in5,$rndkey0
	vxor		$out6,$in6,$rndkey0
	vxor		$out7,$in7,$rndkey0

	mtctr		$rounds
	b		Loop_cbc_dec8x
.align	5
Loop_cbc_dec8x:
	vncipher	$out0,$out0,v24
	vncipher	$out1,$out1,v24
	vncipher	$out2,$out2,v24
	vncipher	$out3,$out3,v24
	vncipher	$out4,$out4,v24
	vncipher	$out5,$out5,v24
	vncipher	$out6,$out6,v24
	vncipher	$out7,$out7,v24
	lvx		v24,$x20,$key_		# round[3]
	addi		$key_,$key_,0x20

	vncipher	$out0,$out0,v25
	vncipher	$out1,$out1,v25
	vncipher	$out2,$out2,v25
	vncipher	$out3,$out3,v25
	vncipher	$out4,$out4,v25
	vncipher	$out5,$out5,v25
	vncipher	$out6,$out6,v25
	vncipher	$out7,$out7,v25
	lvx		v25,$x10,$key_		# round[4]
	bdnz		Loop_cbc_dec8x

	subic		$len,$len,128		# $len-=128
	vncipher	$out0,$out0,v24
	vncipher	$out1,$out1,v24
	vncipher	$out2,$out2,v24
	vncipher	$out3,$out3,v24
	vncipher	$out4,$out4,v24
	vncipher	$out5,$out5,v24
	vncipher	$out6,$out6,v24
	vncipher	$out7,$out7,v24

	subfe.		r0,r0,r0		# borrow?-1:0
	vncipher	$out0,$out0,v25
	vncipher	$out1,$out1,v25
	vncipher	$out2,$out2,v25
	vncipher	$out3,$out3,v25
	vncipher	$out4,$out4,v25
	vncipher	$out5,$out5,v25
	vncipher	$out6,$out6,v25
	vncipher	$out7,$out7,v25

	and		r0,r0,$len
	vncipher	$out0,$out0,v26
	vncipher	$out1,$out1,v26
	vncipher	$out2,$out2,v26
	vncipher	$out3,$out3,v26
	vncipher	$out4,$out4,v26
	vncipher	$out5,$out5,v26
	vncipher	$out6,$out6,v26
	vncipher	$out7,$out7,v26

	add		$inp,$inp,r0		# $inp is adjusted in such
						# way that at exit from the
						# loop inX-in7 are loaded
						# with last "words"
	vncipher	$out0,$out0,v27
	vncipher	$out1,$out1,v27
	vncipher	$out2,$out2,v27
	vncipher	$out3,$out3,v27
	vncipher	$out4,$out4,v27
	vncipher	$out5,$out5,v27
	vncipher	$out6,$out6,v27
	vncipher	$out7,$out7,v27

	addi		$key_,$sp,$FRAME+15	# rewind $key_
	vncipher	$out0,$out0,v28
	vncipher	$out1,$out1,v28
	vncipher	$out2,$out2,v28
	vncipher	$out3,$out3,v28
	vncipher	$out4,$out4,v28
	vncipher	$out5,$out5,v28
	vncipher	$out6,$out6,v28
	vncipher	$out7,$out7,v28
	lvx		v24,$x00,$key_		# re-pre-load round[1]

	vncipher	$out0,$out0,v29
	vncipher	$out1,$out1,v29
	vncipher	$out2,$out2,v29
	vncipher	$out3,$out3,v29
	vncipher	$out4,$out4,v29
	vncipher	$out5,$out5,v29
	vncipher	$out6,$out6,v29
	vncipher	$out7,$out7,v29
	lvx		v25,$x10,$key_		# re-pre-load round[2]

	vncipher	$out0,$out0,v30
	 vxor		$ivec,$ivec,v31		# xor with last round key
	vncipher	$out1,$out1,v30
	 vxor		$in0,$in0,v31
	vncipher	$out2,$out2,v30
	 vxor		$in1,$in1,v31
	vncipher	$out3,$out3,v30
	 vxor		$in2,$in2,v31
	vncipher	$out4,$out4,v30
	 vxor		$in3,$in3,v31
	vncipher	$out5,$out5,v30
	 vxor		$in4,$in4,v31
	vncipher	$out6,$out6,v30
	 vxor		$in5,$in5,v31
	vncipher	$out7,$out7,v30
	 vxor		$in6,$in6,v31

	vncipherlast	$out0,$out0,$ivec
	vncipherlast	$out1,$out1,$in0
	 lvx_u		$in0,$x00,$inp		# load next input block
	vncipherlast	$out2,$out2,$in1
	 lvx_u		$in1,$x10,$inp
	vncipherlast	$out3,$out3,$in2
	 le?vperm	$in0,$in0,$in0,$inpperm
	 lvx_u		$in2,$x20,$inp
	vncipherlast	$out4,$out4,$in3
	 le?vperm	$in1,$in1,$in1,$inpperm
	 lvx_u		$in3,$x30,$inp
	vncipherlast	$out5,$out5,$in4
	 le?vperm	$in2,$in2,$in2,$inpperm
	 lvx_u		$in4,$x40,$inp
	vncipherlast	$out6,$out6,$in5
	 le?vperm	$in3,$in3,$in3,$inpperm
	 lvx_u		$in5,$x50,$inp
	vncipherlast	$out7,$out7,$in6
	 le?vperm	$in4,$in4,$in4,$inpperm
	 lvx_u		$in6,$x60,$inp
	vmr		$ivec,$in7
	 le?vperm	$in5,$in5,$in5,$inpperm
	 lvx_u		$in7,$x70,$inp
	 addi		$inp,$inp,0x80

	le?vperm	$out0,$out0,$out0,$inpperm
	le?vperm	$out1,$out1,$out1,$inpperm
	stvx_u		$out0,$x00,$out
	 le?vperm	$in6,$in6,$in6,$inpperm
	 vxor		$out0,$in0,$rndkey0
	le?vperm	$out2,$out2,$out2,$inpperm
	stvx_u		$out1,$x10,$out
	 le?vperm	$in7,$in7,$in7,$inpperm
	 vxor		$out1,$in1,$rndkey0
	le?vperm	$out3,$out3,$out3,$inpperm
	stvx_u		$out2,$x20,$out
	 vxor		$out2,$in2,$rndkey0
	le?vperm	$out4,$out4,$out4,$inpperm
	stvx_u		$out3,$x30,$out
	 vxor		$out3,$in3,$rndkey0
	le?vperm	$out5,$out5,$out5,$inpperm
	stvx_u		$out4,$x40,$out
	 vxor		$out4,$in4,$rndkey0
	le?vperm	$out6,$out6,$out6,$inpperm
	stvx_u		$out5,$x50,$out
	 vxor		$out5,$in5,$rndkey0
	le?vperm	$out7,$out7,$out7,$inpperm
	stvx_u		$out6,$x60,$out
	 vxor		$out6,$in6,$rndkey0
	stvx_u		$out7,$x70,$out
	addi		$out,$out,0x80
	 vxor		$out7,$in7,$rndkey0

	mtctr		$rounds
	beq		Loop_cbc_dec8x		# did $len-=128 borrow?

	addic.		$len,$len,128
	beq		Lcbc_dec8x_done
	nop
	nop

Loop_cbc_dec8x_tail:				# up to 7 "words" tail...
	vncipher	$out1,$out1,v24
	vncipher	$out2,$out2,v24
	vncipher	$out3,$out3,v24
	vncipher	$out4,$out4,v24
	vncipher	$out5,$out5,v24
	vncipher	$out6,$out6,v24
	vncipher	$out7,$out7,v24
	lvx		v24,$x20,$key_		# round[3]
	addi		$key_,$key_,0x20

	vncipher	$out1,$out1,v25
	vncipher	$out2,$out2,v25
	vncipher	$out3,$out3,v25
	vncipher	$out4,$out4,v25
	vncipher	$out5,$out5,v25
	vncipher	$out6,$out6,v25
	vncipher	$out7,$out7,v25
	lvx		v25,$x10,$key_		# round[4]
	bdnz		Loop_cbc_dec8x_tail

	vncipher	$out1,$out1,v24
	vncipher	$out2,$out2,v24
	vncipher	$out3,$out3,v24
	vncipher	$out4,$out4,v24
	vncipher	$out5,$out5,v24
	vncipher	$out6,$out6,v24
	vncipher	$out7,$out7,v24

	vncipher	$out1,$out1,v25
	vncipher	$out2,$out2,v25
	vncipher	$out3,$out3,v25
	vncipher	$out4,$out4,v25
	vncipher	$out5,$out5,v25
	vncipher	$out6,$out6,v25
	vncipher	$out7,$out7,v25

	vncipher	$out1,$out1,v26
	vncipher	$out2,$out2,v26
	vncipher	$out3,$out3,v26
	vncipher	$out4,$out4,v26
	vncipher	$out5,$out5,v26
	vncipher	$out6,$out6,v26
	vncipher	$out7,$out7,v26

	vncipher	$out1,$out1,v27
	vncipher	$out2,$out2,v27
	vncipher	$out3,$out3,v27
	vncipher	$out4,$out4,v27
	vncipher	$out5,$out5,v27
	vncipher	$out6,$out6,v27
	vncipher	$out7,$out7,v27

	vncipher	$out1,$out1,v28
	vncipher	$out2,$out2,v28
	vncipher	$out3,$out3,v28
	vncipher	$out4,$out4,v28
	vncipher	$out5,$out5,v28
	vncipher	$out6,$out6,v28
	vncipher	$out7,$out7,v28

	vncipher	$out1,$out1,v29
	vncipher	$out2,$out2,v29
	vncipher	$out3,$out3,v29
	vncipher	$out4,$out4,v29
	vncipher	$out5,$out5,v29
	vncipher	$out6,$out6,v29
	vncipher	$out7,$out7,v29

	vncipher	$out1,$out1,v30
	 vxor		$ivec,$ivec,v31		# last round key
	vncipher	$out2,$out2,v30
	 vxor		$in1,$in1,v31
	vncipher	$out3,$out3,v30
	 vxor		$in2,$in2,v31
	vncipher	$out4,$out4,v30
	 vxor		$in3,$in3,v31
	vncipher	$out5,$out5,v30
	 vxor		$in4,$in4,v31
	vncipher	$out6,$out6,v30
	 vxor		$in5,$in5,v31
	vncipher	$out7,$out7,v30
	 vxor		$in6,$in6,v31

	cmplwi		$len,32			# switch($len)
	blt		Lcbc_dec8x_one
	nop
	beq		Lcbc_dec8x_two
	cmplwi		$len,64
	blt		Lcbc_dec8x_three
	nop
	beq		Lcbc_dec8x_four
	cmplwi		$len,96
	blt		Lcbc_dec8x_five
	nop
	beq		Lcbc_dec8x_six

Lcbc_dec8x_seven:
	vncipherlast	$out1,$out1,$ivec
	vncipherlast	$out2,$out2,$in1
	vncipherlast	$out3,$out3,$in2
	vncipherlast	$out4,$out4,$in3
	vncipherlast	$out5,$out5,$in4
	vncipherlast	$out6,$out6,$in5
	vncipherlast	$out7,$out7,$in6
	vmr		$ivec,$in7

	le?vperm	$out1,$out1,$out1,$inpperm
	le?vperm	$out2,$out2,$out2,$inpperm
	stvx_u		$out1,$x00,$out
	le?vperm	$out3,$out3,$out3,$inpperm
	stvx_u		$out2,$x10,$out
	le?vperm	$out4,$out4,$out4,$inpperm
	stvx_u		$out3,$x20,$out
	le?vperm	$out5,$out5,$out5,$inpperm
	stvx_u		$out4,$x30,$out
	le?vperm	$out6,$out6,$out6,$inpperm
	stvx_u		$out5,$x40,$out
	le?vperm	$out7,$out7,$out7,$inpperm
	stvx_u		$out6,$x50,$out
	stvx_u		$out7,$x60,$out
	addi		$out,$out,0x70
	b		Lcbc_dec8x_done

.align	5
Lcbc_dec8x_six:
	vncipherlast	$out2,$out2,$ivec
	vncipherlast	$out3,$out3,$in2
	vncipherlast	$out4,$out4,$in3
	vncipherlast	$out5,$out5,$in4
	vncipherlast	$out6,$out6,$in5
	vncipherlast	$out7,$out7,$in6
	vmr		$ivec,$in7

	le?vperm	$out2,$out2,$out2,$inpperm
	le?vperm	$out3,$out3,$out3,$inpperm
	stvx_u		$out2,$x00,$out
	le?vperm	$out4,$out4,$out4,$inpperm
	stvx_u		$out3,$x10,$out
	le?vperm	$out5,$out5,$out5,$inpperm
	stvx_u		$out4,$x20,$out
	le?vperm	$out6,$out6,$out6,$inpperm
	stvx_u		$out5,$x30,$out
	le?vperm	$out7,$out7,$out7,$inpperm
	stvx_u		$out6,$x40,$out
	stvx_u		$out7,$x50,$out
	addi		$out,$out,0x60
	b		Lcbc_dec8x_done

.align	5
Lcbc_dec8x_five:
	vncipherlast	$out3,$out3,$ivec
	vncipherlast	$out4,$out4,$in3
	vncipherlast	$out5,$out5,$in4
	vncipherlast	$out6,$out6,$in5
	vncipherlast	$out7,$out7,$in6
	vmr		$ivec,$in7

	le?vperm	$out3,$out3,$out3,$inpperm
	le?vperm	$out4,$out4,$out4,$inpperm
	stvx_u		$out3,$x00,$out
	le?vperm	$out5,$out5,$out5,$inpperm
	stvx_u		$out4,$x10,$out
	le?vperm	$out6,$out6,$out6,$inpperm
	stvx_u		$out5,$x20,$out
	le?vperm	$out7,$out7,$out7,$inpperm
	stvx_u		$out6,$x30,$out
	stvx_u		$out7,$x40,$out
	addi		$out,$out,0x50
	b		Lcbc_dec8x_done

.align	5
Lcbc_dec8x_four:
	vncipherlast	$out4,$out4,$ivec
	vncipherlast	$out5,$out5,$in4
	vncipherlast	$out6,$out6,$in5
	vncipherlast	$out7,$out7,$in6
	vmr		$ivec,$in7

	le?vperm	$out4,$out4,$out4,$inpperm
	le?vperm	$out5,$out5,$out5,$inpperm
	stvx_u		$out4,$x00,$out
	le?vperm	$out6,$out6,$out6,$inpperm
	stvx_u		$out5,$x10,$out
	le?vperm	$out7,$out7,$out7,$inpperm
	stvx_u		$out6,$x20,$out
	stvx_u		$out7,$x30,$out
	addi		$out,$out,0x40
	b		Lcbc_dec8x_done

.align	5
Lcbc_dec8x_three:
	vncipherlast	$out5,$out5,$ivec
	vncipherlast	$out6,$out6,$in5
	vncipherlast	$out7,$out7,$in6
	vmr		$ivec,$in7

	le?vperm	$out5,$out5,$out5,$inpperm
	le?vperm	$out6,$out6,$out6,$inpperm
	stvx_u		$out5,$x00,$out
	le?vperm	$out7,$out7,$out7,$inpperm
	stvx_u		$out6,$x10,$out
	stvx_u		$out7,$x20,$out
	addi		$out,$out,0x30
	b		Lcbc_dec8x_done

.align	5
Lcbc_dec8x_two:
	vncipherlast	$out6,$out6,$ivec
	vncipherlast	$out7,$out7,$in6
	vmr		$ivec,$in7

	le?vperm	$out6,$out6,$out6,$inpperm
	le?vperm	$out7,$out7,$out7,$inpperm
	stvx_u		$out6,$x00,$out
	stvx_u		$out7,$x10,$out
	addi		$out,$out,0x20
	b		Lcbc_dec8x_done

.align	5
Lcbc_dec8x_one:
	vncipherlast	$out7,$out7,$ivec
	vmr		$ivec,$in7

	le?vperm	$out7,$out7,$out7,$inpperm
	stvx_u		$out7,0,$out
	addi		$out,$out,0x10

Lcbc_dec8x_done:
	le?vperm	$ivec,$ivec,$ivec,$inpperm
	stvx_u		$ivec,0,$ivp		# write [unaligned] iv

	li		r10,`$FRAME+15`
	li		r11,`$FRAME+31`
	stvx		$inpperm,r10,$sp	# wipe copies of round keys
	addi		r10,r10,32
	stvx		$inpperm,r11,$sp
	addi		r11,r11,32
	stvx		$inpperm,r10,$sp
	addi		r10,r10,32
	stvx		$inpperm,r11,$sp
	addi		r11,r11,32
	stvx		$inpperm,r10,$sp
	addi		r10,r10,32
	stvx		$inpperm,r11,$sp
	addi		r11,r11,32
	stvx		$inpperm,r10,$sp
	addi		r10,r10,32
	stvx		$inpperm,r11,$sp
	addi		r11,r11,32

	mtspr		256,$vrsave
	lvx		v20,r10,$sp		# ABI says so
	addi		r10,r10,32
	lvx		v21,r11,$sp
	addi		r11,r11,32
	lvx		v22,r10,$sp
	addi		r10,r10,32
	lvx		v23,r11,$sp
	addi		r11,r11,32
	lvx		v24,r10,$sp
	addi		r10,r10,32
	lvx		v25,r11,$sp
	addi		r11,r11,32
	lvx		v26,r10,$sp
	addi		r10,r10,32
	lvx		v27,r11,$sp
	addi		r11,r11,32
	lvx		v28,r10,$sp
	addi		r10,r10,32
	lvx		v29,r11,$sp
	addi		r11,r11,32
	lvx		v30,r10,$sp
	lvx		v31,r11,$sp
	$POP		r26,`$FRAME+21*16+0*$SIZE_T`($sp)
	$POP		r27,`$FRAME+21*16+1*$SIZE_T`($sp)
	$POP		r28,`$FRAME+21*16+2*$SIZE_T`($sp)
	$POP		r29,`$FRAME+21*16+3*$SIZE_T`($sp)
	$POP		r30,`$FRAME+21*16+4*$SIZE_T`($sp)
	$POP		r31,`$FRAME+21*16+5*$SIZE_T`($sp)
	addi		$sp,$sp,`$FRAME+21*16+6*$SIZE_T`
	blr
	.long		0
	.byte		0,12,0x14,0,0x80,6,6,0
	.long		0
.size	.${prefix}_cbc_encrypt,.-.${prefix}_cbc_encrypt
___
}}	}}}

#########################################################################
{{{	# CTR procedure[s]						#

####################### WARNING: Here be dragons! #######################
#
# This code is written as 'ctr32', based on a 32-bit counter used
# upstream. The kernel does *not* use a 32-bit counter. The kernel uses
# a 128-bit counter.
#
# This leads to subtle changes from the upstream code: the counter
# is incremented with vaddu_q_m rather than vaddu_w_m. This occurs in
# both the bulk (8 blocks at a time) path, and in the individual block
# path. Be aware of this when doing updates.
#
# See:
# 1d4aa0b4c181 ("crypto: vmx - Fixing AES-CTR counter bug")
# 009b30ac7444 ("crypto: vmx - CTR: always increment IV as quadword")
# https://github.com/openssl/openssl/pull/8942
#
#########################################################################
my ($inp,$out,$len,$key,$ivp,$x10,$rounds,$idx)=map("r$_",(3..10));
my ($rndkey0,$rndkey1,$inout,$tmp)=		map("v$_",(0..3));
my ($ivec,$inptail,$inpperm,$outhead,$outperm,$outmask,$keyperm,$one)=
						map("v$_",(4..11));
my $dat=$tmp;

$code.=<<___;
.globl	.${prefix}_ctr32_encrypt_blocks
	${UCMP}i	$len,1
	bltlr-

	lis		r0,0xfff0
	mfspr		$vrsave,256
	mtspr		256,r0

	li		$idx,15
	vxor		$rndkey0,$rndkey0,$rndkey0
	le?vspltisb	$tmp,0x0f

	lvx		$ivec,0,$ivp		# load [unaligned] iv
	lvsl		$inpperm,0,$ivp
	lvx		$inptail,$idx,$ivp
	 vspltisb	$one,1
	le?vxor		$inpperm,$inpperm,$tmp
	vperm		$ivec,$ivec,$inptail,$inpperm
	 vsldoi		$one,$rndkey0,$one,1

	neg		r11,$inp
	?lvsl		$keyperm,0,$key		# prepare for unaligned key
	lwz		$rounds,240($key)

	lvsr		$inpperm,0,r11		# prepare for unaligned load
	lvx		$inptail,0,$inp
	addi		$inp,$inp,15		# 15 is not typo
	le?vxor		$inpperm,$inpperm,$tmp

	srwi		$rounds,$rounds,1
	li		$idx,16
	subi		$rounds,$rounds,1

	${UCMP}i	$len,8
	bge		_aesp8_ctr32_encrypt8x

	?lvsr		$outperm,0,$out		# prepare for unaligned store
	vspltisb	$outmask,-1
	lvx		$outhead,0,$out
	?vperm		$outmask,$rndkey0,$outmask,$outperm
	le?vxor		$outperm,$outperm,$tmp

	lvx		$rndkey0,0,$key
	mtctr		$rounds
	lvx		$rndkey1,$idx,$key
	addi		$idx,$idx,16
	?vperm		$rndkey0,$rndkey0,$rndkey1,$keyperm
	vxor		$inout,$ivec,$rndkey0
	lvx		$rndkey0,$idx,$key
	addi		$idx,$idx,16
	b		Loop_ctr32_enc

.align	5
Loop_ctr32_enc:
	?vperm		$rndkey1,$rndkey1,$rndkey0,$keyperm
	vcipher		$inout,$inout,$rndkey1
	lvx		$rndkey1,$idx,$key
	addi		$idx,$idx,16
	?vperm		$rndkey0,$rndkey0,$rndkey1,$keyperm
	vcipher		$inout,$inout,$rndkey0
	lvx		$rndkey0,$idx,$key
	addi		$idx,$idx,16
	bdnz		Loop_ctr32_enc

<<<<<<< HEAD
	vadduqm		$ivec,$ivec,$one
=======
	vadduqm		$ivec,$ivec,$one	# Kernel change for 128-bit
>>>>>>> 4ff96fb5
	 vmr		$dat,$inptail
	 lvx		$inptail,0,$inp
	 addi		$inp,$inp,16
	 subic.		$len,$len,1		# blocks--

	?vperm		$rndkey1,$rndkey1,$rndkey0,$keyperm
	vcipher		$inout,$inout,$rndkey1
	lvx		$rndkey1,$idx,$key
	 vperm		$dat,$dat,$inptail,$inpperm
	 li		$idx,16
	?vperm		$rndkey1,$rndkey0,$rndkey1,$keyperm
	 lvx		$rndkey0,0,$key
	vxor		$dat,$dat,$rndkey1	# last round key
	vcipherlast	$inout,$inout,$dat

	 lvx		$rndkey1,$idx,$key
	 addi		$idx,$idx,16
	vperm		$inout,$inout,$inout,$outperm
	vsel		$dat,$outhead,$inout,$outmask
	 mtctr		$rounds
	 ?vperm		$rndkey0,$rndkey0,$rndkey1,$keyperm
	vmr		$outhead,$inout
	 vxor		$inout,$ivec,$rndkey0
	 lvx		$rndkey0,$idx,$key
	 addi		$idx,$idx,16
	stvx		$dat,0,$out
	addi		$out,$out,16
	bne		Loop_ctr32_enc

	addi		$out,$out,-1
	lvx		$inout,0,$out		# redundant in aligned case
	vsel		$inout,$outhead,$inout,$outmask
	stvx		$inout,0,$out

	mtspr		256,$vrsave
	blr
	.long		0
	.byte		0,12,0x14,0,0,0,6,0
	.long		0
___
#########################################################################
{{	# Optimized CTR procedure					#
my $key_="r11";
my ($x00,$x10,$x20,$x30,$x40,$x50,$x60,$x70)=map("r$_",(0,8,26..31));
my ($in0, $in1, $in2, $in3, $in4, $in5, $in6, $in7 )=map("v$_",(0..3,10,12..14));
my ($out0,$out1,$out2,$out3,$out4,$out5,$out6,$out7)=map("v$_",(15..22));
my $rndkey0="v23";	# v24-v25 rotating buffer for first found keys
			# v26-v31 last 6 round keys
my ($tmp,$keyperm)=($in3,$in4);	# aliases with "caller", redundant assignment
my ($two,$three,$four)=($outhead,$outperm,$outmask);

$code.=<<___;
.align	5
_aesp8_ctr32_encrypt8x:
	$STU		$sp,-`($FRAME+21*16+6*$SIZE_T)`($sp)
	li		r10,`$FRAME+8*16+15`
	li		r11,`$FRAME+8*16+31`
	stvx		v20,r10,$sp		# ABI says so
	addi		r10,r10,32
	stvx		v21,r11,$sp
	addi		r11,r11,32
	stvx		v22,r10,$sp
	addi		r10,r10,32
	stvx		v23,r11,$sp
	addi		r11,r11,32
	stvx		v24,r10,$sp
	addi		r10,r10,32
	stvx		v25,r11,$sp
	addi		r11,r11,32
	stvx		v26,r10,$sp
	addi		r10,r10,32
	stvx		v27,r11,$sp
	addi		r11,r11,32
	stvx		v28,r10,$sp
	addi		r10,r10,32
	stvx		v29,r11,$sp
	addi		r11,r11,32
	stvx		v30,r10,$sp
	stvx		v31,r11,$sp
	li		r0,-1
	stw		$vrsave,`$FRAME+21*16-4`($sp)	# save vrsave
	li		$x10,0x10
	$PUSH		r26,`$FRAME+21*16+0*$SIZE_T`($sp)
	li		$x20,0x20
	$PUSH		r27,`$FRAME+21*16+1*$SIZE_T`($sp)
	li		$x30,0x30
	$PUSH		r28,`$FRAME+21*16+2*$SIZE_T`($sp)
	li		$x40,0x40
	$PUSH		r29,`$FRAME+21*16+3*$SIZE_T`($sp)
	li		$x50,0x50
	$PUSH		r30,`$FRAME+21*16+4*$SIZE_T`($sp)
	li		$x60,0x60
	$PUSH		r31,`$FRAME+21*16+5*$SIZE_T`($sp)
	li		$x70,0x70
	mtspr		256,r0

	subi		$rounds,$rounds,3	# -4 in total

	lvx		$rndkey0,$x00,$key	# load key schedule
	lvx		v30,$x10,$key
	addi		$key,$key,0x20
	lvx		v31,$x00,$key
	?vperm		$rndkey0,$rndkey0,v30,$keyperm
	addi		$key_,$sp,$FRAME+15
	mtctr		$rounds

Load_ctr32_enc_key:
	?vperm		v24,v30,v31,$keyperm
	lvx		v30,$x10,$key
	addi		$key,$key,0x20
	stvx		v24,$x00,$key_		# off-load round[1]
	?vperm		v25,v31,v30,$keyperm
	lvx		v31,$x00,$key
	stvx		v25,$x10,$key_		# off-load round[2]
	addi		$key_,$key_,0x20
	bdnz		Load_ctr32_enc_key

	lvx		v26,$x10,$key
	?vperm		v24,v30,v31,$keyperm
	lvx		v27,$x20,$key
	stvx		v24,$x00,$key_		# off-load round[3]
	?vperm		v25,v31,v26,$keyperm
	lvx		v28,$x30,$key
	stvx		v25,$x10,$key_		# off-load round[4]
	addi		$key_,$sp,$FRAME+15	# rewind $key_
	?vperm		v26,v26,v27,$keyperm
	lvx		v29,$x40,$key
	?vperm		v27,v27,v28,$keyperm
	lvx		v30,$x50,$key
	?vperm		v28,v28,v29,$keyperm
	lvx		v31,$x60,$key
	?vperm		v29,v29,v30,$keyperm
	lvx		$out0,$x70,$key		# borrow $out0
	?vperm		v30,v30,v31,$keyperm
	lvx		v24,$x00,$key_		# pre-load round[1]
	?vperm		v31,v31,$out0,$keyperm
	lvx		v25,$x10,$key_		# pre-load round[2]

	vadduqm		$two,$one,$one
	subi		$inp,$inp,15		# undo "caller"
	$SHL		$len,$len,4

	vadduqm		$out1,$ivec,$one	# counter values ...
	vadduqm		$out2,$ivec,$two	# (do all ctr adds as 128-bit)
	vxor		$out0,$ivec,$rndkey0	# ... xored with rndkey[0]
	 le?li		$idx,8
	vadduqm		$out3,$out1,$two
	vxor		$out1,$out1,$rndkey0
	 le?lvsl	$inpperm,0,$idx
	vadduqm		$out4,$out2,$two
	vxor		$out2,$out2,$rndkey0
	 le?vspltisb	$tmp,0x0f
	vadduqm		$out5,$out3,$two
	vxor		$out3,$out3,$rndkey0
	 le?vxor	$inpperm,$inpperm,$tmp	# transform for lvx_u/stvx_u
	vadduqm		$out6,$out4,$two
	vxor		$out4,$out4,$rndkey0
	vadduqm		$out7,$out5,$two
	vxor		$out5,$out5,$rndkey0
	vadduqm		$ivec,$out6,$two	# next counter value
	vxor		$out6,$out6,$rndkey0
	vxor		$out7,$out7,$rndkey0

	mtctr		$rounds
	b		Loop_ctr32_enc8x
.align	5
Loop_ctr32_enc8x:
	vcipher 	$out0,$out0,v24
	vcipher 	$out1,$out1,v24
	vcipher 	$out2,$out2,v24
	vcipher 	$out3,$out3,v24
	vcipher 	$out4,$out4,v24
	vcipher 	$out5,$out5,v24
	vcipher 	$out6,$out6,v24
	vcipher 	$out7,$out7,v24
Loop_ctr32_enc8x_middle:
	lvx		v24,$x20,$key_		# round[3]
	addi		$key_,$key_,0x20

	vcipher 	$out0,$out0,v25
	vcipher 	$out1,$out1,v25
	vcipher 	$out2,$out2,v25
	vcipher 	$out3,$out3,v25
	vcipher 	$out4,$out4,v25
	vcipher 	$out5,$out5,v25
	vcipher 	$out6,$out6,v25
	vcipher 	$out7,$out7,v25
	lvx		v25,$x10,$key_		# round[4]
	bdnz		Loop_ctr32_enc8x

	subic		r11,$len,256		# $len-256, borrow $key_
	vcipher 	$out0,$out0,v24
	vcipher 	$out1,$out1,v24
	vcipher 	$out2,$out2,v24
	vcipher 	$out3,$out3,v24
	vcipher 	$out4,$out4,v24
	vcipher 	$out5,$out5,v24
	vcipher 	$out6,$out6,v24
	vcipher 	$out7,$out7,v24

	subfe		r0,r0,r0		# borrow?-1:0
	vcipher 	$out0,$out0,v25
	vcipher 	$out1,$out1,v25
	vcipher 	$out2,$out2,v25
	vcipher 	$out3,$out3,v25
	vcipher 	$out4,$out4,v25
	vcipher		$out5,$out5,v25
	vcipher		$out6,$out6,v25
	vcipher		$out7,$out7,v25

	and		r0,r0,r11
	addi		$key_,$sp,$FRAME+15	# rewind $key_
	vcipher		$out0,$out0,v26
	vcipher		$out1,$out1,v26
	vcipher		$out2,$out2,v26
	vcipher		$out3,$out3,v26
	vcipher		$out4,$out4,v26
	vcipher		$out5,$out5,v26
	vcipher		$out6,$out6,v26
	vcipher		$out7,$out7,v26
	lvx		v24,$x00,$key_		# re-pre-load round[1]

	subic		$len,$len,129		# $len-=129
	vcipher		$out0,$out0,v27
	addi		$len,$len,1		# $len-=128 really
	vcipher		$out1,$out1,v27
	vcipher		$out2,$out2,v27
	vcipher		$out3,$out3,v27
	vcipher		$out4,$out4,v27
	vcipher		$out5,$out5,v27
	vcipher		$out6,$out6,v27
	vcipher		$out7,$out7,v27
	lvx		v25,$x10,$key_		# re-pre-load round[2]

	vcipher		$out0,$out0,v28
	 lvx_u		$in0,$x00,$inp		# load input
	vcipher		$out1,$out1,v28
	 lvx_u		$in1,$x10,$inp
	vcipher		$out2,$out2,v28
	 lvx_u		$in2,$x20,$inp
	vcipher		$out3,$out3,v28
	 lvx_u		$in3,$x30,$inp
	vcipher		$out4,$out4,v28
	 lvx_u		$in4,$x40,$inp
	vcipher		$out5,$out5,v28
	 lvx_u		$in5,$x50,$inp
	vcipher		$out6,$out6,v28
	 lvx_u		$in6,$x60,$inp
	vcipher		$out7,$out7,v28
	 lvx_u		$in7,$x70,$inp
	 addi		$inp,$inp,0x80

	vcipher		$out0,$out0,v29
	 le?vperm	$in0,$in0,$in0,$inpperm
	vcipher		$out1,$out1,v29
	 le?vperm	$in1,$in1,$in1,$inpperm
	vcipher		$out2,$out2,v29
	 le?vperm	$in2,$in2,$in2,$inpperm
	vcipher		$out3,$out3,v29
	 le?vperm	$in3,$in3,$in3,$inpperm
	vcipher		$out4,$out4,v29
	 le?vperm	$in4,$in4,$in4,$inpperm
	vcipher		$out5,$out5,v29
	 le?vperm	$in5,$in5,$in5,$inpperm
	vcipher		$out6,$out6,v29
	 le?vperm	$in6,$in6,$in6,$inpperm
	vcipher		$out7,$out7,v29
	 le?vperm	$in7,$in7,$in7,$inpperm

	add		$inp,$inp,r0		# $inp is adjusted in such
						# way that at exit from the
						# loop inX-in7 are loaded
						# with last "words"
	subfe.		r0,r0,r0		# borrow?-1:0
	vcipher		$out0,$out0,v30
	 vxor		$in0,$in0,v31		# xor with last round key
	vcipher		$out1,$out1,v30
	 vxor		$in1,$in1,v31
	vcipher		$out2,$out2,v30
	 vxor		$in2,$in2,v31
	vcipher		$out3,$out3,v30
	 vxor		$in3,$in3,v31
	vcipher		$out4,$out4,v30
	 vxor		$in4,$in4,v31
	vcipher		$out5,$out5,v30
	 vxor		$in5,$in5,v31
	vcipher		$out6,$out6,v30
	 vxor		$in6,$in6,v31
	vcipher		$out7,$out7,v30
	 vxor		$in7,$in7,v31

	bne		Lctr32_enc8x_break	# did $len-129 borrow?

	vcipherlast	$in0,$out0,$in0
	vcipherlast	$in1,$out1,$in1
	 vadduqm	$out1,$ivec,$one	# counter values ...
	vcipherlast	$in2,$out2,$in2
	 vadduqm	$out2,$ivec,$two
	 vxor		$out0,$ivec,$rndkey0	# ... xored with rndkey[0]
	vcipherlast	$in3,$out3,$in3
	 vadduqm	$out3,$out1,$two
	 vxor		$out1,$out1,$rndkey0
	vcipherlast	$in4,$out4,$in4
	 vadduqm	$out4,$out2,$two
	 vxor		$out2,$out2,$rndkey0
	vcipherlast	$in5,$out5,$in5
	 vadduqm	$out5,$out3,$two
	 vxor		$out3,$out3,$rndkey0
	vcipherlast	$in6,$out6,$in6
	 vadduqm	$out6,$out4,$two
	 vxor		$out4,$out4,$rndkey0
	vcipherlast	$in7,$out7,$in7
	 vadduqm	$out7,$out5,$two
	 vxor		$out5,$out5,$rndkey0
	le?vperm	$in0,$in0,$in0,$inpperm
	 vadduqm	$ivec,$out6,$two	# next counter value
	 vxor		$out6,$out6,$rndkey0
	le?vperm	$in1,$in1,$in1,$inpperm
	 vxor		$out7,$out7,$rndkey0
	mtctr		$rounds

	 vcipher	$out0,$out0,v24
	stvx_u		$in0,$x00,$out
	le?vperm	$in2,$in2,$in2,$inpperm
	 vcipher	$out1,$out1,v24
	stvx_u		$in1,$x10,$out
	le?vperm	$in3,$in3,$in3,$inpperm
	 vcipher	$out2,$out2,v24
	stvx_u		$in2,$x20,$out
	le?vperm	$in4,$in4,$in4,$inpperm
	 vcipher	$out3,$out3,v24
	stvx_u		$in3,$x30,$out
	le?vperm	$in5,$in5,$in5,$inpperm
	 vcipher	$out4,$out4,v24
	stvx_u		$in4,$x40,$out
	le?vperm	$in6,$in6,$in6,$inpperm
	 vcipher	$out5,$out5,v24
	stvx_u		$in5,$x50,$out
	le?vperm	$in7,$in7,$in7,$inpperm
	 vcipher	$out6,$out6,v24
	stvx_u		$in6,$x60,$out
	 vcipher	$out7,$out7,v24
	stvx_u		$in7,$x70,$out
	addi		$out,$out,0x80

	b		Loop_ctr32_enc8x_middle

.align	5
Lctr32_enc8x_break:
	cmpwi		$len,-0x60
	blt		Lctr32_enc8x_one
	nop
	beq		Lctr32_enc8x_two
	cmpwi		$len,-0x40
	blt		Lctr32_enc8x_three
	nop
	beq		Lctr32_enc8x_four
	cmpwi		$len,-0x20
	blt		Lctr32_enc8x_five
	nop
	beq		Lctr32_enc8x_six
	cmpwi		$len,0x00
	blt		Lctr32_enc8x_seven

Lctr32_enc8x_eight:
	vcipherlast	$out0,$out0,$in0
	vcipherlast	$out1,$out1,$in1
	vcipherlast	$out2,$out2,$in2
	vcipherlast	$out3,$out3,$in3
	vcipherlast	$out4,$out4,$in4
	vcipherlast	$out5,$out5,$in5
	vcipherlast	$out6,$out6,$in6
	vcipherlast	$out7,$out7,$in7

	le?vperm	$out0,$out0,$out0,$inpperm
	le?vperm	$out1,$out1,$out1,$inpperm
	stvx_u		$out0,$x00,$out
	le?vperm	$out2,$out2,$out2,$inpperm
	stvx_u		$out1,$x10,$out
	le?vperm	$out3,$out3,$out3,$inpperm
	stvx_u		$out2,$x20,$out
	le?vperm	$out4,$out4,$out4,$inpperm
	stvx_u		$out3,$x30,$out
	le?vperm	$out5,$out5,$out5,$inpperm
	stvx_u		$out4,$x40,$out
	le?vperm	$out6,$out6,$out6,$inpperm
	stvx_u		$out5,$x50,$out
	le?vperm	$out7,$out7,$out7,$inpperm
	stvx_u		$out6,$x60,$out
	stvx_u		$out7,$x70,$out
	addi		$out,$out,0x80
	b		Lctr32_enc8x_done

.align	5
Lctr32_enc8x_seven:
	vcipherlast	$out0,$out0,$in1
	vcipherlast	$out1,$out1,$in2
	vcipherlast	$out2,$out2,$in3
	vcipherlast	$out3,$out3,$in4
	vcipherlast	$out4,$out4,$in5
	vcipherlast	$out5,$out5,$in6
	vcipherlast	$out6,$out6,$in7

	le?vperm	$out0,$out0,$out0,$inpperm
	le?vperm	$out1,$out1,$out1,$inpperm
	stvx_u		$out0,$x00,$out
	le?vperm	$out2,$out2,$out2,$inpperm
	stvx_u		$out1,$x10,$out
	le?vperm	$out3,$out3,$out3,$inpperm
	stvx_u		$out2,$x20,$out
	le?vperm	$out4,$out4,$out4,$inpperm
	stvx_u		$out3,$x30,$out
	le?vperm	$out5,$out5,$out5,$inpperm
	stvx_u		$out4,$x40,$out
	le?vperm	$out6,$out6,$out6,$inpperm
	stvx_u		$out5,$x50,$out
	stvx_u		$out6,$x60,$out
	addi		$out,$out,0x70
	b		Lctr32_enc8x_done

.align	5
Lctr32_enc8x_six:
	vcipherlast	$out0,$out0,$in2
	vcipherlast	$out1,$out1,$in3
	vcipherlast	$out2,$out2,$in4
	vcipherlast	$out3,$out3,$in5
	vcipherlast	$out4,$out4,$in6
	vcipherlast	$out5,$out5,$in7

	le?vperm	$out0,$out0,$out0,$inpperm
	le?vperm	$out1,$out1,$out1,$inpperm
	stvx_u		$out0,$x00,$out
	le?vperm	$out2,$out2,$out2,$inpperm
	stvx_u		$out1,$x10,$out
	le?vperm	$out3,$out3,$out3,$inpperm
	stvx_u		$out2,$x20,$out
	le?vperm	$out4,$out4,$out4,$inpperm
	stvx_u		$out3,$x30,$out
	le?vperm	$out5,$out5,$out5,$inpperm
	stvx_u		$out4,$x40,$out
	stvx_u		$out5,$x50,$out
	addi		$out,$out,0x60
	b		Lctr32_enc8x_done

.align	5
Lctr32_enc8x_five:
	vcipherlast	$out0,$out0,$in3
	vcipherlast	$out1,$out1,$in4
	vcipherlast	$out2,$out2,$in5
	vcipherlast	$out3,$out3,$in6
	vcipherlast	$out4,$out4,$in7

	le?vperm	$out0,$out0,$out0,$inpperm
	le?vperm	$out1,$out1,$out1,$inpperm
	stvx_u		$out0,$x00,$out
	le?vperm	$out2,$out2,$out2,$inpperm
	stvx_u		$out1,$x10,$out
	le?vperm	$out3,$out3,$out3,$inpperm
	stvx_u		$out2,$x20,$out
	le?vperm	$out4,$out4,$out4,$inpperm
	stvx_u		$out3,$x30,$out
	stvx_u		$out4,$x40,$out
	addi		$out,$out,0x50
	b		Lctr32_enc8x_done

.align	5
Lctr32_enc8x_four:
	vcipherlast	$out0,$out0,$in4
	vcipherlast	$out1,$out1,$in5
	vcipherlast	$out2,$out2,$in6
	vcipherlast	$out3,$out3,$in7

	le?vperm	$out0,$out0,$out0,$inpperm
	le?vperm	$out1,$out1,$out1,$inpperm
	stvx_u		$out0,$x00,$out
	le?vperm	$out2,$out2,$out2,$inpperm
	stvx_u		$out1,$x10,$out
	le?vperm	$out3,$out3,$out3,$inpperm
	stvx_u		$out2,$x20,$out
	stvx_u		$out3,$x30,$out
	addi		$out,$out,0x40
	b		Lctr32_enc8x_done

.align	5
Lctr32_enc8x_three:
	vcipherlast	$out0,$out0,$in5
	vcipherlast	$out1,$out1,$in6
	vcipherlast	$out2,$out2,$in7

	le?vperm	$out0,$out0,$out0,$inpperm
	le?vperm	$out1,$out1,$out1,$inpperm
	stvx_u		$out0,$x00,$out
	le?vperm	$out2,$out2,$out2,$inpperm
	stvx_u		$out1,$x10,$out
	stvx_u		$out2,$x20,$out
	addi		$out,$out,0x30
	b		Lctr32_enc8x_done

.align	5
Lctr32_enc8x_two:
	vcipherlast	$out0,$out0,$in6
	vcipherlast	$out1,$out1,$in7

	le?vperm	$out0,$out0,$out0,$inpperm
	le?vperm	$out1,$out1,$out1,$inpperm
	stvx_u		$out0,$x00,$out
	stvx_u		$out1,$x10,$out
	addi		$out,$out,0x20
	b		Lctr32_enc8x_done

.align	5
Lctr32_enc8x_one:
	vcipherlast	$out0,$out0,$in7

	le?vperm	$out0,$out0,$out0,$inpperm
	stvx_u		$out0,0,$out
	addi		$out,$out,0x10

Lctr32_enc8x_done:
	li		r10,`$FRAME+15`
	li		r11,`$FRAME+31`
	stvx		$inpperm,r10,$sp	# wipe copies of round keys
	addi		r10,r10,32
	stvx		$inpperm,r11,$sp
	addi		r11,r11,32
	stvx		$inpperm,r10,$sp
	addi		r10,r10,32
	stvx		$inpperm,r11,$sp
	addi		r11,r11,32
	stvx		$inpperm,r10,$sp
	addi		r10,r10,32
	stvx		$inpperm,r11,$sp
	addi		r11,r11,32
	stvx		$inpperm,r10,$sp
	addi		r10,r10,32
	stvx		$inpperm,r11,$sp
	addi		r11,r11,32

	mtspr		256,$vrsave
	lvx		v20,r10,$sp		# ABI says so
	addi		r10,r10,32
	lvx		v21,r11,$sp
	addi		r11,r11,32
	lvx		v22,r10,$sp
	addi		r10,r10,32
	lvx		v23,r11,$sp
	addi		r11,r11,32
	lvx		v24,r10,$sp
	addi		r10,r10,32
	lvx		v25,r11,$sp
	addi		r11,r11,32
	lvx		v26,r10,$sp
	addi		r10,r10,32
	lvx		v27,r11,$sp
	addi		r11,r11,32
	lvx		v28,r10,$sp
	addi		r10,r10,32
	lvx		v29,r11,$sp
	addi		r11,r11,32
	lvx		v30,r10,$sp
	lvx		v31,r11,$sp
	$POP		r26,`$FRAME+21*16+0*$SIZE_T`($sp)
	$POP		r27,`$FRAME+21*16+1*$SIZE_T`($sp)
	$POP		r28,`$FRAME+21*16+2*$SIZE_T`($sp)
	$POP		r29,`$FRAME+21*16+3*$SIZE_T`($sp)
	$POP		r30,`$FRAME+21*16+4*$SIZE_T`($sp)
	$POP		r31,`$FRAME+21*16+5*$SIZE_T`($sp)
	addi		$sp,$sp,`$FRAME+21*16+6*$SIZE_T`
	blr
	.long		0
	.byte		0,12,0x14,0,0x80,6,6,0
	.long		0
.size	.${prefix}_ctr32_encrypt_blocks,.-.${prefix}_ctr32_encrypt_blocks
___
}}	}}}

#########################################################################
{{{	# XTS procedures						#
# int aes_p8_xts_[en|de]crypt(const char *inp, char *out, size_t len,	#
#                             const AES_KEY *key1, const AES_KEY *key2,	#
#                             [const] unsigned char iv[16]);		#
# If $key2 is NULL, then a "tweak chaining" mode is engaged, in which	#
# input tweak value is assumed to be encrypted already, and last tweak	#
# value, one suitable for consecutive call on same chunk of data, is	#
# written back to original buffer. In addition, in "tweak chaining"	#
# mode only complete input blocks are processed.			#

my ($inp,$out,$len,$key1,$key2,$ivp,$rounds,$idx) =	map("r$_",(3..10));
my ($rndkey0,$rndkey1,$inout) =				map("v$_",(0..2));
my ($output,$inptail,$inpperm,$leperm,$keyperm) =	map("v$_",(3..7));
my ($tweak,$seven,$eighty7,$tmp,$tweak1) =		map("v$_",(8..12));
my $taillen = $key2;

   ($inp,$idx) = ($idx,$inp);				# reassign

$code.=<<___;
.globl	.${prefix}_xts_encrypt
	mr		$inp,r3				# reassign
	li		r3,-1
	${UCMP}i	$len,16
	bltlr-

	lis		r0,0xfff0
	mfspr		r12,256				# save vrsave
	li		r11,0
	mtspr		256,r0

	vspltisb	$seven,0x07			# 0x070707..07
	le?lvsl		$leperm,r11,r11
	le?vspltisb	$tmp,0x0f
	le?vxor		$leperm,$leperm,$seven

	li		$idx,15
	lvx		$tweak,0,$ivp			# load [unaligned] iv
	lvsl		$inpperm,0,$ivp
	lvx		$inptail,$idx,$ivp
	le?vxor		$inpperm,$inpperm,$tmp
	vperm		$tweak,$tweak,$inptail,$inpperm

	neg		r11,$inp
	lvsr		$inpperm,0,r11			# prepare for unaligned load
	lvx		$inout,0,$inp
	addi		$inp,$inp,15			# 15 is not typo
	le?vxor		$inpperm,$inpperm,$tmp

	${UCMP}i	$key2,0				# key2==NULL?
	beq		Lxts_enc_no_key2

	?lvsl		$keyperm,0,$key2		# prepare for unaligned key
	lwz		$rounds,240($key2)
	srwi		$rounds,$rounds,1
	subi		$rounds,$rounds,1
	li		$idx,16

	lvx		$rndkey0,0,$key2
	lvx		$rndkey1,$idx,$key2
	addi		$idx,$idx,16
	?vperm		$rndkey0,$rndkey0,$rndkey1,$keyperm
	vxor		$tweak,$tweak,$rndkey0
	lvx		$rndkey0,$idx,$key2
	addi		$idx,$idx,16
	mtctr		$rounds

Ltweak_xts_enc:
	?vperm		$rndkey1,$rndkey1,$rndkey0,$keyperm
	vcipher		$tweak,$tweak,$rndkey1
	lvx		$rndkey1,$idx,$key2
	addi		$idx,$idx,16
	?vperm		$rndkey0,$rndkey0,$rndkey1,$keyperm
	vcipher		$tweak,$tweak,$rndkey0
	lvx		$rndkey0,$idx,$key2
	addi		$idx,$idx,16
	bdnz		Ltweak_xts_enc

	?vperm		$rndkey1,$rndkey1,$rndkey0,$keyperm
	vcipher		$tweak,$tweak,$rndkey1
	lvx		$rndkey1,$idx,$key2
	?vperm		$rndkey0,$rndkey0,$rndkey1,$keyperm
	vcipherlast	$tweak,$tweak,$rndkey0

	li		$ivp,0				# don't chain the tweak
	b		Lxts_enc

Lxts_enc_no_key2:
	li		$idx,-16
	and		$len,$len,$idx			# in "tweak chaining"
							# mode only complete
							# blocks are processed
Lxts_enc:
	lvx		$inptail,0,$inp
	addi		$inp,$inp,16

	?lvsl		$keyperm,0,$key1		# prepare for unaligned key
	lwz		$rounds,240($key1)
	srwi		$rounds,$rounds,1
	subi		$rounds,$rounds,1
	li		$idx,16

	vslb		$eighty7,$seven,$seven		# 0x808080..80
	vor		$eighty7,$eighty7,$seven	# 0x878787..87
	vspltisb	$tmp,1				# 0x010101..01
	vsldoi		$eighty7,$eighty7,$tmp,15	# 0x870101..01

	${UCMP}i	$len,96
	bge		_aesp8_xts_encrypt6x

	andi.		$taillen,$len,15
	subic		r0,$len,32
	subi		$taillen,$taillen,16
	subfe		r0,r0,r0
	and		r0,r0,$taillen
	add		$inp,$inp,r0

	lvx		$rndkey0,0,$key1
	lvx		$rndkey1,$idx,$key1
	addi		$idx,$idx,16
	vperm		$inout,$inout,$inptail,$inpperm
	?vperm		$rndkey0,$rndkey0,$rndkey1,$keyperm
	vxor		$inout,$inout,$tweak
	vxor		$inout,$inout,$rndkey0
	lvx		$rndkey0,$idx,$key1
	addi		$idx,$idx,16
	mtctr		$rounds
	b		Loop_xts_enc

.align	5
Loop_xts_enc:
	?vperm		$rndkey1,$rndkey1,$rndkey0,$keyperm
	vcipher		$inout,$inout,$rndkey1
	lvx		$rndkey1,$idx,$key1
	addi		$idx,$idx,16
	?vperm		$rndkey0,$rndkey0,$rndkey1,$keyperm
	vcipher		$inout,$inout,$rndkey0
	lvx		$rndkey0,$idx,$key1
	addi		$idx,$idx,16
	bdnz		Loop_xts_enc

	?vperm		$rndkey1,$rndkey1,$rndkey0,$keyperm
	vcipher		$inout,$inout,$rndkey1
	lvx		$rndkey1,$idx,$key1
	li		$idx,16
	?vperm		$rndkey0,$rndkey0,$rndkey1,$keyperm
	vxor		$rndkey0,$rndkey0,$tweak
	vcipherlast	$output,$inout,$rndkey0

	le?vperm	$tmp,$output,$output,$leperm
	be?nop
	le?stvx_u	$tmp,0,$out
	be?stvx_u	$output,0,$out
	addi		$out,$out,16

	subic.		$len,$len,16
	beq		Lxts_enc_done

	vmr		$inout,$inptail
	lvx		$inptail,0,$inp
	addi		$inp,$inp,16
	lvx		$rndkey0,0,$key1
	lvx		$rndkey1,$idx,$key1
	addi		$idx,$idx,16

	subic		r0,$len,32
	subfe		r0,r0,r0
	and		r0,r0,$taillen
	add		$inp,$inp,r0

	vsrab		$tmp,$tweak,$seven		# next tweak value
	vaddubm		$tweak,$tweak,$tweak
	vsldoi		$tmp,$tmp,$tmp,15
	vand		$tmp,$tmp,$eighty7
	vxor		$tweak,$tweak,$tmp

	vperm		$inout,$inout,$inptail,$inpperm
	?vperm		$rndkey0,$rndkey0,$rndkey1,$keyperm
	vxor		$inout,$inout,$tweak
	vxor		$output,$output,$rndkey0	# just in case $len<16
	vxor		$inout,$inout,$rndkey0
	lvx		$rndkey0,$idx,$key1
	addi		$idx,$idx,16

	mtctr		$rounds
	${UCMP}i	$len,16
	bge		Loop_xts_enc

	vxor		$output,$output,$tweak
	lvsr		$inpperm,0,$len			# $inpperm is no longer needed
	vxor		$inptail,$inptail,$inptail	# $inptail is no longer needed
	vspltisb	$tmp,-1
	vperm		$inptail,$inptail,$tmp,$inpperm
	vsel		$inout,$inout,$output,$inptail

	subi		r11,$out,17
	subi		$out,$out,16
	mtctr		$len
	li		$len,16
Loop_xts_enc_steal:
	lbzu		r0,1(r11)
	stb		r0,16(r11)
	bdnz		Loop_xts_enc_steal

	mtctr		$rounds
	b		Loop_xts_enc			# one more time...

Lxts_enc_done:
	${UCMP}i	$ivp,0
	beq		Lxts_enc_ret

	vsrab		$tmp,$tweak,$seven		# next tweak value
	vaddubm		$tweak,$tweak,$tweak
	vsldoi		$tmp,$tmp,$tmp,15
	vand		$tmp,$tmp,$eighty7
	vxor		$tweak,$tweak,$tmp

	le?vperm	$tweak,$tweak,$tweak,$leperm
	stvx_u		$tweak,0,$ivp

Lxts_enc_ret:
	mtspr		256,r12				# restore vrsave
	li		r3,0
	blr
	.long		0
	.byte		0,12,0x04,0,0x80,6,6,0
	.long		0
.size	.${prefix}_xts_encrypt,.-.${prefix}_xts_encrypt

.globl	.${prefix}_xts_decrypt
	mr		$inp,r3				# reassign
	li		r3,-1
	${UCMP}i	$len,16
	bltlr-

	lis		r0,0xfff8
	mfspr		r12,256				# save vrsave
	li		r11,0
	mtspr		256,r0

	andi.		r0,$len,15
	neg		r0,r0
	andi.		r0,r0,16
	sub		$len,$len,r0

	vspltisb	$seven,0x07			# 0x070707..07
	le?lvsl		$leperm,r11,r11
	le?vspltisb	$tmp,0x0f
	le?vxor		$leperm,$leperm,$seven

	li		$idx,15
	lvx		$tweak,0,$ivp			# load [unaligned] iv
	lvsl		$inpperm,0,$ivp
	lvx		$inptail,$idx,$ivp
	le?vxor		$inpperm,$inpperm,$tmp
	vperm		$tweak,$tweak,$inptail,$inpperm

	neg		r11,$inp
	lvsr		$inpperm,0,r11			# prepare for unaligned load
	lvx		$inout,0,$inp
	addi		$inp,$inp,15			# 15 is not typo
	le?vxor		$inpperm,$inpperm,$tmp

	${UCMP}i	$key2,0				# key2==NULL?
	beq		Lxts_dec_no_key2

	?lvsl		$keyperm,0,$key2		# prepare for unaligned key
	lwz		$rounds,240($key2)
	srwi		$rounds,$rounds,1
	subi		$rounds,$rounds,1
	li		$idx,16

	lvx		$rndkey0,0,$key2
	lvx		$rndkey1,$idx,$key2
	addi		$idx,$idx,16
	?vperm		$rndkey0,$rndkey0,$rndkey1,$keyperm
	vxor		$tweak,$tweak,$rndkey0
	lvx		$rndkey0,$idx,$key2
	addi		$idx,$idx,16
	mtctr		$rounds

Ltweak_xts_dec:
	?vperm		$rndkey1,$rndkey1,$rndkey0,$keyperm
	vcipher		$tweak,$tweak,$rndkey1
	lvx		$rndkey1,$idx,$key2
	addi		$idx,$idx,16
	?vperm		$rndkey0,$rndkey0,$rndkey1,$keyperm
	vcipher		$tweak,$tweak,$rndkey0
	lvx		$rndkey0,$idx,$key2
	addi		$idx,$idx,16
	bdnz		Ltweak_xts_dec

	?vperm		$rndkey1,$rndkey1,$rndkey0,$keyperm
	vcipher		$tweak,$tweak,$rndkey1
	lvx		$rndkey1,$idx,$key2
	?vperm		$rndkey0,$rndkey0,$rndkey1,$keyperm
	vcipherlast	$tweak,$tweak,$rndkey0

	li		$ivp,0				# don't chain the tweak
	b		Lxts_dec

Lxts_dec_no_key2:
	neg		$idx,$len
	andi.		$idx,$idx,15
	add		$len,$len,$idx			# in "tweak chaining"
							# mode only complete
							# blocks are processed
Lxts_dec:
	lvx		$inptail,0,$inp
	addi		$inp,$inp,16

	?lvsl		$keyperm,0,$key1		# prepare for unaligned key
	lwz		$rounds,240($key1)
	srwi		$rounds,$rounds,1
	subi		$rounds,$rounds,1
	li		$idx,16

	vslb		$eighty7,$seven,$seven		# 0x808080..80
	vor		$eighty7,$eighty7,$seven	# 0x878787..87
	vspltisb	$tmp,1				# 0x010101..01
	vsldoi		$eighty7,$eighty7,$tmp,15	# 0x870101..01

	${UCMP}i	$len,96
	bge		_aesp8_xts_decrypt6x

	lvx		$rndkey0,0,$key1
	lvx		$rndkey1,$idx,$key1
	addi		$idx,$idx,16
	vperm		$inout,$inout,$inptail,$inpperm
	?vperm		$rndkey0,$rndkey0,$rndkey1,$keyperm
	vxor		$inout,$inout,$tweak
	vxor		$inout,$inout,$rndkey0
	lvx		$rndkey0,$idx,$key1
	addi		$idx,$idx,16
	mtctr		$rounds

	${UCMP}i	$len,16
	blt		Ltail_xts_dec
	be?b		Loop_xts_dec

.align	5
Loop_xts_dec:
	?vperm		$rndkey1,$rndkey1,$rndkey0,$keyperm
	vncipher	$inout,$inout,$rndkey1
	lvx		$rndkey1,$idx,$key1
	addi		$idx,$idx,16
	?vperm		$rndkey0,$rndkey0,$rndkey1,$keyperm
	vncipher	$inout,$inout,$rndkey0
	lvx		$rndkey0,$idx,$key1
	addi		$idx,$idx,16
	bdnz		Loop_xts_dec

	?vperm		$rndkey1,$rndkey1,$rndkey0,$keyperm
	vncipher	$inout,$inout,$rndkey1
	lvx		$rndkey1,$idx,$key1
	li		$idx,16
	?vperm		$rndkey0,$rndkey0,$rndkey1,$keyperm
	vxor		$rndkey0,$rndkey0,$tweak
	vncipherlast	$output,$inout,$rndkey0

	le?vperm	$tmp,$output,$output,$leperm
	be?nop
	le?stvx_u	$tmp,0,$out
	be?stvx_u	$output,0,$out
	addi		$out,$out,16

	subic.		$len,$len,16
	beq		Lxts_dec_done

	vmr		$inout,$inptail
	lvx		$inptail,0,$inp
	addi		$inp,$inp,16
	lvx		$rndkey0,0,$key1
	lvx		$rndkey1,$idx,$key1
	addi		$idx,$idx,16

	vsrab		$tmp,$tweak,$seven		# next tweak value
	vaddubm		$tweak,$tweak,$tweak
	vsldoi		$tmp,$tmp,$tmp,15
	vand		$tmp,$tmp,$eighty7
	vxor		$tweak,$tweak,$tmp

	vperm		$inout,$inout,$inptail,$inpperm
	?vperm		$rndkey0,$rndkey0,$rndkey1,$keyperm
	vxor		$inout,$inout,$tweak
	vxor		$inout,$inout,$rndkey0
	lvx		$rndkey0,$idx,$key1
	addi		$idx,$idx,16

	mtctr		$rounds
	${UCMP}i	$len,16
	bge		Loop_xts_dec

Ltail_xts_dec:
	vsrab		$tmp,$tweak,$seven		# next tweak value
	vaddubm		$tweak1,$tweak,$tweak
	vsldoi		$tmp,$tmp,$tmp,15
	vand		$tmp,$tmp,$eighty7
	vxor		$tweak1,$tweak1,$tmp

	subi		$inp,$inp,16
	add		$inp,$inp,$len

	vxor		$inout,$inout,$tweak		# :-(
	vxor		$inout,$inout,$tweak1		# :-)

Loop_xts_dec_short:
	?vperm		$rndkey1,$rndkey1,$rndkey0,$keyperm
	vncipher	$inout,$inout,$rndkey1
	lvx		$rndkey1,$idx,$key1
	addi		$idx,$idx,16
	?vperm		$rndkey0,$rndkey0,$rndkey1,$keyperm
	vncipher	$inout,$inout,$rndkey0
	lvx		$rndkey0,$idx,$key1
	addi		$idx,$idx,16
	bdnz		Loop_xts_dec_short

	?vperm		$rndkey1,$rndkey1,$rndkey0,$keyperm
	vncipher	$inout,$inout,$rndkey1
	lvx		$rndkey1,$idx,$key1
	li		$idx,16
	?vperm		$rndkey0,$rndkey0,$rndkey1,$keyperm
	vxor		$rndkey0,$rndkey0,$tweak1
	vncipherlast	$output,$inout,$rndkey0

	le?vperm	$tmp,$output,$output,$leperm
	be?nop
	le?stvx_u	$tmp,0,$out
	be?stvx_u	$output,0,$out

	vmr		$inout,$inptail
	lvx		$inptail,0,$inp
	#addi		$inp,$inp,16
	lvx		$rndkey0,0,$key1
	lvx		$rndkey1,$idx,$key1
	addi		$idx,$idx,16
	vperm		$inout,$inout,$inptail,$inpperm
	?vperm		$rndkey0,$rndkey0,$rndkey1,$keyperm

	lvsr		$inpperm,0,$len			# $inpperm is no longer needed
	vxor		$inptail,$inptail,$inptail	# $inptail is no longer needed
	vspltisb	$tmp,-1
	vperm		$inptail,$inptail,$tmp,$inpperm
	vsel		$inout,$inout,$output,$inptail

	vxor		$rndkey0,$rndkey0,$tweak
	vxor		$inout,$inout,$rndkey0
	lvx		$rndkey0,$idx,$key1
	addi		$idx,$idx,16

	subi		r11,$out,1
	mtctr		$len
	li		$len,16
Loop_xts_dec_steal:
	lbzu		r0,1(r11)
	stb		r0,16(r11)
	bdnz		Loop_xts_dec_steal

	mtctr		$rounds
	b		Loop_xts_dec			# one more time...

Lxts_dec_done:
	${UCMP}i	$ivp,0
	beq		Lxts_dec_ret

	vsrab		$tmp,$tweak,$seven		# next tweak value
	vaddubm		$tweak,$tweak,$tweak
	vsldoi		$tmp,$tmp,$tmp,15
	vand		$tmp,$tmp,$eighty7
	vxor		$tweak,$tweak,$tmp

	le?vperm	$tweak,$tweak,$tweak,$leperm
	stvx_u		$tweak,0,$ivp

Lxts_dec_ret:
	mtspr		256,r12				# restore vrsave
	li		r3,0
	blr
	.long		0
	.byte		0,12,0x04,0,0x80,6,6,0
	.long		0
.size	.${prefix}_xts_decrypt,.-.${prefix}_xts_decrypt
___
#########################################################################
{{	# Optimized XTS procedures					#
my $key_=$key2;
my ($x00,$x10,$x20,$x30,$x40,$x50,$x60,$x70)=map("r$_",(0,3,26..31));
    $x00=0 if ($flavour =~ /osx/);
my ($in0,  $in1,  $in2,  $in3,  $in4,  $in5 )=map("v$_",(0..5));
my ($out0, $out1, $out2, $out3, $out4, $out5)=map("v$_",(7,12..16));
my ($twk0, $twk1, $twk2, $twk3, $twk4, $twk5)=map("v$_",(17..22));
my $rndkey0="v23";	# v24-v25 rotating buffer for first found keys
			# v26-v31 last 6 round keys
my ($keyperm)=($out0);	# aliases with "caller", redundant assignment
my $taillen=$x70;

$code.=<<___;
.align	5
_aesp8_xts_encrypt6x:
	$STU		$sp,-`($FRAME+21*16+6*$SIZE_T)`($sp)
	mflr		r11
	li		r7,`$FRAME+8*16+15`
	li		r3,`$FRAME+8*16+31`
	$PUSH		r11,`$FRAME+21*16+6*$SIZE_T+$LRSAVE`($sp)
	stvx		v20,r7,$sp		# ABI says so
	addi		r7,r7,32
	stvx		v21,r3,$sp
	addi		r3,r3,32
	stvx		v22,r7,$sp
	addi		r7,r7,32
	stvx		v23,r3,$sp
	addi		r3,r3,32
	stvx		v24,r7,$sp
	addi		r7,r7,32
	stvx		v25,r3,$sp
	addi		r3,r3,32
	stvx		v26,r7,$sp
	addi		r7,r7,32
	stvx		v27,r3,$sp
	addi		r3,r3,32
	stvx		v28,r7,$sp
	addi		r7,r7,32
	stvx		v29,r3,$sp
	addi		r3,r3,32
	stvx		v30,r7,$sp
	stvx		v31,r3,$sp
	li		r0,-1
	stw		$vrsave,`$FRAME+21*16-4`($sp)	# save vrsave
	li		$x10,0x10
	$PUSH		r26,`$FRAME+21*16+0*$SIZE_T`($sp)
	li		$x20,0x20
	$PUSH		r27,`$FRAME+21*16+1*$SIZE_T`($sp)
	li		$x30,0x30
	$PUSH		r28,`$FRAME+21*16+2*$SIZE_T`($sp)
	li		$x40,0x40
	$PUSH		r29,`$FRAME+21*16+3*$SIZE_T`($sp)
	li		$x50,0x50
	$PUSH		r30,`$FRAME+21*16+4*$SIZE_T`($sp)
	li		$x60,0x60
	$PUSH		r31,`$FRAME+21*16+5*$SIZE_T`($sp)
	li		$x70,0x70
	mtspr		256,r0

	subi		$rounds,$rounds,3	# -4 in total

	lvx		$rndkey0,$x00,$key1	# load key schedule
	lvx		v30,$x10,$key1
	addi		$key1,$key1,0x20
	lvx		v31,$x00,$key1
	?vperm		$rndkey0,$rndkey0,v30,$keyperm
	addi		$key_,$sp,$FRAME+15
	mtctr		$rounds

Load_xts_enc_key:
	?vperm		v24,v30,v31,$keyperm
	lvx		v30,$x10,$key1
	addi		$key1,$key1,0x20
	stvx		v24,$x00,$key_		# off-load round[1]
	?vperm		v25,v31,v30,$keyperm
	lvx		v31,$x00,$key1
	stvx		v25,$x10,$key_		# off-load round[2]
	addi		$key_,$key_,0x20
	bdnz		Load_xts_enc_key

	lvx		v26,$x10,$key1
	?vperm		v24,v30,v31,$keyperm
	lvx		v27,$x20,$key1
	stvx		v24,$x00,$key_		# off-load round[3]
	?vperm		v25,v31,v26,$keyperm
	lvx		v28,$x30,$key1
	stvx		v25,$x10,$key_		# off-load round[4]
	addi		$key_,$sp,$FRAME+15	# rewind $key_
	?vperm		v26,v26,v27,$keyperm
	lvx		v29,$x40,$key1
	?vperm		v27,v27,v28,$keyperm
	lvx		v30,$x50,$key1
	?vperm		v28,v28,v29,$keyperm
	lvx		v31,$x60,$key1
	?vperm		v29,v29,v30,$keyperm
	lvx		$twk5,$x70,$key1	# borrow $twk5
	?vperm		v30,v30,v31,$keyperm
	lvx		v24,$x00,$key_		# pre-load round[1]
	?vperm		v31,v31,$twk5,$keyperm
	lvx		v25,$x10,$key_		# pre-load round[2]

	 vperm		$in0,$inout,$inptail,$inpperm
	 subi		$inp,$inp,31		# undo "caller"
	vxor		$twk0,$tweak,$rndkey0
	vsrab		$tmp,$tweak,$seven	# next tweak value
	vaddubm		$tweak,$tweak,$tweak
	vsldoi		$tmp,$tmp,$tmp,15
	vand		$tmp,$tmp,$eighty7
	 vxor		$out0,$in0,$twk0
	vxor		$tweak,$tweak,$tmp

	 lvx_u		$in1,$x10,$inp
	vxor		$twk1,$tweak,$rndkey0
	vsrab		$tmp,$tweak,$seven	# next tweak value
	vaddubm		$tweak,$tweak,$tweak
	vsldoi		$tmp,$tmp,$tmp,15
	 le?vperm	$in1,$in1,$in1,$leperm
	vand		$tmp,$tmp,$eighty7
	 vxor		$out1,$in1,$twk1
	vxor		$tweak,$tweak,$tmp

	 lvx_u		$in2,$x20,$inp
	 andi.		$taillen,$len,15
	vxor		$twk2,$tweak,$rndkey0
	vsrab		$tmp,$tweak,$seven	# next tweak value
	vaddubm		$tweak,$tweak,$tweak
	vsldoi		$tmp,$tmp,$tmp,15
	 le?vperm	$in2,$in2,$in2,$leperm
	vand		$tmp,$tmp,$eighty7
	 vxor		$out2,$in2,$twk2
	vxor		$tweak,$tweak,$tmp

	 lvx_u		$in3,$x30,$inp
	 sub		$len,$len,$taillen
	vxor		$twk3,$tweak,$rndkey0
	vsrab		$tmp,$tweak,$seven	# next tweak value
	vaddubm		$tweak,$tweak,$tweak
	vsldoi		$tmp,$tmp,$tmp,15
	 le?vperm	$in3,$in3,$in3,$leperm
	vand		$tmp,$tmp,$eighty7
	 vxor		$out3,$in3,$twk3
	vxor		$tweak,$tweak,$tmp

	 lvx_u		$in4,$x40,$inp
	 subi		$len,$len,0x60
	vxor		$twk4,$tweak,$rndkey0
	vsrab		$tmp,$tweak,$seven	# next tweak value
	vaddubm		$tweak,$tweak,$tweak
	vsldoi		$tmp,$tmp,$tmp,15
	 le?vperm	$in4,$in4,$in4,$leperm
	vand		$tmp,$tmp,$eighty7
	 vxor		$out4,$in4,$twk4
	vxor		$tweak,$tweak,$tmp

	 lvx_u		$in5,$x50,$inp
	 addi		$inp,$inp,0x60
	vxor		$twk5,$tweak,$rndkey0
	vsrab		$tmp,$tweak,$seven	# next tweak value
	vaddubm		$tweak,$tweak,$tweak
	vsldoi		$tmp,$tmp,$tmp,15
	 le?vperm	$in5,$in5,$in5,$leperm
	vand		$tmp,$tmp,$eighty7
	 vxor		$out5,$in5,$twk5
	vxor		$tweak,$tweak,$tmp

	vxor		v31,v31,$rndkey0
	mtctr		$rounds
	b		Loop_xts_enc6x

.align	5
Loop_xts_enc6x:
	vcipher		$out0,$out0,v24
	vcipher		$out1,$out1,v24
	vcipher		$out2,$out2,v24
	vcipher		$out3,$out3,v24
	vcipher		$out4,$out4,v24
	vcipher		$out5,$out5,v24
	lvx		v24,$x20,$key_		# round[3]
	addi		$key_,$key_,0x20

	vcipher		$out0,$out0,v25
	vcipher		$out1,$out1,v25
	vcipher		$out2,$out2,v25
	vcipher		$out3,$out3,v25
	vcipher		$out4,$out4,v25
	vcipher		$out5,$out5,v25
	lvx		v25,$x10,$key_		# round[4]
	bdnz		Loop_xts_enc6x

	subic		$len,$len,96		# $len-=96
	 vxor		$in0,$twk0,v31		# xor with last round key
	vcipher		$out0,$out0,v24
	vcipher		$out1,$out1,v24
	 vsrab		$tmp,$tweak,$seven	# next tweak value
	 vxor		$twk0,$tweak,$rndkey0
	 vaddubm	$tweak,$tweak,$tweak
	vcipher		$out2,$out2,v24
	vcipher		$out3,$out3,v24
	 vsldoi		$tmp,$tmp,$tmp,15
	vcipher		$out4,$out4,v24
	vcipher		$out5,$out5,v24

	subfe.		r0,r0,r0		# borrow?-1:0
	 vand		$tmp,$tmp,$eighty7
	vcipher		$out0,$out0,v25
	vcipher		$out1,$out1,v25
	 vxor		$tweak,$tweak,$tmp
	vcipher		$out2,$out2,v25
	vcipher		$out3,$out3,v25
	 vxor		$in1,$twk1,v31
	 vsrab		$tmp,$tweak,$seven	# next tweak value
	 vxor		$twk1,$tweak,$rndkey0
	vcipher		$out4,$out4,v25
	vcipher		$out5,$out5,v25

	and		r0,r0,$len
	 vaddubm	$tweak,$tweak,$tweak
	 vsldoi		$tmp,$tmp,$tmp,15
	vcipher		$out0,$out0,v26
	vcipher		$out1,$out1,v26
	 vand		$tmp,$tmp,$eighty7
	vcipher		$out2,$out2,v26
	vcipher		$out3,$out3,v26
	 vxor		$tweak,$tweak,$tmp
	vcipher		$out4,$out4,v26
	vcipher		$out5,$out5,v26

	add		$inp,$inp,r0		# $inp is adjusted in such
						# way that at exit from the
						# loop inX-in5 are loaded
						# with last "words"
	 vxor		$in2,$twk2,v31
	 vsrab		$tmp,$tweak,$seven	# next tweak value
	 vxor		$twk2,$tweak,$rndkey0
	 vaddubm	$tweak,$tweak,$tweak
	vcipher		$out0,$out0,v27
	vcipher		$out1,$out1,v27
	 vsldoi		$tmp,$tmp,$tmp,15
	vcipher		$out2,$out2,v27
	vcipher		$out3,$out3,v27
	 vand		$tmp,$tmp,$eighty7
	vcipher		$out4,$out4,v27
	vcipher		$out5,$out5,v27

	addi		$key_,$sp,$FRAME+15	# rewind $key_
	 vxor		$tweak,$tweak,$tmp
	vcipher		$out0,$out0,v28
	vcipher		$out1,$out1,v28
	 vxor		$in3,$twk3,v31
	 vsrab		$tmp,$tweak,$seven	# next tweak value
	 vxor		$twk3,$tweak,$rndkey0
	vcipher		$out2,$out2,v28
	vcipher		$out3,$out3,v28
	 vaddubm	$tweak,$tweak,$tweak
	 vsldoi		$tmp,$tmp,$tmp,15
	vcipher		$out4,$out4,v28
	vcipher		$out5,$out5,v28
	lvx		v24,$x00,$key_		# re-pre-load round[1]
	 vand		$tmp,$tmp,$eighty7

	vcipher		$out0,$out0,v29
	vcipher		$out1,$out1,v29
	 vxor		$tweak,$tweak,$tmp
	vcipher		$out2,$out2,v29
	vcipher		$out3,$out3,v29
	 vxor		$in4,$twk4,v31
	 vsrab		$tmp,$tweak,$seven	# next tweak value
	 vxor		$twk4,$tweak,$rndkey0
	vcipher		$out4,$out4,v29
	vcipher		$out5,$out5,v29
	lvx		v25,$x10,$key_		# re-pre-load round[2]
	 vaddubm	$tweak,$tweak,$tweak
	 vsldoi		$tmp,$tmp,$tmp,15

	vcipher		$out0,$out0,v30
	vcipher		$out1,$out1,v30
	 vand		$tmp,$tmp,$eighty7
	vcipher		$out2,$out2,v30
	vcipher		$out3,$out3,v30
	 vxor		$tweak,$tweak,$tmp
	vcipher		$out4,$out4,v30
	vcipher		$out5,$out5,v30
	 vxor		$in5,$twk5,v31
	 vsrab		$tmp,$tweak,$seven	# next tweak value
	 vxor		$twk5,$tweak,$rndkey0

	vcipherlast	$out0,$out0,$in0
	 lvx_u		$in0,$x00,$inp		# load next input block
	 vaddubm	$tweak,$tweak,$tweak
	 vsldoi		$tmp,$tmp,$tmp,15
	vcipherlast	$out1,$out1,$in1
	 lvx_u		$in1,$x10,$inp
	vcipherlast	$out2,$out2,$in2
	 le?vperm	$in0,$in0,$in0,$leperm
	 lvx_u		$in2,$x20,$inp
	 vand		$tmp,$tmp,$eighty7
	vcipherlast	$out3,$out3,$in3
	 le?vperm	$in1,$in1,$in1,$leperm
	 lvx_u		$in3,$x30,$inp
	vcipherlast	$out4,$out4,$in4
	 le?vperm	$in2,$in2,$in2,$leperm
	 lvx_u		$in4,$x40,$inp
	 vxor		$tweak,$tweak,$tmp
	vcipherlast	$tmp,$out5,$in5		# last block might be needed
						# in stealing mode
	 le?vperm	$in3,$in3,$in3,$leperm
	 lvx_u		$in5,$x50,$inp
	 addi		$inp,$inp,0x60
	 le?vperm	$in4,$in4,$in4,$leperm
	 le?vperm	$in5,$in5,$in5,$leperm

	le?vperm	$out0,$out0,$out0,$leperm
	le?vperm	$out1,$out1,$out1,$leperm
	stvx_u		$out0,$x00,$out		# store output
	 vxor		$out0,$in0,$twk0
	le?vperm	$out2,$out2,$out2,$leperm
	stvx_u		$out1,$x10,$out
	 vxor		$out1,$in1,$twk1
	le?vperm	$out3,$out3,$out3,$leperm
	stvx_u		$out2,$x20,$out
	 vxor		$out2,$in2,$twk2
	le?vperm	$out4,$out4,$out4,$leperm
	stvx_u		$out3,$x30,$out
	 vxor		$out3,$in3,$twk3
	le?vperm	$out5,$tmp,$tmp,$leperm
	stvx_u		$out4,$x40,$out
	 vxor		$out4,$in4,$twk4
	le?stvx_u	$out5,$x50,$out
	be?stvx_u	$tmp, $x50,$out
	 vxor		$out5,$in5,$twk5
	addi		$out,$out,0x60

	mtctr		$rounds
	beq		Loop_xts_enc6x		# did $len-=96 borrow?

	addic.		$len,$len,0x60
	beq		Lxts_enc6x_zero
	cmpwi		$len,0x20
	blt		Lxts_enc6x_one
	nop
	beq		Lxts_enc6x_two
	cmpwi		$len,0x40
	blt		Lxts_enc6x_three
	nop
	beq		Lxts_enc6x_four

Lxts_enc6x_five:
	vxor		$out0,$in1,$twk0
	vxor		$out1,$in2,$twk1
	vxor		$out2,$in3,$twk2
	vxor		$out3,$in4,$twk3
	vxor		$out4,$in5,$twk4

	bl		_aesp8_xts_enc5x

	le?vperm	$out0,$out0,$out0,$leperm
	vmr		$twk0,$twk5		# unused tweak
	le?vperm	$out1,$out1,$out1,$leperm
	stvx_u		$out0,$x00,$out		# store output
	le?vperm	$out2,$out2,$out2,$leperm
	stvx_u		$out1,$x10,$out
	le?vperm	$out3,$out3,$out3,$leperm
	stvx_u		$out2,$x20,$out
	vxor		$tmp,$out4,$twk5	# last block prep for stealing
	le?vperm	$out4,$out4,$out4,$leperm
	stvx_u		$out3,$x30,$out
	stvx_u		$out4,$x40,$out
	addi		$out,$out,0x50
	bne		Lxts_enc6x_steal
	b		Lxts_enc6x_done

.align	4
Lxts_enc6x_four:
	vxor		$out0,$in2,$twk0
	vxor		$out1,$in3,$twk1
	vxor		$out2,$in4,$twk2
	vxor		$out3,$in5,$twk3
	vxor		$out4,$out4,$out4

	bl		_aesp8_xts_enc5x

	le?vperm	$out0,$out0,$out0,$leperm
	vmr		$twk0,$twk4		# unused tweak
	le?vperm	$out1,$out1,$out1,$leperm
	stvx_u		$out0,$x00,$out		# store output
	le?vperm	$out2,$out2,$out2,$leperm
	stvx_u		$out1,$x10,$out
	vxor		$tmp,$out3,$twk4	# last block prep for stealing
	le?vperm	$out3,$out3,$out3,$leperm
	stvx_u		$out2,$x20,$out
	stvx_u		$out3,$x30,$out
	addi		$out,$out,0x40
	bne		Lxts_enc6x_steal
	b		Lxts_enc6x_done

.align	4
Lxts_enc6x_three:
	vxor		$out0,$in3,$twk0
	vxor		$out1,$in4,$twk1
	vxor		$out2,$in5,$twk2
	vxor		$out3,$out3,$out3
	vxor		$out4,$out4,$out4

	bl		_aesp8_xts_enc5x

	le?vperm	$out0,$out0,$out0,$leperm
	vmr		$twk0,$twk3		# unused tweak
	le?vperm	$out1,$out1,$out1,$leperm
	stvx_u		$out0,$x00,$out		# store output
	vxor		$tmp,$out2,$twk3	# last block prep for stealing
	le?vperm	$out2,$out2,$out2,$leperm
	stvx_u		$out1,$x10,$out
	stvx_u		$out2,$x20,$out
	addi		$out,$out,0x30
	bne		Lxts_enc6x_steal
	b		Lxts_enc6x_done

.align	4
Lxts_enc6x_two:
	vxor		$out0,$in4,$twk0
	vxor		$out1,$in5,$twk1
	vxor		$out2,$out2,$out2
	vxor		$out3,$out3,$out3
	vxor		$out4,$out4,$out4

	bl		_aesp8_xts_enc5x

	le?vperm	$out0,$out0,$out0,$leperm
	vmr		$twk0,$twk2		# unused tweak
	vxor		$tmp,$out1,$twk2	# last block prep for stealing
	le?vperm	$out1,$out1,$out1,$leperm
	stvx_u		$out0,$x00,$out		# store output
	stvx_u		$out1,$x10,$out
	addi		$out,$out,0x20
	bne		Lxts_enc6x_steal
	b		Lxts_enc6x_done

.align	4
Lxts_enc6x_one:
	vxor		$out0,$in5,$twk0
	nop
Loop_xts_enc1x:
	vcipher		$out0,$out0,v24
	lvx		v24,$x20,$key_		# round[3]
	addi		$key_,$key_,0x20

	vcipher		$out0,$out0,v25
	lvx		v25,$x10,$key_		# round[4]
	bdnz		Loop_xts_enc1x

	add		$inp,$inp,$taillen
	cmpwi		$taillen,0
	vcipher		$out0,$out0,v24

	subi		$inp,$inp,16
	vcipher		$out0,$out0,v25

	lvsr		$inpperm,0,$taillen
	vcipher		$out0,$out0,v26

	lvx_u		$in0,0,$inp
	vcipher		$out0,$out0,v27

	addi		$key_,$sp,$FRAME+15	# rewind $key_
	vcipher		$out0,$out0,v28
	lvx		v24,$x00,$key_		# re-pre-load round[1]

	vcipher		$out0,$out0,v29
	lvx		v25,$x10,$key_		# re-pre-load round[2]
	 vxor		$twk0,$twk0,v31

	le?vperm	$in0,$in0,$in0,$leperm
	vcipher		$out0,$out0,v30

	vperm		$in0,$in0,$in0,$inpperm
	vcipherlast	$out0,$out0,$twk0

	vmr		$twk0,$twk1		# unused tweak
	vxor		$tmp,$out0,$twk1	# last block prep for stealing
	le?vperm	$out0,$out0,$out0,$leperm
	stvx_u		$out0,$x00,$out		# store output
	addi		$out,$out,0x10
	bne		Lxts_enc6x_steal
	b		Lxts_enc6x_done

.align	4
Lxts_enc6x_zero:
	cmpwi		$taillen,0
	beq		Lxts_enc6x_done

	add		$inp,$inp,$taillen
	subi		$inp,$inp,16
	lvx_u		$in0,0,$inp
	lvsr		$inpperm,0,$taillen	# $in5 is no more
	le?vperm	$in0,$in0,$in0,$leperm
	vperm		$in0,$in0,$in0,$inpperm
	vxor		$tmp,$tmp,$twk0
Lxts_enc6x_steal:
	vxor		$in0,$in0,$twk0
	vxor		$out0,$out0,$out0
	vspltisb	$out1,-1
	vperm		$out0,$out0,$out1,$inpperm
	vsel		$out0,$in0,$tmp,$out0	# $tmp is last block, remember?

	subi		r30,$out,17
	subi		$out,$out,16
	mtctr		$taillen
Loop_xts_enc6x_steal:
	lbzu		r0,1(r30)
	stb		r0,16(r30)
	bdnz		Loop_xts_enc6x_steal

	li		$taillen,0
	mtctr		$rounds
	b		Loop_xts_enc1x		# one more time...

.align	4
Lxts_enc6x_done:
	${UCMP}i	$ivp,0
	beq		Lxts_enc6x_ret

	vxor		$tweak,$twk0,$rndkey0
	le?vperm	$tweak,$tweak,$tweak,$leperm
	stvx_u		$tweak,0,$ivp

Lxts_enc6x_ret:
	mtlr		r11
	li		r10,`$FRAME+15`
	li		r11,`$FRAME+31`
	stvx		$seven,r10,$sp		# wipe copies of round keys
	addi		r10,r10,32
	stvx		$seven,r11,$sp
	addi		r11,r11,32
	stvx		$seven,r10,$sp
	addi		r10,r10,32
	stvx		$seven,r11,$sp
	addi		r11,r11,32
	stvx		$seven,r10,$sp
	addi		r10,r10,32
	stvx		$seven,r11,$sp
	addi		r11,r11,32
	stvx		$seven,r10,$sp
	addi		r10,r10,32
	stvx		$seven,r11,$sp
	addi		r11,r11,32

	mtspr		256,$vrsave
	lvx		v20,r10,$sp		# ABI says so
	addi		r10,r10,32
	lvx		v21,r11,$sp
	addi		r11,r11,32
	lvx		v22,r10,$sp
	addi		r10,r10,32
	lvx		v23,r11,$sp
	addi		r11,r11,32
	lvx		v24,r10,$sp
	addi		r10,r10,32
	lvx		v25,r11,$sp
	addi		r11,r11,32
	lvx		v26,r10,$sp
	addi		r10,r10,32
	lvx		v27,r11,$sp
	addi		r11,r11,32
	lvx		v28,r10,$sp
	addi		r10,r10,32
	lvx		v29,r11,$sp
	addi		r11,r11,32
	lvx		v30,r10,$sp
	lvx		v31,r11,$sp
	$POP		r26,`$FRAME+21*16+0*$SIZE_T`($sp)
	$POP		r27,`$FRAME+21*16+1*$SIZE_T`($sp)
	$POP		r28,`$FRAME+21*16+2*$SIZE_T`($sp)
	$POP		r29,`$FRAME+21*16+3*$SIZE_T`($sp)
	$POP		r30,`$FRAME+21*16+4*$SIZE_T`($sp)
	$POP		r31,`$FRAME+21*16+5*$SIZE_T`($sp)
	addi		$sp,$sp,`$FRAME+21*16+6*$SIZE_T`
	blr
	.long		0
	.byte		0,12,0x04,1,0x80,6,6,0
	.long		0

.align	5
_aesp8_xts_enc5x:
	vcipher		$out0,$out0,v24
	vcipher		$out1,$out1,v24
	vcipher		$out2,$out2,v24
	vcipher		$out3,$out3,v24
	vcipher		$out4,$out4,v24
	lvx		v24,$x20,$key_		# round[3]
	addi		$key_,$key_,0x20

	vcipher		$out0,$out0,v25
	vcipher		$out1,$out1,v25
	vcipher		$out2,$out2,v25
	vcipher		$out3,$out3,v25
	vcipher		$out4,$out4,v25
	lvx		v25,$x10,$key_		# round[4]
	bdnz		_aesp8_xts_enc5x

	add		$inp,$inp,$taillen
	cmpwi		$taillen,0
	vcipher		$out0,$out0,v24
	vcipher		$out1,$out1,v24
	vcipher		$out2,$out2,v24
	vcipher		$out3,$out3,v24
	vcipher		$out4,$out4,v24

	subi		$inp,$inp,16
	vcipher		$out0,$out0,v25
	vcipher		$out1,$out1,v25
	vcipher		$out2,$out2,v25
	vcipher		$out3,$out3,v25
	vcipher		$out4,$out4,v25
	 vxor		$twk0,$twk0,v31

	vcipher		$out0,$out0,v26
	lvsr		$inpperm,r0,$taillen	# $in5 is no more
	vcipher		$out1,$out1,v26
	vcipher		$out2,$out2,v26
	vcipher		$out3,$out3,v26
	vcipher		$out4,$out4,v26
	 vxor		$in1,$twk1,v31

	vcipher		$out0,$out0,v27
	lvx_u		$in0,0,$inp
	vcipher		$out1,$out1,v27
	vcipher		$out2,$out2,v27
	vcipher		$out3,$out3,v27
	vcipher		$out4,$out4,v27
	 vxor		$in2,$twk2,v31

	addi		$key_,$sp,$FRAME+15	# rewind $key_
	vcipher		$out0,$out0,v28
	vcipher		$out1,$out1,v28
	vcipher		$out2,$out2,v28
	vcipher		$out3,$out3,v28
	vcipher		$out4,$out4,v28
	lvx		v24,$x00,$key_		# re-pre-load round[1]
	 vxor		$in3,$twk3,v31

	vcipher		$out0,$out0,v29
	le?vperm	$in0,$in0,$in0,$leperm
	vcipher		$out1,$out1,v29
	vcipher		$out2,$out2,v29
	vcipher		$out3,$out3,v29
	vcipher		$out4,$out4,v29
	lvx		v25,$x10,$key_		# re-pre-load round[2]
	 vxor		$in4,$twk4,v31

	vcipher		$out0,$out0,v30
	vperm		$in0,$in0,$in0,$inpperm
	vcipher		$out1,$out1,v30
	vcipher		$out2,$out2,v30
	vcipher		$out3,$out3,v30
	vcipher		$out4,$out4,v30

	vcipherlast	$out0,$out0,$twk0
	vcipherlast	$out1,$out1,$in1
	vcipherlast	$out2,$out2,$in2
	vcipherlast	$out3,$out3,$in3
	vcipherlast	$out4,$out4,$in4
	blr
        .long   	0
        .byte   	0,12,0x14,0,0,0,0,0

.align	5
_aesp8_xts_decrypt6x:
	$STU		$sp,-`($FRAME+21*16+6*$SIZE_T)`($sp)
	mflr		r11
	li		r7,`$FRAME+8*16+15`
	li		r3,`$FRAME+8*16+31`
	$PUSH		r11,`$FRAME+21*16+6*$SIZE_T+$LRSAVE`($sp)
	stvx		v20,r7,$sp		# ABI says so
	addi		r7,r7,32
	stvx		v21,r3,$sp
	addi		r3,r3,32
	stvx		v22,r7,$sp
	addi		r7,r7,32
	stvx		v23,r3,$sp
	addi		r3,r3,32
	stvx		v24,r7,$sp
	addi		r7,r7,32
	stvx		v25,r3,$sp
	addi		r3,r3,32
	stvx		v26,r7,$sp
	addi		r7,r7,32
	stvx		v27,r3,$sp
	addi		r3,r3,32
	stvx		v28,r7,$sp
	addi		r7,r7,32
	stvx		v29,r3,$sp
	addi		r3,r3,32
	stvx		v30,r7,$sp
	stvx		v31,r3,$sp
	li		r0,-1
	stw		$vrsave,`$FRAME+21*16-4`($sp)	# save vrsave
	li		$x10,0x10
	$PUSH		r26,`$FRAME+21*16+0*$SIZE_T`($sp)
	li		$x20,0x20
	$PUSH		r27,`$FRAME+21*16+1*$SIZE_T`($sp)
	li		$x30,0x30
	$PUSH		r28,`$FRAME+21*16+2*$SIZE_T`($sp)
	li		$x40,0x40
	$PUSH		r29,`$FRAME+21*16+3*$SIZE_T`($sp)
	li		$x50,0x50
	$PUSH		r30,`$FRAME+21*16+4*$SIZE_T`($sp)
	li		$x60,0x60
	$PUSH		r31,`$FRAME+21*16+5*$SIZE_T`($sp)
	li		$x70,0x70
	mtspr		256,r0

	subi		$rounds,$rounds,3	# -4 in total

	lvx		$rndkey0,$x00,$key1	# load key schedule
	lvx		v30,$x10,$key1
	addi		$key1,$key1,0x20
	lvx		v31,$x00,$key1
	?vperm		$rndkey0,$rndkey0,v30,$keyperm
	addi		$key_,$sp,$FRAME+15
	mtctr		$rounds

Load_xts_dec_key:
	?vperm		v24,v30,v31,$keyperm
	lvx		v30,$x10,$key1
	addi		$key1,$key1,0x20
	stvx		v24,$x00,$key_		# off-load round[1]
	?vperm		v25,v31,v30,$keyperm
	lvx		v31,$x00,$key1
	stvx		v25,$x10,$key_		# off-load round[2]
	addi		$key_,$key_,0x20
	bdnz		Load_xts_dec_key

	lvx		v26,$x10,$key1
	?vperm		v24,v30,v31,$keyperm
	lvx		v27,$x20,$key1
	stvx		v24,$x00,$key_		# off-load round[3]
	?vperm		v25,v31,v26,$keyperm
	lvx		v28,$x30,$key1
	stvx		v25,$x10,$key_		# off-load round[4]
	addi		$key_,$sp,$FRAME+15	# rewind $key_
	?vperm		v26,v26,v27,$keyperm
	lvx		v29,$x40,$key1
	?vperm		v27,v27,v28,$keyperm
	lvx		v30,$x50,$key1
	?vperm		v28,v28,v29,$keyperm
	lvx		v31,$x60,$key1
	?vperm		v29,v29,v30,$keyperm
	lvx		$twk5,$x70,$key1	# borrow $twk5
	?vperm		v30,v30,v31,$keyperm
	lvx		v24,$x00,$key_		# pre-load round[1]
	?vperm		v31,v31,$twk5,$keyperm
	lvx		v25,$x10,$key_		# pre-load round[2]

	 vperm		$in0,$inout,$inptail,$inpperm
	 subi		$inp,$inp,31		# undo "caller"
	vxor		$twk0,$tweak,$rndkey0
	vsrab		$tmp,$tweak,$seven	# next tweak value
	vaddubm		$tweak,$tweak,$tweak
	vsldoi		$tmp,$tmp,$tmp,15
	vand		$tmp,$tmp,$eighty7
	 vxor		$out0,$in0,$twk0
	vxor		$tweak,$tweak,$tmp

	 lvx_u		$in1,$x10,$inp
	vxor		$twk1,$tweak,$rndkey0
	vsrab		$tmp,$tweak,$seven	# next tweak value
	vaddubm		$tweak,$tweak,$tweak
	vsldoi		$tmp,$tmp,$tmp,15
	 le?vperm	$in1,$in1,$in1,$leperm
	vand		$tmp,$tmp,$eighty7
	 vxor		$out1,$in1,$twk1
	vxor		$tweak,$tweak,$tmp

	 lvx_u		$in2,$x20,$inp
	 andi.		$taillen,$len,15
	vxor		$twk2,$tweak,$rndkey0
	vsrab		$tmp,$tweak,$seven	# next tweak value
	vaddubm		$tweak,$tweak,$tweak
	vsldoi		$tmp,$tmp,$tmp,15
	 le?vperm	$in2,$in2,$in2,$leperm
	vand		$tmp,$tmp,$eighty7
	 vxor		$out2,$in2,$twk2
	vxor		$tweak,$tweak,$tmp

	 lvx_u		$in3,$x30,$inp
	 sub		$len,$len,$taillen
	vxor		$twk3,$tweak,$rndkey0
	vsrab		$tmp,$tweak,$seven	# next tweak value
	vaddubm		$tweak,$tweak,$tweak
	vsldoi		$tmp,$tmp,$tmp,15
	 le?vperm	$in3,$in3,$in3,$leperm
	vand		$tmp,$tmp,$eighty7
	 vxor		$out3,$in3,$twk3
	vxor		$tweak,$tweak,$tmp

	 lvx_u		$in4,$x40,$inp
	 subi		$len,$len,0x60
	vxor		$twk4,$tweak,$rndkey0
	vsrab		$tmp,$tweak,$seven	# next tweak value
	vaddubm		$tweak,$tweak,$tweak
	vsldoi		$tmp,$tmp,$tmp,15
	 le?vperm	$in4,$in4,$in4,$leperm
	vand		$tmp,$tmp,$eighty7
	 vxor		$out4,$in4,$twk4
	vxor		$tweak,$tweak,$tmp

	 lvx_u		$in5,$x50,$inp
	 addi		$inp,$inp,0x60
	vxor		$twk5,$tweak,$rndkey0
	vsrab		$tmp,$tweak,$seven	# next tweak value
	vaddubm		$tweak,$tweak,$tweak
	vsldoi		$tmp,$tmp,$tmp,15
	 le?vperm	$in5,$in5,$in5,$leperm
	vand		$tmp,$tmp,$eighty7
	 vxor		$out5,$in5,$twk5
	vxor		$tweak,$tweak,$tmp

	vxor		v31,v31,$rndkey0
	mtctr		$rounds
	b		Loop_xts_dec6x

.align	5
Loop_xts_dec6x:
	vncipher	$out0,$out0,v24
	vncipher	$out1,$out1,v24
	vncipher	$out2,$out2,v24
	vncipher	$out3,$out3,v24
	vncipher	$out4,$out4,v24
	vncipher	$out5,$out5,v24
	lvx		v24,$x20,$key_		# round[3]
	addi		$key_,$key_,0x20

	vncipher	$out0,$out0,v25
	vncipher	$out1,$out1,v25
	vncipher	$out2,$out2,v25
	vncipher	$out3,$out3,v25
	vncipher	$out4,$out4,v25
	vncipher	$out5,$out5,v25
	lvx		v25,$x10,$key_		# round[4]
	bdnz		Loop_xts_dec6x

	subic		$len,$len,96		# $len-=96
	 vxor		$in0,$twk0,v31		# xor with last round key
	vncipher	$out0,$out0,v24
	vncipher	$out1,$out1,v24
	 vsrab		$tmp,$tweak,$seven	# next tweak value
	 vxor		$twk0,$tweak,$rndkey0
	 vaddubm	$tweak,$tweak,$tweak
	vncipher	$out2,$out2,v24
	vncipher	$out3,$out3,v24
	 vsldoi		$tmp,$tmp,$tmp,15
	vncipher	$out4,$out4,v24
	vncipher	$out5,$out5,v24

	subfe.		r0,r0,r0		# borrow?-1:0
	 vand		$tmp,$tmp,$eighty7
	vncipher	$out0,$out0,v25
	vncipher	$out1,$out1,v25
	 vxor		$tweak,$tweak,$tmp
	vncipher	$out2,$out2,v25
	vncipher	$out3,$out3,v25
	 vxor		$in1,$twk1,v31
	 vsrab		$tmp,$tweak,$seven	# next tweak value
	 vxor		$twk1,$tweak,$rndkey0
	vncipher	$out4,$out4,v25
	vncipher	$out5,$out5,v25

	and		r0,r0,$len
	 vaddubm	$tweak,$tweak,$tweak
	 vsldoi		$tmp,$tmp,$tmp,15
	vncipher	$out0,$out0,v26
	vncipher	$out1,$out1,v26
	 vand		$tmp,$tmp,$eighty7
	vncipher	$out2,$out2,v26
	vncipher	$out3,$out3,v26
	 vxor		$tweak,$tweak,$tmp
	vncipher	$out4,$out4,v26
	vncipher	$out5,$out5,v26

	add		$inp,$inp,r0		# $inp is adjusted in such
						# way that at exit from the
						# loop inX-in5 are loaded
						# with last "words"
	 vxor		$in2,$twk2,v31
	 vsrab		$tmp,$tweak,$seven	# next tweak value
	 vxor		$twk2,$tweak,$rndkey0
	 vaddubm	$tweak,$tweak,$tweak
	vncipher	$out0,$out0,v27
	vncipher	$out1,$out1,v27
	 vsldoi		$tmp,$tmp,$tmp,15
	vncipher	$out2,$out2,v27
	vncipher	$out3,$out3,v27
	 vand		$tmp,$tmp,$eighty7
	vncipher	$out4,$out4,v27
	vncipher	$out5,$out5,v27

	addi		$key_,$sp,$FRAME+15	# rewind $key_
	 vxor		$tweak,$tweak,$tmp
	vncipher	$out0,$out0,v28
	vncipher	$out1,$out1,v28
	 vxor		$in3,$twk3,v31
	 vsrab		$tmp,$tweak,$seven	# next tweak value
	 vxor		$twk3,$tweak,$rndkey0
	vncipher	$out2,$out2,v28
	vncipher	$out3,$out3,v28
	 vaddubm	$tweak,$tweak,$tweak
	 vsldoi		$tmp,$tmp,$tmp,15
	vncipher	$out4,$out4,v28
	vncipher	$out5,$out5,v28
	lvx		v24,$x00,$key_		# re-pre-load round[1]
	 vand		$tmp,$tmp,$eighty7

	vncipher	$out0,$out0,v29
	vncipher	$out1,$out1,v29
	 vxor		$tweak,$tweak,$tmp
	vncipher	$out2,$out2,v29
	vncipher	$out3,$out3,v29
	 vxor		$in4,$twk4,v31
	 vsrab		$tmp,$tweak,$seven	# next tweak value
	 vxor		$twk4,$tweak,$rndkey0
	vncipher	$out4,$out4,v29
	vncipher	$out5,$out5,v29
	lvx		v25,$x10,$key_		# re-pre-load round[2]
	 vaddubm	$tweak,$tweak,$tweak
	 vsldoi		$tmp,$tmp,$tmp,15

	vncipher	$out0,$out0,v30
	vncipher	$out1,$out1,v30
	 vand		$tmp,$tmp,$eighty7
	vncipher	$out2,$out2,v30
	vncipher	$out3,$out3,v30
	 vxor		$tweak,$tweak,$tmp
	vncipher	$out4,$out4,v30
	vncipher	$out5,$out5,v30
	 vxor		$in5,$twk5,v31
	 vsrab		$tmp,$tweak,$seven	# next tweak value
	 vxor		$twk5,$tweak,$rndkey0

	vncipherlast	$out0,$out0,$in0
	 lvx_u		$in0,$x00,$inp		# load next input block
	 vaddubm	$tweak,$tweak,$tweak
	 vsldoi		$tmp,$tmp,$tmp,15
	vncipherlast	$out1,$out1,$in1
	 lvx_u		$in1,$x10,$inp
	vncipherlast	$out2,$out2,$in2
	 le?vperm	$in0,$in0,$in0,$leperm
	 lvx_u		$in2,$x20,$inp
	 vand		$tmp,$tmp,$eighty7
	vncipherlast	$out3,$out3,$in3
	 le?vperm	$in1,$in1,$in1,$leperm
	 lvx_u		$in3,$x30,$inp
	vncipherlast	$out4,$out4,$in4
	 le?vperm	$in2,$in2,$in2,$leperm
	 lvx_u		$in4,$x40,$inp
	 vxor		$tweak,$tweak,$tmp
	vncipherlast	$out5,$out5,$in5
	 le?vperm	$in3,$in3,$in3,$leperm
	 lvx_u		$in5,$x50,$inp
	 addi		$inp,$inp,0x60
	 le?vperm	$in4,$in4,$in4,$leperm
	 le?vperm	$in5,$in5,$in5,$leperm

	le?vperm	$out0,$out0,$out0,$leperm
	le?vperm	$out1,$out1,$out1,$leperm
	stvx_u		$out0,$x00,$out		# store output
	 vxor		$out0,$in0,$twk0
	le?vperm	$out2,$out2,$out2,$leperm
	stvx_u		$out1,$x10,$out
	 vxor		$out1,$in1,$twk1
	le?vperm	$out3,$out3,$out3,$leperm
	stvx_u		$out2,$x20,$out
	 vxor		$out2,$in2,$twk2
	le?vperm	$out4,$out4,$out4,$leperm
	stvx_u		$out3,$x30,$out
	 vxor		$out3,$in3,$twk3
	le?vperm	$out5,$out5,$out5,$leperm
	stvx_u		$out4,$x40,$out
	 vxor		$out4,$in4,$twk4
	stvx_u		$out5,$x50,$out
	 vxor		$out5,$in5,$twk5
	addi		$out,$out,0x60

	mtctr		$rounds
	beq		Loop_xts_dec6x		# did $len-=96 borrow?

	addic.		$len,$len,0x60
	beq		Lxts_dec6x_zero
	cmpwi		$len,0x20
	blt		Lxts_dec6x_one
	nop
	beq		Lxts_dec6x_two
	cmpwi		$len,0x40
	blt		Lxts_dec6x_three
	nop
	beq		Lxts_dec6x_four

Lxts_dec6x_five:
	vxor		$out0,$in1,$twk0
	vxor		$out1,$in2,$twk1
	vxor		$out2,$in3,$twk2
	vxor		$out3,$in4,$twk3
	vxor		$out4,$in5,$twk4

	bl		_aesp8_xts_dec5x

	le?vperm	$out0,$out0,$out0,$leperm
	vmr		$twk0,$twk5		# unused tweak
	vxor		$twk1,$tweak,$rndkey0
	le?vperm	$out1,$out1,$out1,$leperm
	stvx_u		$out0,$x00,$out		# store output
	vxor		$out0,$in0,$twk1
	le?vperm	$out2,$out2,$out2,$leperm
	stvx_u		$out1,$x10,$out
	le?vperm	$out3,$out3,$out3,$leperm
	stvx_u		$out2,$x20,$out
	le?vperm	$out4,$out4,$out4,$leperm
	stvx_u		$out3,$x30,$out
	stvx_u		$out4,$x40,$out
	addi		$out,$out,0x50
	bne		Lxts_dec6x_steal
	b		Lxts_dec6x_done

.align	4
Lxts_dec6x_four:
	vxor		$out0,$in2,$twk0
	vxor		$out1,$in3,$twk1
	vxor		$out2,$in4,$twk2
	vxor		$out3,$in5,$twk3
	vxor		$out4,$out4,$out4

	bl		_aesp8_xts_dec5x

	le?vperm	$out0,$out0,$out0,$leperm
	vmr		$twk0,$twk4		# unused tweak
	vmr		$twk1,$twk5
	le?vperm	$out1,$out1,$out1,$leperm
	stvx_u		$out0,$x00,$out		# store output
	vxor		$out0,$in0,$twk5
	le?vperm	$out2,$out2,$out2,$leperm
	stvx_u		$out1,$x10,$out
	le?vperm	$out3,$out3,$out3,$leperm
	stvx_u		$out2,$x20,$out
	stvx_u		$out3,$x30,$out
	addi		$out,$out,0x40
	bne		Lxts_dec6x_steal
	b		Lxts_dec6x_done

.align	4
Lxts_dec6x_three:
	vxor		$out0,$in3,$twk0
	vxor		$out1,$in4,$twk1
	vxor		$out2,$in5,$twk2
	vxor		$out3,$out3,$out3
	vxor		$out4,$out4,$out4

	bl		_aesp8_xts_dec5x

	le?vperm	$out0,$out0,$out0,$leperm
	vmr		$twk0,$twk3		# unused tweak
	vmr		$twk1,$twk4
	le?vperm	$out1,$out1,$out1,$leperm
	stvx_u		$out0,$x00,$out		# store output
	vxor		$out0,$in0,$twk4
	le?vperm	$out2,$out2,$out2,$leperm
	stvx_u		$out1,$x10,$out
	stvx_u		$out2,$x20,$out
	addi		$out,$out,0x30
	bne		Lxts_dec6x_steal
	b		Lxts_dec6x_done

.align	4
Lxts_dec6x_two:
	vxor		$out0,$in4,$twk0
	vxor		$out1,$in5,$twk1
	vxor		$out2,$out2,$out2
	vxor		$out3,$out3,$out3
	vxor		$out4,$out4,$out4

	bl		_aesp8_xts_dec5x

	le?vperm	$out0,$out0,$out0,$leperm
	vmr		$twk0,$twk2		# unused tweak
	vmr		$twk1,$twk3
	le?vperm	$out1,$out1,$out1,$leperm
	stvx_u		$out0,$x00,$out		# store output
	vxor		$out0,$in0,$twk3
	stvx_u		$out1,$x10,$out
	addi		$out,$out,0x20
	bne		Lxts_dec6x_steal
	b		Lxts_dec6x_done

.align	4
Lxts_dec6x_one:
	vxor		$out0,$in5,$twk0
	nop
Loop_xts_dec1x:
	vncipher	$out0,$out0,v24
	lvx		v24,$x20,$key_		# round[3]
	addi		$key_,$key_,0x20

	vncipher	$out0,$out0,v25
	lvx		v25,$x10,$key_		# round[4]
	bdnz		Loop_xts_dec1x

	subi		r0,$taillen,1
	vncipher	$out0,$out0,v24

	andi.		r0,r0,16
	cmpwi		$taillen,0
	vncipher	$out0,$out0,v25

	sub		$inp,$inp,r0
	vncipher	$out0,$out0,v26

	lvx_u		$in0,0,$inp
	vncipher	$out0,$out0,v27

	addi		$key_,$sp,$FRAME+15	# rewind $key_
	vncipher	$out0,$out0,v28
	lvx		v24,$x00,$key_		# re-pre-load round[1]

	vncipher	$out0,$out0,v29
	lvx		v25,$x10,$key_		# re-pre-load round[2]
	 vxor		$twk0,$twk0,v31

	le?vperm	$in0,$in0,$in0,$leperm
	vncipher	$out0,$out0,v30

	mtctr		$rounds
	vncipherlast	$out0,$out0,$twk0

	vmr		$twk0,$twk1		# unused tweak
	vmr		$twk1,$twk2
	le?vperm	$out0,$out0,$out0,$leperm
	stvx_u		$out0,$x00,$out		# store output
	addi		$out,$out,0x10
	vxor		$out0,$in0,$twk2
	bne		Lxts_dec6x_steal
	b		Lxts_dec6x_done

.align	4
Lxts_dec6x_zero:
	cmpwi		$taillen,0
	beq		Lxts_dec6x_done

	lvx_u		$in0,0,$inp
	le?vperm	$in0,$in0,$in0,$leperm
	vxor		$out0,$in0,$twk1
Lxts_dec6x_steal:
	vncipher	$out0,$out0,v24
	lvx		v24,$x20,$key_		# round[3]
	addi		$key_,$key_,0x20

	vncipher	$out0,$out0,v25
	lvx		v25,$x10,$key_		# round[4]
	bdnz		Lxts_dec6x_steal

	add		$inp,$inp,$taillen
	vncipher	$out0,$out0,v24

	cmpwi		$taillen,0
	vncipher	$out0,$out0,v25

	lvx_u		$in0,0,$inp
	vncipher	$out0,$out0,v26

	lvsr		$inpperm,0,$taillen	# $in5 is no more
	vncipher	$out0,$out0,v27

	addi		$key_,$sp,$FRAME+15	# rewind $key_
	vncipher	$out0,$out0,v28
	lvx		v24,$x00,$key_		# re-pre-load round[1]

	vncipher	$out0,$out0,v29
	lvx		v25,$x10,$key_		# re-pre-load round[2]
	 vxor		$twk1,$twk1,v31

	le?vperm	$in0,$in0,$in0,$leperm
	vncipher	$out0,$out0,v30

	vperm		$in0,$in0,$in0,$inpperm
	vncipherlast	$tmp,$out0,$twk1

	le?vperm	$out0,$tmp,$tmp,$leperm
	le?stvx_u	$out0,0,$out
	be?stvx_u	$tmp,0,$out

	vxor		$out0,$out0,$out0
	vspltisb	$out1,-1
	vperm		$out0,$out0,$out1,$inpperm
	vsel		$out0,$in0,$tmp,$out0
	vxor		$out0,$out0,$twk0

	subi		r30,$out,1
	mtctr		$taillen
Loop_xts_dec6x_steal:
	lbzu		r0,1(r30)
	stb		r0,16(r30)
	bdnz		Loop_xts_dec6x_steal

	li		$taillen,0
	mtctr		$rounds
	b		Loop_xts_dec1x		# one more time...

.align	4
Lxts_dec6x_done:
	${UCMP}i	$ivp,0
	beq		Lxts_dec6x_ret

	vxor		$tweak,$twk0,$rndkey0
	le?vperm	$tweak,$tweak,$tweak,$leperm
	stvx_u		$tweak,0,$ivp

Lxts_dec6x_ret:
	mtlr		r11
	li		r10,`$FRAME+15`
	li		r11,`$FRAME+31`
	stvx		$seven,r10,$sp		# wipe copies of round keys
	addi		r10,r10,32
	stvx		$seven,r11,$sp
	addi		r11,r11,32
	stvx		$seven,r10,$sp
	addi		r10,r10,32
	stvx		$seven,r11,$sp
	addi		r11,r11,32
	stvx		$seven,r10,$sp
	addi		r10,r10,32
	stvx		$seven,r11,$sp
	addi		r11,r11,32
	stvx		$seven,r10,$sp
	addi		r10,r10,32
	stvx		$seven,r11,$sp
	addi		r11,r11,32

	mtspr		256,$vrsave
	lvx		v20,r10,$sp		# ABI says so
	addi		r10,r10,32
	lvx		v21,r11,$sp
	addi		r11,r11,32
	lvx		v22,r10,$sp
	addi		r10,r10,32
	lvx		v23,r11,$sp
	addi		r11,r11,32
	lvx		v24,r10,$sp
	addi		r10,r10,32
	lvx		v25,r11,$sp
	addi		r11,r11,32
	lvx		v26,r10,$sp
	addi		r10,r10,32
	lvx		v27,r11,$sp
	addi		r11,r11,32
	lvx		v28,r10,$sp
	addi		r10,r10,32
	lvx		v29,r11,$sp
	addi		r11,r11,32
	lvx		v30,r10,$sp
	lvx		v31,r11,$sp
	$POP		r26,`$FRAME+21*16+0*$SIZE_T`($sp)
	$POP		r27,`$FRAME+21*16+1*$SIZE_T`($sp)
	$POP		r28,`$FRAME+21*16+2*$SIZE_T`($sp)
	$POP		r29,`$FRAME+21*16+3*$SIZE_T`($sp)
	$POP		r30,`$FRAME+21*16+4*$SIZE_T`($sp)
	$POP		r31,`$FRAME+21*16+5*$SIZE_T`($sp)
	addi		$sp,$sp,`$FRAME+21*16+6*$SIZE_T`
	blr
	.long		0
	.byte		0,12,0x04,1,0x80,6,6,0
	.long		0

.align	5
_aesp8_xts_dec5x:
	vncipher	$out0,$out0,v24
	vncipher	$out1,$out1,v24
	vncipher	$out2,$out2,v24
	vncipher	$out3,$out3,v24
	vncipher	$out4,$out4,v24
	lvx		v24,$x20,$key_		# round[3]
	addi		$key_,$key_,0x20

	vncipher	$out0,$out0,v25
	vncipher	$out1,$out1,v25
	vncipher	$out2,$out2,v25
	vncipher	$out3,$out3,v25
	vncipher	$out4,$out4,v25
	lvx		v25,$x10,$key_		# round[4]
	bdnz		_aesp8_xts_dec5x

	subi		r0,$taillen,1
	vncipher	$out0,$out0,v24
	vncipher	$out1,$out1,v24
	vncipher	$out2,$out2,v24
	vncipher	$out3,$out3,v24
	vncipher	$out4,$out4,v24

	andi.		r0,r0,16
	cmpwi		$taillen,0
	vncipher	$out0,$out0,v25
	vncipher	$out1,$out1,v25
	vncipher	$out2,$out2,v25
	vncipher	$out3,$out3,v25
	vncipher	$out4,$out4,v25
	 vxor		$twk0,$twk0,v31

	sub		$inp,$inp,r0
	vncipher	$out0,$out0,v26
	vncipher	$out1,$out1,v26
	vncipher	$out2,$out2,v26
	vncipher	$out3,$out3,v26
	vncipher	$out4,$out4,v26
	 vxor		$in1,$twk1,v31

	vncipher	$out0,$out0,v27
	lvx_u		$in0,0,$inp
	vncipher	$out1,$out1,v27
	vncipher	$out2,$out2,v27
	vncipher	$out3,$out3,v27
	vncipher	$out4,$out4,v27
	 vxor		$in2,$twk2,v31

	addi		$key_,$sp,$FRAME+15	# rewind $key_
	vncipher	$out0,$out0,v28
	vncipher	$out1,$out1,v28
	vncipher	$out2,$out2,v28
	vncipher	$out3,$out3,v28
	vncipher	$out4,$out4,v28
	lvx		v24,$x00,$key_		# re-pre-load round[1]
	 vxor		$in3,$twk3,v31

	vncipher	$out0,$out0,v29
	le?vperm	$in0,$in0,$in0,$leperm
	vncipher	$out1,$out1,v29
	vncipher	$out2,$out2,v29
	vncipher	$out3,$out3,v29
	vncipher	$out4,$out4,v29
	lvx		v25,$x10,$key_		# re-pre-load round[2]
	 vxor		$in4,$twk4,v31

	vncipher	$out0,$out0,v30
	vncipher	$out1,$out1,v30
	vncipher	$out2,$out2,v30
	vncipher	$out3,$out3,v30
	vncipher	$out4,$out4,v30

	vncipherlast	$out0,$out0,$twk0
	vncipherlast	$out1,$out1,$in1
	vncipherlast	$out2,$out2,$in2
	vncipherlast	$out3,$out3,$in3
	vncipherlast	$out4,$out4,$in4
	mtctr		$rounds
	blr
        .long   	0
        .byte   	0,12,0x14,0,0,0,0,0
___
}}	}}}

my $consts=1;
foreach(split("\n",$code)) {
        s/\`([^\`]*)\`/eval($1)/geo;

	# constants table endian-specific conversion
	if ($consts && m/\.(long|byte)\s+(.+)\s+(\?[a-z]*)$/o) {
	    my $conv=$3;
	    my @bytes=();

	    # convert to endian-agnostic format
	    if ($1 eq "long") {
	      foreach (split(/,\s*/,$2)) {
		my $l = /^0/?oct:int;
		push @bytes,($l>>24)&0xff,($l>>16)&0xff,($l>>8)&0xff,$l&0xff;
	      }
	    } else {
		@bytes = map(/^0/?oct:int,split(/,\s*/,$2));
	    }

	    # little-endian conversion
	    if ($flavour =~ /le$/o) {
		SWITCH: for($conv)  {
		    /\?inv/ && do   { @bytes=map($_^0xf,@bytes); last; };
		    /\?rev/ && do   { @bytes=reverse(@bytes);    last; };
		}
	    }

	    #emit
	    print ".byte\t",join(',',map (sprintf("0x%02x",$_),@bytes)),"\n";
	    next;
	}
	$consts=0 if (m/Lconsts:/o);	# end of table

	# instructions prefixed with '?' are endian-specific and need
	# to be adjusted accordingly...
	if ($flavour =~ /le$/o) {	# little-endian
	    s/le\?//o		or
	    s/be\?/#be#/o	or
	    s/\?lvsr/lvsl/o	or
	    s/\?lvsl/lvsr/o	or
	    s/\?(vperm\s+v[0-9]+,\s*)(v[0-9]+,\s*)(v[0-9]+,\s*)(v[0-9]+)/$1$3$2$4/o or
	    s/\?(vsldoi\s+v[0-9]+,\s*)(v[0-9]+,)\s*(v[0-9]+,\s*)([0-9]+)/$1$3$2 16-$4/o or
	    s/\?(vspltw\s+v[0-9]+,\s*)(v[0-9]+,)\s*([0-9])/$1$2 3-$3/o;
	} else {			# big-endian
	    s/le\?/#le#/o	or
	    s/be\?//o		or
	    s/\?([a-z]+)/$1/o;
	}

        print $_,"\n";
}

close STDOUT;<|MERGE_RESOLUTION|>--- conflicted
+++ resolved
@@ -1375,11 +1375,7 @@
 	addi		$idx,$idx,16
 	bdnz		Loop_ctr32_enc
 
-<<<<<<< HEAD
-	vadduqm		$ivec,$ivec,$one
-=======
 	vadduqm		$ivec,$ivec,$one	# Kernel change for 128-bit
->>>>>>> 4ff96fb5
 	 vmr		$dat,$inptail
 	 lvx		$inptail,0,$inp
 	 addi		$inp,$inp,16
