--- conflicted
+++ resolved
@@ -2580,7 +2580,6 @@
 	struct crypto_aead *tfm = crypto_aead_reqtfm(req);
 	unsigned int authsize = crypto_aead_authsize(tfm);
 	int src_len, dst_len;
-<<<<<<< HEAD
 
 	/* calculate and handle src and dst sg length separately
 	 * for inplace and out-of place operations
@@ -2595,22 +2594,6 @@
 							-authsize : authsize);
 	}
 
-=======
-
-	/* calculate and handle src and dst sg length separately
-	 * for inplace and out-of place operations
-	 */
-	if (req->src == req->dst) {
-		src_len = req->assoclen + req->cryptlen + (op_type ?
-							0 : authsize);
-		dst_len = src_len;
-	} else {
-		src_len = req->assoclen + req->cryptlen;
-		dst_len = req->assoclen + req->cryptlen + (op_type ?
-							-authsize : authsize);
-	}
-
->>>>>>> 547bbf7d
 	if (!req->cryptlen || !src_len || !dst_len)
 		return 0;
 	reqctx->iv_dma = dma_map_single(dev, reqctx->iv, (IV + reqctx->b0_len),
