--- conflicted
+++ resolved
@@ -3298,8 +3298,6 @@
 
 			ceph_decode_need(&p, end, 8 + 8, e_inval);
 			p += 8 + 8; /* skip gid and cookie */
-<<<<<<< HEAD
-=======
 
 			ceph_decode_32_safe(&p, end, len, e_inval);
 			if (!len)
@@ -4028,729 +4026,6 @@
 					class_name, method_name);
 	if (outbound_size) {
 		struct ceph_pagelist *pagelist;
->>>>>>> d06e622d
-
-			ceph_decode_32_safe(&p, end, len, e_inval);
-			if (!len)
-				continue;
-
-			if (lock_owner_responded) {
-				rbd_warn(rbd_dev,
-					 "duplicate lock owners detected");
-				ret = -EIO;
-				goto out;
-			}
-
-			lock_owner_responded = true;
-			ret = ceph_start_decoding(&p, end, 1, "ResponseMessage",
-						  &struct_v, &len);
-			if (ret) {
-				rbd_warn(rbd_dev,
-					 "failed to decode ResponseMessage: %d",
-					 ret);
-				goto e_inval;
-			}
-
-			ret = ceph_decode_32(&p);
-		}
-	}
-
-	if (!lock_owner_responded) {
-		rbd_warn(rbd_dev, "no lock owners detected");
-		ret = -ETIMEDOUT;
-	}
-
-out:
-	ceph_release_page_vector(reply_pages, calc_pages_for(0, reply_len));
-	return ret;
-
-e_inval:
-	ret = -EINVAL;
-	goto out;
-}
-
-static void wake_requests(struct rbd_device *rbd_dev, bool wake_all)
-{
-	dout("%s rbd_dev %p wake_all %d\n", __func__, rbd_dev, wake_all);
-
-	cancel_delayed_work(&rbd_dev->lock_dwork);
-	if (wake_all)
-		wake_up_all(&rbd_dev->lock_waitq);
-	else
-		wake_up(&rbd_dev->lock_waitq);
-}
-
-static int get_lock_owner_info(struct rbd_device *rbd_dev,
-			       struct ceph_locker **lockers, u32 *num_lockers)
-{
-	struct ceph_osd_client *osdc = &rbd_dev->rbd_client->client->osdc;
-	u8 lock_type;
-	char *lock_tag;
-	int ret;
-
-	dout("%s rbd_dev %p\n", __func__, rbd_dev);
-
-	ret = ceph_cls_lock_info(osdc, &rbd_dev->header_oid,
-				 &rbd_dev->header_oloc, RBD_LOCK_NAME,
-				 &lock_type, &lock_tag, lockers, num_lockers);
-	if (ret)
-		return ret;
-
-	if (*num_lockers == 0) {
-		dout("%s rbd_dev %p no lockers detected\n", __func__, rbd_dev);
-		goto out;
-	}
-
-	if (strcmp(lock_tag, RBD_LOCK_TAG)) {
-		rbd_warn(rbd_dev, "locked by external mechanism, tag %s",
-			 lock_tag);
-		ret = -EBUSY;
-		goto out;
-	}
-
-	if (lock_type == CEPH_CLS_LOCK_SHARED) {
-		rbd_warn(rbd_dev, "shared lock type detected");
-		ret = -EBUSY;
-		goto out;
-	}
-
-	if (strncmp((*lockers)[0].id.cookie, RBD_LOCK_COOKIE_PREFIX,
-		    strlen(RBD_LOCK_COOKIE_PREFIX))) {
-		rbd_warn(rbd_dev, "locked by external mechanism, cookie %s",
-			 (*lockers)[0].id.cookie);
-		ret = -EBUSY;
-		goto out;
-	}
-
-out:
-	kfree(lock_tag);
-	return ret;
-}
-
-static int find_watcher(struct rbd_device *rbd_dev,
-			const struct ceph_locker *locker)
-{
-	struct ceph_osd_client *osdc = &rbd_dev->rbd_client->client->osdc;
-	struct ceph_watch_item *watchers;
-	u32 num_watchers;
-	u64 cookie;
-	int i;
-	int ret;
-
-	ret = ceph_osdc_list_watchers(osdc, &rbd_dev->header_oid,
-				      &rbd_dev->header_oloc, &watchers,
-				      &num_watchers);
-	if (ret)
-		return ret;
-
-	sscanf(locker->id.cookie, RBD_LOCK_COOKIE_PREFIX " %llu", &cookie);
-	for (i = 0; i < num_watchers; i++) {
-		if (!memcmp(&watchers[i].addr, &locker->info.addr,
-			    sizeof(locker->info.addr)) &&
-		    watchers[i].cookie == cookie) {
-			struct rbd_client_id cid = {
-				.gid = le64_to_cpu(watchers[i].name.num),
-				.handle = cookie,
-			};
-
-			dout("%s rbd_dev %p found cid %llu-%llu\n", __func__,
-			     rbd_dev, cid.gid, cid.handle);
-			rbd_set_owner_cid(rbd_dev, &cid);
-			ret = 1;
-			goto out;
-		}
-	}
-
-	dout("%s rbd_dev %p no watchers\n", __func__, rbd_dev);
-	ret = 0;
-out:
-	kfree(watchers);
-	return ret;
-}
-
-/*
- * lock_rwsem must be held for write
- */
-static int rbd_try_lock(struct rbd_device *rbd_dev)
-{
-	struct ceph_client *client = rbd_dev->rbd_client->client;
-	struct ceph_locker *lockers;
-	u32 num_lockers;
-	int ret;
-
-	for (;;) {
-		ret = rbd_lock(rbd_dev);
-		if (ret != -EBUSY)
-			return ret;
-
-		/* determine if the current lock holder is still alive */
-		ret = get_lock_owner_info(rbd_dev, &lockers, &num_lockers);
-		if (ret)
-			return ret;
-
-		if (num_lockers == 0)
-			goto again;
-
-		ret = find_watcher(rbd_dev, lockers);
-		if (ret) {
-			if (ret > 0)
-				ret = 0; /* have to request lock */
-			goto out;
-		}
-
-		rbd_warn(rbd_dev, "%s%llu seems dead, breaking lock",
-			 ENTITY_NAME(lockers[0].id.name));
-
-		ret = ceph_monc_blacklist_add(&client->monc,
-					      &lockers[0].info.addr);
-		if (ret) {
-			rbd_warn(rbd_dev, "blacklist of %s%llu failed: %d",
-				 ENTITY_NAME(lockers[0].id.name), ret);
-			goto out;
-		}
-
-		ret = ceph_cls_break_lock(&client->osdc, &rbd_dev->header_oid,
-					  &rbd_dev->header_oloc, RBD_LOCK_NAME,
-					  lockers[0].id.cookie,
-					  &lockers[0].id.name);
-		if (ret && ret != -ENOENT)
-			goto out;
-
-again:
-		ceph_free_lockers(lockers, num_lockers);
-	}
-
-out:
-	ceph_free_lockers(lockers, num_lockers);
-	return ret;
-}
-
-/*
- * ret is set only if lock_state is RBD_LOCK_STATE_UNLOCKED
- */
-static enum rbd_lock_state rbd_try_acquire_lock(struct rbd_device *rbd_dev,
-						int *pret)
-{
-	enum rbd_lock_state lock_state;
-
-	down_read(&rbd_dev->lock_rwsem);
-	dout("%s rbd_dev %p read lock_state %d\n", __func__, rbd_dev,
-	     rbd_dev->lock_state);
-	if (__rbd_is_lock_owner(rbd_dev)) {
-		lock_state = rbd_dev->lock_state;
-		up_read(&rbd_dev->lock_rwsem);
-		return lock_state;
-	}
-
-	up_read(&rbd_dev->lock_rwsem);
-	down_write(&rbd_dev->lock_rwsem);
-	dout("%s rbd_dev %p write lock_state %d\n", __func__, rbd_dev,
-	     rbd_dev->lock_state);
-	if (!__rbd_is_lock_owner(rbd_dev)) {
-		*pret = rbd_try_lock(rbd_dev);
-		if (*pret)
-			rbd_warn(rbd_dev, "failed to acquire lock: %d", *pret);
-	}
-
-	lock_state = rbd_dev->lock_state;
-	up_write(&rbd_dev->lock_rwsem);
-	return lock_state;
-}
-
-static void rbd_acquire_lock(struct work_struct *work)
-{
-	struct rbd_device *rbd_dev = container_of(to_delayed_work(work),
-					    struct rbd_device, lock_dwork);
-	enum rbd_lock_state lock_state;
-	int ret;
-
-	dout("%s rbd_dev %p\n", __func__, rbd_dev);
-again:
-	lock_state = rbd_try_acquire_lock(rbd_dev, &ret);
-	if (lock_state != RBD_LOCK_STATE_UNLOCKED || ret == -EBLACKLISTED) {
-		if (lock_state == RBD_LOCK_STATE_LOCKED)
-			wake_requests(rbd_dev, true);
-		dout("%s rbd_dev %p lock_state %d ret %d - done\n", __func__,
-		     rbd_dev, lock_state, ret);
-		return;
-	}
-
-	ret = rbd_request_lock(rbd_dev);
-	if (ret == -ETIMEDOUT) {
-		goto again; /* treat this as a dead client */
-	} else if (ret < 0) {
-		rbd_warn(rbd_dev, "error requesting lock: %d", ret);
-		mod_delayed_work(rbd_dev->task_wq, &rbd_dev->lock_dwork,
-				 RBD_RETRY_DELAY);
-	} else {
-		/*
-		 * lock owner acked, but resend if we don't see them
-		 * release the lock
-		 */
-		dout("%s rbd_dev %p requeueing lock_dwork\n", __func__,
-		     rbd_dev);
-		mod_delayed_work(rbd_dev->task_wq, &rbd_dev->lock_dwork,
-		    msecs_to_jiffies(2 * RBD_NOTIFY_TIMEOUT * MSEC_PER_SEC));
-	}
-}
-
-/*
- * lock_rwsem must be held for write
- */
-static bool rbd_release_lock(struct rbd_device *rbd_dev)
-{
-	dout("%s rbd_dev %p read lock_state %d\n", __func__, rbd_dev,
-	     rbd_dev->lock_state);
-	if (rbd_dev->lock_state != RBD_LOCK_STATE_LOCKED)
-		return false;
-
-	rbd_dev->lock_state = RBD_LOCK_STATE_RELEASING;
-	downgrade_write(&rbd_dev->lock_rwsem);
-	/*
-	 * Ensure that all in-flight IO is flushed.
-	 *
-	 * FIXME: ceph_osdc_sync() flushes the entire OSD client, which
-	 * may be shared with other devices.
-	 */
-	ceph_osdc_sync(&rbd_dev->rbd_client->client->osdc);
-	up_read(&rbd_dev->lock_rwsem);
-
-	down_write(&rbd_dev->lock_rwsem);
-	dout("%s rbd_dev %p write lock_state %d\n", __func__, rbd_dev,
-	     rbd_dev->lock_state);
-	if (rbd_dev->lock_state != RBD_LOCK_STATE_RELEASING)
-		return false;
-
-	if (!rbd_unlock(rbd_dev))
-		/*
-		 * Give others a chance to grab the lock - we would re-acquire
-		 * almost immediately if we got new IO during ceph_osdc_sync()
-		 * otherwise.  We need to ack our own notifications, so this
-		 * lock_dwork will be requeued from rbd_wait_state_locked()
-		 * after wake_requests() in rbd_handle_released_lock().
-		 */
-		cancel_delayed_work(&rbd_dev->lock_dwork);
-
-	return true;
-}
-
-static void rbd_release_lock_work(struct work_struct *work)
-{
-	struct rbd_device *rbd_dev = container_of(work, struct rbd_device,
-						  unlock_work);
-
-	down_write(&rbd_dev->lock_rwsem);
-	rbd_release_lock(rbd_dev);
-	up_write(&rbd_dev->lock_rwsem);
-}
-
-static void rbd_handle_acquired_lock(struct rbd_device *rbd_dev, u8 struct_v,
-				     void **p)
-{
-	struct rbd_client_id cid = { 0 };
-
-	if (struct_v >= 2) {
-		cid.gid = ceph_decode_64(p);
-		cid.handle = ceph_decode_64(p);
-	}
-
-	dout("%s rbd_dev %p cid %llu-%llu\n", __func__, rbd_dev, cid.gid,
-	     cid.handle);
-	if (!rbd_cid_equal(&cid, &rbd_empty_cid)) {
-		down_write(&rbd_dev->lock_rwsem);
-		if (rbd_cid_equal(&cid, &rbd_dev->owner_cid)) {
-			/*
-			 * we already know that the remote client is
-			 * the owner
-			 */
-			up_write(&rbd_dev->lock_rwsem);
-			return;
-		}
-
-		rbd_set_owner_cid(rbd_dev, &cid);
-		downgrade_write(&rbd_dev->lock_rwsem);
-	} else {
-		down_read(&rbd_dev->lock_rwsem);
-	}
-
-	if (!__rbd_is_lock_owner(rbd_dev))
-		wake_requests(rbd_dev, false);
-	up_read(&rbd_dev->lock_rwsem);
-}
-
-static void rbd_handle_released_lock(struct rbd_device *rbd_dev, u8 struct_v,
-				     void **p)
-{
-	struct rbd_client_id cid = { 0 };
-
-	if (struct_v >= 2) {
-		cid.gid = ceph_decode_64(p);
-		cid.handle = ceph_decode_64(p);
-	}
-
-	dout("%s rbd_dev %p cid %llu-%llu\n", __func__, rbd_dev, cid.gid,
-	     cid.handle);
-	if (!rbd_cid_equal(&cid, &rbd_empty_cid)) {
-		down_write(&rbd_dev->lock_rwsem);
-		if (!rbd_cid_equal(&cid, &rbd_dev->owner_cid)) {
-			dout("%s rbd_dev %p unexpected owner, cid %llu-%llu != owner_cid %llu-%llu\n",
-			     __func__, rbd_dev, cid.gid, cid.handle,
-			     rbd_dev->owner_cid.gid, rbd_dev->owner_cid.handle);
-			up_write(&rbd_dev->lock_rwsem);
-			return;
-		}
-
-		rbd_set_owner_cid(rbd_dev, &rbd_empty_cid);
-		downgrade_write(&rbd_dev->lock_rwsem);
-	} else {
-		down_read(&rbd_dev->lock_rwsem);
-	}
-
-	if (!__rbd_is_lock_owner(rbd_dev))
-		wake_requests(rbd_dev, false);
-	up_read(&rbd_dev->lock_rwsem);
-}
-
-static bool rbd_handle_request_lock(struct rbd_device *rbd_dev, u8 struct_v,
-				    void **p)
-{
-	struct rbd_client_id my_cid = rbd_get_cid(rbd_dev);
-	struct rbd_client_id cid = { 0 };
-	bool need_to_send;
-
-	if (struct_v >= 2) {
-		cid.gid = ceph_decode_64(p);
-		cid.handle = ceph_decode_64(p);
-	}
-
-	dout("%s rbd_dev %p cid %llu-%llu\n", __func__, rbd_dev, cid.gid,
-	     cid.handle);
-	if (rbd_cid_equal(&cid, &my_cid))
-		return false;
-
-	down_read(&rbd_dev->lock_rwsem);
-	need_to_send = __rbd_is_lock_owner(rbd_dev);
-	if (rbd_dev->lock_state == RBD_LOCK_STATE_LOCKED) {
-		if (!rbd_cid_equal(&rbd_dev->owner_cid, &rbd_empty_cid)) {
-			dout("%s rbd_dev %p queueing unlock_work\n", __func__,
-			     rbd_dev);
-			queue_work(rbd_dev->task_wq, &rbd_dev->unlock_work);
-		}
-	}
-	up_read(&rbd_dev->lock_rwsem);
-	return need_to_send;
-}
-
-static void __rbd_acknowledge_notify(struct rbd_device *rbd_dev,
-				     u64 notify_id, u64 cookie, s32 *result)
-{
-	struct ceph_osd_client *osdc = &rbd_dev->rbd_client->client->osdc;
-	int buf_size = 4 + CEPH_ENCODING_START_BLK_LEN;
-	char buf[buf_size];
-	int ret;
-
-	if (result) {
-		void *p = buf;
-
-		/* encode ResponseMessage */
-		ceph_start_encoding(&p, 1, 1,
-				    buf_size - CEPH_ENCODING_START_BLK_LEN);
-		ceph_encode_32(&p, *result);
-	} else {
-		buf_size = 0;
-	}
-
-	ret = ceph_osdc_notify_ack(osdc, &rbd_dev->header_oid,
-				   &rbd_dev->header_oloc, notify_id, cookie,
-				   buf, buf_size);
-	if (ret)
-		rbd_warn(rbd_dev, "acknowledge_notify failed: %d", ret);
-}
-
-static void rbd_acknowledge_notify(struct rbd_device *rbd_dev, u64 notify_id,
-				   u64 cookie)
-{
-	dout("%s rbd_dev %p\n", __func__, rbd_dev);
-	__rbd_acknowledge_notify(rbd_dev, notify_id, cookie, NULL);
-}
-
-static void rbd_acknowledge_notify_result(struct rbd_device *rbd_dev,
-					  u64 notify_id, u64 cookie, s32 result)
-{
-	dout("%s rbd_dev %p result %d\n", __func__, rbd_dev, result);
-	__rbd_acknowledge_notify(rbd_dev, notify_id, cookie, &result);
-}
-
-static void rbd_watch_cb(void *arg, u64 notify_id, u64 cookie,
-			 u64 notifier_id, void *data, size_t data_len)
-{
-	struct rbd_device *rbd_dev = arg;
-	void *p = data;
-	void *const end = p + data_len;
-	u8 struct_v;
-	u32 len;
-	u32 notify_op;
-	int ret;
-
-	dout("%s rbd_dev %p cookie %llu notify_id %llu data_len %zu\n",
-	     __func__, rbd_dev, cookie, notify_id, data_len);
-	if (data_len) {
-		ret = ceph_start_decoding(&p, end, 1, "NotifyMessage",
-					  &struct_v, &len);
-		if (ret) {
-			rbd_warn(rbd_dev, "failed to decode NotifyMessage: %d",
-				 ret);
-			return;
-		}
-
-		notify_op = ceph_decode_32(&p);
-	} else {
-		/* legacy notification for header updates */
-		notify_op = RBD_NOTIFY_OP_HEADER_UPDATE;
-		len = 0;
-	}
-
-	dout("%s rbd_dev %p notify_op %u\n", __func__, rbd_dev, notify_op);
-	switch (notify_op) {
-	case RBD_NOTIFY_OP_ACQUIRED_LOCK:
-		rbd_handle_acquired_lock(rbd_dev, struct_v, &p);
-		rbd_acknowledge_notify(rbd_dev, notify_id, cookie);
-		break;
-	case RBD_NOTIFY_OP_RELEASED_LOCK:
-		rbd_handle_released_lock(rbd_dev, struct_v, &p);
-		rbd_acknowledge_notify(rbd_dev, notify_id, cookie);
-		break;
-	case RBD_NOTIFY_OP_REQUEST_LOCK:
-		if (rbd_handle_request_lock(rbd_dev, struct_v, &p))
-			/*
-			 * send ResponseMessage(0) back so the client
-			 * can detect a missing owner
-			 */
-			rbd_acknowledge_notify_result(rbd_dev, notify_id,
-						      cookie, 0);
-		else
-			rbd_acknowledge_notify(rbd_dev, notify_id, cookie);
-		break;
-	case RBD_NOTIFY_OP_HEADER_UPDATE:
-		ret = rbd_dev_refresh(rbd_dev);
-		if (ret)
-			rbd_warn(rbd_dev, "refresh failed: %d", ret);
-
-		rbd_acknowledge_notify(rbd_dev, notify_id, cookie);
-		break;
-	default:
-		if (rbd_is_lock_owner(rbd_dev))
-			rbd_acknowledge_notify_result(rbd_dev, notify_id,
-						      cookie, -EOPNOTSUPP);
-		else
-			rbd_acknowledge_notify(rbd_dev, notify_id, cookie);
-		break;
-	}
-}
-
-static void __rbd_unregister_watch(struct rbd_device *rbd_dev);
-
-static void rbd_watch_errcb(void *arg, u64 cookie, int err)
-{
-	struct rbd_device *rbd_dev = arg;
-
-	rbd_warn(rbd_dev, "encountered watch error: %d", err);
-
-	down_write(&rbd_dev->lock_rwsem);
-	rbd_set_owner_cid(rbd_dev, &rbd_empty_cid);
-	up_write(&rbd_dev->lock_rwsem);
-
-	mutex_lock(&rbd_dev->watch_mutex);
-	if (rbd_dev->watch_state == RBD_WATCH_STATE_REGISTERED) {
-		__rbd_unregister_watch(rbd_dev);
-		rbd_dev->watch_state = RBD_WATCH_STATE_ERROR;
-
-		queue_delayed_work(rbd_dev->task_wq, &rbd_dev->watch_dwork, 0);
-	}
-	mutex_unlock(&rbd_dev->watch_mutex);
-}
-
-/*
- * watch_mutex must be locked
- */
-static int __rbd_register_watch(struct rbd_device *rbd_dev)
-{
-	struct ceph_osd_client *osdc = &rbd_dev->rbd_client->client->osdc;
-	struct ceph_osd_linger_request *handle;
-
-	rbd_assert(!rbd_dev->watch_handle);
-	dout("%s rbd_dev %p\n", __func__, rbd_dev);
-
-	handle = ceph_osdc_watch(osdc, &rbd_dev->header_oid,
-				 &rbd_dev->header_oloc, rbd_watch_cb,
-				 rbd_watch_errcb, rbd_dev);
-	if (IS_ERR(handle))
-		return PTR_ERR(handle);
-
-	rbd_dev->watch_handle = handle;
-	return 0;
-}
-
-/*
- * watch_mutex must be locked
- */
-static void __rbd_unregister_watch(struct rbd_device *rbd_dev)
-{
-	struct ceph_osd_client *osdc = &rbd_dev->rbd_client->client->osdc;
-	int ret;
-
-	rbd_assert(rbd_dev->watch_handle);
-	dout("%s rbd_dev %p\n", __func__, rbd_dev);
-
-	ret = ceph_osdc_unwatch(osdc, rbd_dev->watch_handle);
-	if (ret)
-		rbd_warn(rbd_dev, "failed to unwatch: %d", ret);
-
-	rbd_dev->watch_handle = NULL;
-}
-
-static int rbd_register_watch(struct rbd_device *rbd_dev)
-{
-	int ret;
-
-	mutex_lock(&rbd_dev->watch_mutex);
-	rbd_assert(rbd_dev->watch_state == RBD_WATCH_STATE_UNREGISTERED);
-	ret = __rbd_register_watch(rbd_dev);
-	if (ret)
-		goto out;
-
-	rbd_dev->watch_state = RBD_WATCH_STATE_REGISTERED;
-	rbd_dev->watch_cookie = rbd_dev->watch_handle->linger_id;
-
-out:
-	mutex_unlock(&rbd_dev->watch_mutex);
-	return ret;
-}
-
-static void cancel_tasks_sync(struct rbd_device *rbd_dev)
-{
-	dout("%s rbd_dev %p\n", __func__, rbd_dev);
-
-	cancel_delayed_work_sync(&rbd_dev->watch_dwork);
-	cancel_work_sync(&rbd_dev->acquired_lock_work);
-	cancel_work_sync(&rbd_dev->released_lock_work);
-	cancel_delayed_work_sync(&rbd_dev->lock_dwork);
-	cancel_work_sync(&rbd_dev->unlock_work);
-}
-
-static void rbd_unregister_watch(struct rbd_device *rbd_dev)
-{
-	WARN_ON(waitqueue_active(&rbd_dev->lock_waitq));
-	cancel_tasks_sync(rbd_dev);
-
-	mutex_lock(&rbd_dev->watch_mutex);
-	if (rbd_dev->watch_state == RBD_WATCH_STATE_REGISTERED)
-		__rbd_unregister_watch(rbd_dev);
-	rbd_dev->watch_state = RBD_WATCH_STATE_UNREGISTERED;
-	mutex_unlock(&rbd_dev->watch_mutex);
-
-	ceph_osdc_flush_notifies(&rbd_dev->rbd_client->client->osdc);
-}
-
-static void rbd_reregister_watch(struct work_struct *work)
-{
-	struct rbd_device *rbd_dev = container_of(to_delayed_work(work),
-					    struct rbd_device, watch_dwork);
-	bool was_lock_owner = false;
-	int ret;
-
-	dout("%s rbd_dev %p\n", __func__, rbd_dev);
-
-	down_write(&rbd_dev->lock_rwsem);
-	if (rbd_dev->lock_state == RBD_LOCK_STATE_LOCKED)
-		was_lock_owner = rbd_release_lock(rbd_dev);
-
-	mutex_lock(&rbd_dev->watch_mutex);
-	if (rbd_dev->watch_state != RBD_WATCH_STATE_ERROR)
-		goto fail_unlock;
-
-	ret = __rbd_register_watch(rbd_dev);
-	if (ret) {
-		rbd_warn(rbd_dev, "failed to reregister watch: %d", ret);
-		if (ret != -EBLACKLISTED)
-			queue_delayed_work(rbd_dev->task_wq,
-					   &rbd_dev->watch_dwork,
-					   RBD_RETRY_DELAY);
-		goto fail_unlock;
-	}
-
-	rbd_dev->watch_state = RBD_WATCH_STATE_REGISTERED;
-	rbd_dev->watch_cookie = rbd_dev->watch_handle->linger_id;
-	mutex_unlock(&rbd_dev->watch_mutex);
-
-	ret = rbd_dev_refresh(rbd_dev);
-	if (ret)
-		rbd_warn(rbd_dev, "reregisteration refresh failed: %d", ret);
-
-	if (was_lock_owner) {
-		ret = rbd_try_lock(rbd_dev);
-		if (ret)
-			rbd_warn(rbd_dev, "reregisteration lock failed: %d",
-				 ret);
-	}
-
-	up_write(&rbd_dev->lock_rwsem);
-	wake_requests(rbd_dev, true);
-	return;
-
-fail_unlock:
-	mutex_unlock(&rbd_dev->watch_mutex);
-	up_write(&rbd_dev->lock_rwsem);
-}
-
-/*
- * Synchronous osd object method call.  Returns the number of bytes
- * returned in the outbound buffer, or a negative error code.
- */
-static int rbd_obj_method_sync(struct rbd_device *rbd_dev,
-			     const char *object_name,
-			     const char *class_name,
-			     const char *method_name,
-			     const void *outbound,
-			     size_t outbound_size,
-			     void *inbound,
-			     size_t inbound_size)
-{
-	struct rbd_obj_request *obj_request;
-	struct page **pages;
-	u32 page_count;
-	int ret;
-
-	/*
-	 * Method calls are ultimately read operations.  The result
-	 * should placed into the inbound buffer provided.  They
-	 * also supply outbound data--parameters for the object
-	 * method.  Currently if this is present it will be a
-	 * snapshot id.
-	 */
-	page_count = (u32)calc_pages_for(0, inbound_size);
-	pages = ceph_alloc_page_vector(page_count, GFP_KERNEL);
-	if (IS_ERR(pages))
-		return PTR_ERR(pages);
-
-	ret = -ENOMEM;
-	obj_request = rbd_obj_request_create(object_name, 0, inbound_size,
-							OBJ_REQUEST_PAGES);
-	if (!obj_request)
-		goto out;
-
-	obj_request->pages = pages;
-	obj_request->page_count = page_count;
-
-	obj_request->osd_req = rbd_osd_req_create(rbd_dev, OBJ_OP_READ, 1,
-						  obj_request);
-	if (!obj_request->osd_req)
-		goto out;
-
-	osd_req_op_cls_init(obj_request->osd_req, 0, CEPH_OSD_OP_CALL,
-					class_name, method_name);
-	if (outbound_size) {
-		struct ceph_pagelist *pagelist;
 
 		pagelist = kmalloc(sizeof (*pagelist), GFP_NOFS);
 		if (!pagelist)
@@ -4805,13 +4080,9 @@
 		up_read(&rbd_dev->lock_rwsem);
 		schedule();
 		down_read(&rbd_dev->lock_rwsem);
-<<<<<<< HEAD
-	} while (rbd_dev->lock_state != RBD_LOCK_STATE_LOCKED);
-=======
 	} while (rbd_dev->lock_state != RBD_LOCK_STATE_LOCKED &&
 		 !test_bit(RBD_DEV_FLAG_BLACKLISTED, &rbd_dev->flags));
 
->>>>>>> d06e622d
 	finish_wait(&rbd_dev->lock_waitq, &wait);
 }
 
@@ -4903,10 +4174,6 @@
 
 	if (must_be_locked) {
 		down_read(&rbd_dev->lock_rwsem);
-<<<<<<< HEAD
-		if (rbd_dev->lock_state != RBD_LOCK_STATE_LOCKED)
-			rbd_wait_state_locked(rbd_dev);
-=======
 		if (rbd_dev->lock_state != RBD_LOCK_STATE_LOCKED &&
 		    !test_bit(RBD_DEV_FLAG_BLACKLISTED, &rbd_dev->flags))
 			rbd_wait_state_locked(rbd_dev);
@@ -4917,7 +4184,6 @@
 			result = -EBLACKLISTED;
 			goto err_unlock;
 		}
->>>>>>> d06e622d
 	}
 
 	img_request = rbd_img_request_create(rbd_dev, offset, length, op_type,
@@ -5667,17 +4933,10 @@
 						   rbd_dev->name);
 	if (!rbd_dev->task_wq)
 		goto fail_dev_id;
-<<<<<<< HEAD
 
 	/* we have a ref from do_rbd_add() */
 	__module_get(THIS_MODULE);
 
-=======
-
-	/* we have a ref from do_rbd_add() */
-	__module_get(THIS_MODULE);
-
->>>>>>> d06e622d
 	dout("%s rbd_dev %p dev_id %d\n", __func__, rbd_dev, rbd_dev->dev_id);
 	return rbd_dev;
 
