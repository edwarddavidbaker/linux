// SPDX-License-Identifier: GPL-2.0-only
/*
 * Cadence MACB/GEM Ethernet Controller driver
 *
 * Copyright (C) 2004-2006 Atmel Corporation
 */

#define pr_fmt(fmt) KBUILD_MODNAME ": " fmt
#include <linux/clk.h>
#include <linux/clk-provider.h>
#include <linux/crc32.h>
#include <linux/module.h>
#include <linux/moduleparam.h>
#include <linux/kernel.h>
#include <linux/types.h>
#include <linux/circ_buf.h>
#include <linux/slab.h>
#include <linux/init.h>
#include <linux/io.h>
#include <linux/gpio.h>
#include <linux/gpio/consumer.h>
#include <linux/interrupt.h>
#include <linux/netdevice.h>
#include <linux/etherdevice.h>
#include <linux/dma-mapping.h>
#include <linux/platform_data/macb.h>
#include <linux/platform_device.h>
#include <linux/phylink.h>
#include <linux/of.h>
#include <linux/of_device.h>
#include <linux/of_gpio.h>
#include <linux/of_mdio.h>
#include <linux/of_net.h>
#include <linux/ip.h>
#include <linux/udp.h>
#include <linux/tcp.h>
#include <linux/iopoll.h>
#include <linux/pm_runtime.h>
#include "macb.h"

/* This structure is only used for MACB on SiFive FU540 devices */
struct sifive_fu540_macb_mgmt {
	void __iomem *reg;
	unsigned long rate;
	struct clk_hw hw;
};

#define MACB_RX_BUFFER_SIZE	128
#define RX_BUFFER_MULTIPLE	64  /* bytes */

#define DEFAULT_RX_RING_SIZE	512 /* must be power of 2 */
#define MIN_RX_RING_SIZE	64
#define MAX_RX_RING_SIZE	8192
#define RX_RING_BYTES(bp)	(macb_dma_desc_get_size(bp)	\
				 * (bp)->rx_ring_size)

#define DEFAULT_TX_RING_SIZE	512 /* must be power of 2 */
#define MIN_TX_RING_SIZE	64
#define MAX_TX_RING_SIZE	4096
#define TX_RING_BYTES(bp)	(macb_dma_desc_get_size(bp)	\
				 * (bp)->tx_ring_size)

/* level of occupied TX descriptors under which we wake up TX process */
#define MACB_TX_WAKEUP_THRESH(bp)	(3 * (bp)->tx_ring_size / 4)

#define MACB_RX_INT_FLAGS	(MACB_BIT(RCOMP) | MACB_BIT(ISR_ROVR))
#define MACB_TX_ERR_FLAGS	(MACB_BIT(ISR_TUND)			\
					| MACB_BIT(ISR_RLE)		\
					| MACB_BIT(TXERR))
#define MACB_TX_INT_FLAGS	(MACB_TX_ERR_FLAGS | MACB_BIT(TCOMP)	\
					| MACB_BIT(TXUBR))

/* Max length of transmit frame must be a multiple of 8 bytes */
#define MACB_TX_LEN_ALIGN	8
#define MACB_MAX_TX_LEN		((unsigned int)((1 << MACB_TX_FRMLEN_SIZE) - 1) & ~((unsigned int)(MACB_TX_LEN_ALIGN - 1)))
/* Limit maximum TX length as per Cadence TSO errata. This is to avoid a
 * false amba_error in TX path from the DMA assuming there is not enough
 * space in the SRAM (16KB) even when there is.
 */
#define GEM_MAX_TX_LEN		(unsigned int)(0x3FC0)

#define GEM_MTU_MIN_SIZE	ETH_MIN_MTU
#define MACB_NETIF_LSO		NETIF_F_TSO

#define MACB_WOL_HAS_MAGIC_PACKET	(0x1 << 0)
#define MACB_WOL_ENABLED		(0x1 << 1)

/* Graceful stop timeouts in us. We should allow up to
 * 1 frame time (10 Mbits/s, full-duplex, ignoring collisions)
 */
#define MACB_HALT_TIMEOUT	1230

#define MACB_PM_TIMEOUT  100 /* ms */

#define MACB_MDIO_TIMEOUT	1000000 /* in usecs */

/* DMA buffer descriptor might be different size
 * depends on hardware configuration:
 *
 * 1. dma address width 32 bits:
 *    word 1: 32 bit address of Data Buffer
 *    word 2: control
 *
 * 2. dma address width 64 bits:
 *    word 1: 32 bit address of Data Buffer
 *    word 2: control
 *    word 3: upper 32 bit address of Data Buffer
 *    word 4: unused
 *
 * 3. dma address width 32 bits with hardware timestamping:
 *    word 1: 32 bit address of Data Buffer
 *    word 2: control
 *    word 3: timestamp word 1
 *    word 4: timestamp word 2
 *
 * 4. dma address width 64 bits with hardware timestamping:
 *    word 1: 32 bit address of Data Buffer
 *    word 2: control
 *    word 3: upper 32 bit address of Data Buffer
 *    word 4: unused
 *    word 5: timestamp word 1
 *    word 6: timestamp word 2
 */
static unsigned int macb_dma_desc_get_size(struct macb *bp)
{
#ifdef MACB_EXT_DESC
	unsigned int desc_size;

	switch (bp->hw_dma_cap) {
	case HW_DMA_CAP_64B:
		desc_size = sizeof(struct macb_dma_desc)
			+ sizeof(struct macb_dma_desc_64);
		break;
	case HW_DMA_CAP_PTP:
		desc_size = sizeof(struct macb_dma_desc)
			+ sizeof(struct macb_dma_desc_ptp);
		break;
	case HW_DMA_CAP_64B_PTP:
		desc_size = sizeof(struct macb_dma_desc)
			+ sizeof(struct macb_dma_desc_64)
			+ sizeof(struct macb_dma_desc_ptp);
		break;
	default:
		desc_size = sizeof(struct macb_dma_desc);
	}
	return desc_size;
#endif
	return sizeof(struct macb_dma_desc);
}

static unsigned int macb_adj_dma_desc_idx(struct macb *bp, unsigned int desc_idx)
{
#ifdef MACB_EXT_DESC
	switch (bp->hw_dma_cap) {
	case HW_DMA_CAP_64B:
	case HW_DMA_CAP_PTP:
		desc_idx <<= 1;
		break;
	case HW_DMA_CAP_64B_PTP:
		desc_idx *= 3;
		break;
	default:
		break;
	}
#endif
	return desc_idx;
}

#ifdef CONFIG_ARCH_DMA_ADDR_T_64BIT
static struct macb_dma_desc_64 *macb_64b_desc(struct macb *bp, struct macb_dma_desc *desc)
{
	return (struct macb_dma_desc_64 *)((void *)desc
		+ sizeof(struct macb_dma_desc));
}
#endif

/* Ring buffer accessors */
static unsigned int macb_tx_ring_wrap(struct macb *bp, unsigned int index)
{
	return index & (bp->tx_ring_size - 1);
}

static struct macb_dma_desc *macb_tx_desc(struct macb_queue *queue,
					  unsigned int index)
{
	index = macb_tx_ring_wrap(queue->bp, index);
	index = macb_adj_dma_desc_idx(queue->bp, index);
	return &queue->tx_ring[index];
}

static struct macb_tx_skb *macb_tx_skb(struct macb_queue *queue,
				       unsigned int index)
{
	return &queue->tx_skb[macb_tx_ring_wrap(queue->bp, index)];
}

static dma_addr_t macb_tx_dma(struct macb_queue *queue, unsigned int index)
{
	dma_addr_t offset;

	offset = macb_tx_ring_wrap(queue->bp, index) *
			macb_dma_desc_get_size(queue->bp);

	return queue->tx_ring_dma + offset;
}

static unsigned int macb_rx_ring_wrap(struct macb *bp, unsigned int index)
{
	return index & (bp->rx_ring_size - 1);
}

static struct macb_dma_desc *macb_rx_desc(struct macb_queue *queue, unsigned int index)
{
	index = macb_rx_ring_wrap(queue->bp, index);
	index = macb_adj_dma_desc_idx(queue->bp, index);
	return &queue->rx_ring[index];
}

static void *macb_rx_buffer(struct macb_queue *queue, unsigned int index)
{
	return queue->rx_buffers + queue->bp->rx_buffer_size *
	       macb_rx_ring_wrap(queue->bp, index);
}

/* I/O accessors */
static u32 hw_readl_native(struct macb *bp, int offset)
{
	return __raw_readl(bp->regs + offset);
}

static void hw_writel_native(struct macb *bp, int offset, u32 value)
{
	__raw_writel(value, bp->regs + offset);
}

static u32 hw_readl(struct macb *bp, int offset)
{
	return readl_relaxed(bp->regs + offset);
}

static void hw_writel(struct macb *bp, int offset, u32 value)
{
	writel_relaxed(value, bp->regs + offset);
}

/* Find the CPU endianness by using the loopback bit of NCR register. When the
 * CPU is in big endian we need to program swapped mode for management
 * descriptor access.
 */
static bool hw_is_native_io(void __iomem *addr)
{
	u32 value = MACB_BIT(LLB);

	__raw_writel(value, addr + MACB_NCR);
	value = __raw_readl(addr + MACB_NCR);

	/* Write 0 back to disable everything */
	__raw_writel(0, addr + MACB_NCR);

	return value == MACB_BIT(LLB);
}

static bool hw_is_gem(void __iomem *addr, bool native_io)
{
	u32 id;

	if (native_io)
		id = __raw_readl(addr + MACB_MID);
	else
		id = readl_relaxed(addr + MACB_MID);

	return MACB_BFEXT(IDNUM, id) >= 0x2;
}

static void macb_set_hwaddr(struct macb *bp)
{
	u32 bottom;
	u16 top;

	bottom = cpu_to_le32(*((u32 *)bp->dev->dev_addr));
	macb_or_gem_writel(bp, SA1B, bottom);
	top = cpu_to_le16(*((u16 *)(bp->dev->dev_addr + 4)));
	macb_or_gem_writel(bp, SA1T, top);

	/* Clear unused address register sets */
	macb_or_gem_writel(bp, SA2B, 0);
	macb_or_gem_writel(bp, SA2T, 0);
	macb_or_gem_writel(bp, SA3B, 0);
	macb_or_gem_writel(bp, SA3T, 0);
	macb_or_gem_writel(bp, SA4B, 0);
	macb_or_gem_writel(bp, SA4T, 0);
}

static void macb_get_hwaddr(struct macb *bp)
{
	u32 bottom;
	u16 top;
	u8 addr[6];
	int i;

	/* Check all 4 address register for valid address */
	for (i = 0; i < 4; i++) {
		bottom = macb_or_gem_readl(bp, SA1B + i * 8);
		top = macb_or_gem_readl(bp, SA1T + i * 8);

		addr[0] = bottom & 0xff;
		addr[1] = (bottom >> 8) & 0xff;
		addr[2] = (bottom >> 16) & 0xff;
		addr[3] = (bottom >> 24) & 0xff;
		addr[4] = top & 0xff;
		addr[5] = (top >> 8) & 0xff;

		if (is_valid_ether_addr(addr)) {
			memcpy(bp->dev->dev_addr, addr, sizeof(addr));
			return;
		}
	}

	dev_info(&bp->pdev->dev, "invalid hw address, using random\n");
	eth_hw_addr_random(bp->dev);
}

static int macb_mdio_wait_for_idle(struct macb *bp)
{
	u32 val;

	return readx_poll_timeout(MACB_READ_NSR, bp, val, val & MACB_BIT(IDLE),
				  1, MACB_MDIO_TIMEOUT);
}

static int macb_mdio_read(struct mii_bus *bus, int mii_id, int regnum)
{
	struct macb *bp = bus->priv;
	int status;

	status = pm_runtime_get_sync(&bp->pdev->dev);
	if (status < 0) {
		pm_runtime_put_noidle(&bp->pdev->dev);
		goto mdio_pm_exit;
	}

	status = macb_mdio_wait_for_idle(bp);
	if (status < 0)
		goto mdio_read_exit;

	if (regnum & MII_ADDR_C45) {
		macb_writel(bp, MAN, (MACB_BF(SOF, MACB_MAN_C45_SOF)
			    | MACB_BF(RW, MACB_MAN_C45_ADDR)
			    | MACB_BF(PHYA, mii_id)
			    | MACB_BF(REGA, (regnum >> 16) & 0x1F)
			    | MACB_BF(DATA, regnum & 0xFFFF)
			    | MACB_BF(CODE, MACB_MAN_C45_CODE)));

		status = macb_mdio_wait_for_idle(bp);
		if (status < 0)
			goto mdio_read_exit;

		macb_writel(bp, MAN, (MACB_BF(SOF, MACB_MAN_C45_SOF)
			    | MACB_BF(RW, MACB_MAN_C45_READ)
			    | MACB_BF(PHYA, mii_id)
			    | MACB_BF(REGA, (regnum >> 16) & 0x1F)
			    | MACB_BF(CODE, MACB_MAN_C45_CODE)));
	} else {
		macb_writel(bp, MAN, (MACB_BF(SOF, MACB_MAN_C22_SOF)
				| MACB_BF(RW, MACB_MAN_C22_READ)
				| MACB_BF(PHYA, mii_id)
				| MACB_BF(REGA, regnum)
				| MACB_BF(CODE, MACB_MAN_C22_CODE)));
	}

	status = macb_mdio_wait_for_idle(bp);
	if (status < 0)
		goto mdio_read_exit;

	status = MACB_BFEXT(DATA, macb_readl(bp, MAN));

mdio_read_exit:
	pm_runtime_mark_last_busy(&bp->pdev->dev);
	pm_runtime_put_autosuspend(&bp->pdev->dev);
mdio_pm_exit:
	return status;
}

static int macb_mdio_write(struct mii_bus *bus, int mii_id, int regnum,
			   u16 value)
{
	struct macb *bp = bus->priv;
	int status;

	status = pm_runtime_get_sync(&bp->pdev->dev);
	if (status < 0) {
		pm_runtime_put_noidle(&bp->pdev->dev);
		goto mdio_pm_exit;
	}

	status = macb_mdio_wait_for_idle(bp);
	if (status < 0)
		goto mdio_write_exit;

	if (regnum & MII_ADDR_C45) {
		macb_writel(bp, MAN, (MACB_BF(SOF, MACB_MAN_C45_SOF)
			    | MACB_BF(RW, MACB_MAN_C45_ADDR)
			    | MACB_BF(PHYA, mii_id)
			    | MACB_BF(REGA, (regnum >> 16) & 0x1F)
			    | MACB_BF(DATA, regnum & 0xFFFF)
			    | MACB_BF(CODE, MACB_MAN_C45_CODE)));

		status = macb_mdio_wait_for_idle(bp);
		if (status < 0)
			goto mdio_write_exit;

		macb_writel(bp, MAN, (MACB_BF(SOF, MACB_MAN_C45_SOF)
			    | MACB_BF(RW, MACB_MAN_C45_WRITE)
			    | MACB_BF(PHYA, mii_id)
			    | MACB_BF(REGA, (regnum >> 16) & 0x1F)
			    | MACB_BF(CODE, MACB_MAN_C45_CODE)
			    | MACB_BF(DATA, value)));
	} else {
		macb_writel(bp, MAN, (MACB_BF(SOF, MACB_MAN_C22_SOF)
				| MACB_BF(RW, MACB_MAN_C22_WRITE)
				| MACB_BF(PHYA, mii_id)
				| MACB_BF(REGA, regnum)
				| MACB_BF(CODE, MACB_MAN_C22_CODE)
				| MACB_BF(DATA, value)));
	}

	status = macb_mdio_wait_for_idle(bp);
	if (status < 0)
		goto mdio_write_exit;

mdio_write_exit:
	pm_runtime_mark_last_busy(&bp->pdev->dev);
	pm_runtime_put_autosuspend(&bp->pdev->dev);
mdio_pm_exit:
	return status;
}

static void macb_init_buffers(struct macb *bp)
{
	struct macb_queue *queue;
	unsigned int q;

	for (q = 0, queue = bp->queues; q < bp->num_queues; ++q, ++queue) {
		queue_writel(queue, RBQP, lower_32_bits(queue->rx_ring_dma));
#ifdef CONFIG_ARCH_DMA_ADDR_T_64BIT
		if (bp->hw_dma_cap & HW_DMA_CAP_64B)
			queue_writel(queue, RBQPH,
				     upper_32_bits(queue->rx_ring_dma));
#endif
		queue_writel(queue, TBQP, lower_32_bits(queue->tx_ring_dma));
#ifdef CONFIG_ARCH_DMA_ADDR_T_64BIT
		if (bp->hw_dma_cap & HW_DMA_CAP_64B)
			queue_writel(queue, TBQPH,
				     upper_32_bits(queue->tx_ring_dma));
#endif
	}
}

/**
 * macb_set_tx_clk() - Set a clock to a new frequency
 * @clk		Pointer to the clock to change
 * @rate	New frequency in Hz
 * @dev		Pointer to the struct net_device
 */
static void macb_set_tx_clk(struct clk *clk, int speed, struct net_device *dev)
{
	long ferr, rate, rate_rounded;

	if (!clk)
		return;

	switch (speed) {
	case SPEED_10:
		rate = 2500000;
		break;
	case SPEED_100:
		rate = 25000000;
		break;
	case SPEED_1000:
		rate = 125000000;
		break;
	default:
		return;
	}

	rate_rounded = clk_round_rate(clk, rate);
	if (rate_rounded < 0)
		return;

	/* RGMII allows 50 ppm frequency error. Test and warn if this limit
	 * is not satisfied.
	 */
	ferr = abs(rate_rounded - rate);
	ferr = DIV_ROUND_UP(ferr, rate / 100000);
	if (ferr > 5)
		netdev_warn(dev, "unable to generate target frequency: %ld Hz\n",
			    rate);

	if (clk_set_rate(clk, rate_rounded))
		netdev_err(dev, "adjusting tx_clk failed.\n");
}

static void macb_validate(struct phylink_config *config,
			  unsigned long *supported,
			  struct phylink_link_state *state)
{
	struct net_device *ndev = to_net_dev(config->dev);
	__ETHTOOL_DECLARE_LINK_MODE_MASK(mask) = { 0, };
	struct macb *bp = netdev_priv(ndev);

	/* We only support MII, RMII, GMII, RGMII & SGMII. */
	if (state->interface != PHY_INTERFACE_MODE_NA &&
	    state->interface != PHY_INTERFACE_MODE_MII &&
	    state->interface != PHY_INTERFACE_MODE_RMII &&
	    state->interface != PHY_INTERFACE_MODE_GMII &&
	    state->interface != PHY_INTERFACE_MODE_SGMII &&
	    !phy_interface_mode_is_rgmii(state->interface)) {
		bitmap_zero(supported, __ETHTOOL_LINK_MODE_MASK_NBITS);
		return;
	}

	if (!macb_is_gem(bp) &&
	    (state->interface == PHY_INTERFACE_MODE_GMII ||
	     phy_interface_mode_is_rgmii(state->interface))) {
		bitmap_zero(supported, __ETHTOOL_LINK_MODE_MASK_NBITS);
		return;
	}

	phylink_set_port_modes(mask);
	phylink_set(mask, Autoneg);
	phylink_set(mask, Asym_Pause);

	phylink_set(mask, 10baseT_Half);
	phylink_set(mask, 10baseT_Full);
	phylink_set(mask, 100baseT_Half);
	phylink_set(mask, 100baseT_Full);

	if (bp->caps & MACB_CAPS_GIGABIT_MODE_AVAILABLE &&
	    (state->interface == PHY_INTERFACE_MODE_NA ||
	     state->interface == PHY_INTERFACE_MODE_GMII ||
	     state->interface == PHY_INTERFACE_MODE_SGMII ||
	     phy_interface_mode_is_rgmii(state->interface))) {
		phylink_set(mask, 1000baseT_Full);
		phylink_set(mask, 1000baseX_Full);

		if (!(bp->caps & MACB_CAPS_NO_GIGABIT_HALF))
			phylink_set(mask, 1000baseT_Half);
	}

	bitmap_and(supported, supported, mask, __ETHTOOL_LINK_MODE_MASK_NBITS);
	bitmap_and(state->advertising, state->advertising, mask,
		   __ETHTOOL_LINK_MODE_MASK_NBITS);
}

static void macb_mac_pcs_get_state(struct phylink_config *config,
				   struct phylink_link_state *state)
{
	state->link = 0;
}

static void macb_mac_an_restart(struct phylink_config *config)
{
	/* Not supported */
}

static void macb_mac_config(struct phylink_config *config, unsigned int mode,
			    const struct phylink_link_state *state)
{
	struct net_device *ndev = to_net_dev(config->dev);
	struct macb *bp = netdev_priv(ndev);
	unsigned long flags;
	u32 old_ctrl, ctrl;

	spin_lock_irqsave(&bp->lock, flags);

	old_ctrl = ctrl = macb_or_gem_readl(bp, NCFGR);

	if (bp->caps & MACB_CAPS_MACB_IS_EMAC) {
		if (state->interface == PHY_INTERFACE_MODE_RMII)
			ctrl |= MACB_BIT(RM9200_RMII);
	} else {
		ctrl &= ~(GEM_BIT(SGMIIEN) | GEM_BIT(PCSSEL));

		if (state->interface == PHY_INTERFACE_MODE_SGMII)
			ctrl |= GEM_BIT(SGMIIEN) | GEM_BIT(PCSSEL);
	}

	/* Apply the new configuration, if any */
	if (old_ctrl ^ ctrl)
		macb_or_gem_writel(bp, NCFGR, ctrl);

	spin_unlock_irqrestore(&bp->lock, flags);
}

static void macb_mac_link_down(struct phylink_config *config, unsigned int mode,
			       phy_interface_t interface)
{
	struct net_device *ndev = to_net_dev(config->dev);
	struct macb *bp = netdev_priv(ndev);
	struct macb_queue *queue;
	unsigned int q;
	u32 ctrl;

	if (!(bp->caps & MACB_CAPS_MACB_IS_EMAC))
		for (q = 0, queue = bp->queues; q < bp->num_queues; ++q, ++queue)
			queue_writel(queue, IDR,
				     bp->rx_intr_mask | MACB_TX_INT_FLAGS | MACB_BIT(HRESP));

	/* Disable Rx and Tx */
	ctrl = macb_readl(bp, NCR) & ~(MACB_BIT(RE) | MACB_BIT(TE));
	macb_writel(bp, NCR, ctrl);

	netif_tx_stop_all_queues(ndev);
}

static void macb_mac_link_up(struct phylink_config *config,
			     struct phy_device *phy,
			     unsigned int mode, phy_interface_t interface,
			     int speed, int duplex,
			     bool tx_pause, bool rx_pause)
{
	struct net_device *ndev = to_net_dev(config->dev);
	struct macb *bp = netdev_priv(ndev);
	struct macb_queue *queue;
	unsigned long flags;
	unsigned int q;
	u32 ctrl;

	spin_lock_irqsave(&bp->lock, flags);

	ctrl = macb_or_gem_readl(bp, NCFGR);

	ctrl &= ~(MACB_BIT(SPD) | MACB_BIT(FD));

	if (speed == SPEED_100)
		ctrl |= MACB_BIT(SPD);

	if (duplex)
		ctrl |= MACB_BIT(FD);

	if (!(bp->caps & MACB_CAPS_MACB_IS_EMAC)) {
		ctrl &= ~(GEM_BIT(GBE) | MACB_BIT(PAE));

		if (speed == SPEED_1000)
			ctrl |= GEM_BIT(GBE);

		/* We do not support MLO_PAUSE_RX yet */
		if (tx_pause)
			ctrl |= MACB_BIT(PAE);

		macb_set_tx_clk(bp->tx_clk, speed, ndev);

		/* Initialize rings & buffers as clearing MACB_BIT(TE) in link down
		 * cleared the pipeline and control registers.
		 */
		bp->macbgem_ops.mog_init_rings(bp);
		macb_init_buffers(bp);

		for (q = 0, queue = bp->queues; q < bp->num_queues; ++q, ++queue)
			queue_writel(queue, IER,
				     bp->rx_intr_mask | MACB_TX_INT_FLAGS | MACB_BIT(HRESP));
	}

	macb_or_gem_writel(bp, NCFGR, ctrl);

	spin_unlock_irqrestore(&bp->lock, flags);

	/* Enable Rx and Tx */
	macb_writel(bp, NCR, macb_readl(bp, NCR) | MACB_BIT(RE) | MACB_BIT(TE));

	netif_tx_wake_all_queues(ndev);
}

static const struct phylink_mac_ops macb_phylink_ops = {
	.validate = macb_validate,
	.mac_pcs_get_state = macb_mac_pcs_get_state,
	.mac_an_restart = macb_mac_an_restart,
	.mac_config = macb_mac_config,
	.mac_link_down = macb_mac_link_down,
	.mac_link_up = macb_mac_link_up,
};

static bool macb_phy_handle_exists(struct device_node *dn)
{
	dn = of_parse_phandle(dn, "phy-handle", 0);
	of_node_put(dn);
	return dn != NULL;
}

static int macb_phylink_connect(struct macb *bp)
{
	struct device_node *dn = bp->pdev->dev.of_node;
	struct net_device *dev = bp->dev;
	struct phy_device *phydev;
	int ret;

	if (dn)
		ret = phylink_of_phy_connect(bp->phylink, dn, 0);

	if (!dn || (ret && !macb_phy_handle_exists(dn))) {
		phydev = phy_find_first(bp->mii_bus);
		if (!phydev) {
			netdev_err(dev, "no PHY found\n");
			return -ENXIO;
		}

		/* attach the mac to the phy */
		ret = phylink_connect_phy(bp->phylink, phydev);
	}

	if (ret) {
		netdev_err(dev, "Could not attach PHY (%d)\n", ret);
		return ret;
	}

	phylink_start(bp->phylink);

	return 0;
}

/* based on au1000_eth. c*/
static int macb_mii_probe(struct net_device *dev)
{
	struct macb *bp = netdev_priv(dev);

	bp->phylink_config.dev = &dev->dev;
	bp->phylink_config.type = PHYLINK_NETDEV;

	bp->phylink = phylink_create(&bp->phylink_config, bp->pdev->dev.fwnode,
				     bp->phy_interface, &macb_phylink_ops);
	if (IS_ERR(bp->phylink)) {
		netdev_err(dev, "Could not create a phylink instance (%ld)\n",
			   PTR_ERR(bp->phylink));
		return PTR_ERR(bp->phylink);
	}

	return 0;
}

static int macb_mdiobus_register(struct macb *bp)
{
	struct device_node *child, *np = bp->pdev->dev.of_node;

	if (of_phy_is_fixed_link(np))
		return mdiobus_register(bp->mii_bus);

	/* Only create the PHY from the device tree if at least one PHY is
	 * described. Otherwise scan the entire MDIO bus. We do this to support
	 * old device tree that did not follow the best practices and did not
	 * describe their network PHYs.
	 */
	for_each_available_child_of_node(np, child)
		if (of_mdiobus_child_is_phy(child)) {
			/* The loop increments the child refcount,
			 * decrement it before returning.
			 */
			of_node_put(child);

			return of_mdiobus_register(bp->mii_bus, np);
		}

	return mdiobus_register(bp->mii_bus);
}

static int macb_mii_init(struct macb *bp)
{
	int err = -ENXIO;

	/* Enable management port */
	macb_writel(bp, NCR, MACB_BIT(MPE));

	bp->mii_bus = mdiobus_alloc();
	if (!bp->mii_bus) {
		err = -ENOMEM;
		goto err_out;
	}

	bp->mii_bus->name = "MACB_mii_bus";
	bp->mii_bus->read = &macb_mdio_read;
	bp->mii_bus->write = &macb_mdio_write;
	snprintf(bp->mii_bus->id, MII_BUS_ID_SIZE, "%s-%x",
		 bp->pdev->name, bp->pdev->id);
	bp->mii_bus->priv = bp;
	bp->mii_bus->parent = &bp->pdev->dev;

	dev_set_drvdata(&bp->dev->dev, bp->mii_bus);

	err = macb_mdiobus_register(bp);
	if (err)
		goto err_out_free_mdiobus;

	err = macb_mii_probe(bp->dev);
	if (err)
		goto err_out_unregister_bus;

	return 0;

err_out_unregister_bus:
	mdiobus_unregister(bp->mii_bus);
err_out_free_mdiobus:
	mdiobus_free(bp->mii_bus);
err_out:
	return err;
}

static void macb_update_stats(struct macb *bp)
{
	u32 *p = &bp->hw_stats.macb.rx_pause_frames;
	u32 *end = &bp->hw_stats.macb.tx_pause_frames + 1;
	int offset = MACB_PFR;

	WARN_ON((unsigned long)(end - p - 1) != (MACB_TPF - MACB_PFR) / 4);

	for (; p < end; p++, offset += 4)
		*p += bp->macb_reg_readl(bp, offset);
}

static int macb_halt_tx(struct macb *bp)
{
	unsigned long	halt_time, timeout;
	u32		status;

	macb_writel(bp, NCR, macb_readl(bp, NCR) | MACB_BIT(THALT));

	timeout = jiffies + usecs_to_jiffies(MACB_HALT_TIMEOUT);
	do {
		halt_time = jiffies;
		status = macb_readl(bp, TSR);
		if (!(status & MACB_BIT(TGO)))
			return 0;

		udelay(250);
	} while (time_before(halt_time, timeout));

	return -ETIMEDOUT;
}

static void macb_tx_unmap(struct macb *bp, struct macb_tx_skb *tx_skb)
{
	if (tx_skb->mapping) {
		if (tx_skb->mapped_as_page)
			dma_unmap_page(&bp->pdev->dev, tx_skb->mapping,
				       tx_skb->size, DMA_TO_DEVICE);
		else
			dma_unmap_single(&bp->pdev->dev, tx_skb->mapping,
					 tx_skb->size, DMA_TO_DEVICE);
		tx_skb->mapping = 0;
	}

	if (tx_skb->skb) {
		dev_kfree_skb_any(tx_skb->skb);
		tx_skb->skb = NULL;
	}
}

static void macb_set_addr(struct macb *bp, struct macb_dma_desc *desc, dma_addr_t addr)
{
#ifdef CONFIG_ARCH_DMA_ADDR_T_64BIT
	struct macb_dma_desc_64 *desc_64;

	if (bp->hw_dma_cap & HW_DMA_CAP_64B) {
		desc_64 = macb_64b_desc(bp, desc);
		desc_64->addrh = upper_32_bits(addr);
		/* The low bits of RX address contain the RX_USED bit, clearing
		 * of which allows packet RX. Make sure the high bits are also
		 * visible to HW at that point.
		 */
		dma_wmb();
	}
#endif
	desc->addr = lower_32_bits(addr);
}

static dma_addr_t macb_get_addr(struct macb *bp, struct macb_dma_desc *desc)
{
	dma_addr_t addr = 0;
#ifdef CONFIG_ARCH_DMA_ADDR_T_64BIT
	struct macb_dma_desc_64 *desc_64;

	if (bp->hw_dma_cap & HW_DMA_CAP_64B) {
		desc_64 = macb_64b_desc(bp, desc);
		addr = ((u64)(desc_64->addrh) << 32);
	}
#endif
	addr |= MACB_BF(RX_WADDR, MACB_BFEXT(RX_WADDR, desc->addr));
	return addr;
}

static void macb_tx_error_task(struct work_struct *work)
{
	struct macb_queue	*queue = container_of(work, struct macb_queue,
						      tx_error_task);
	struct macb		*bp = queue->bp;
	struct macb_tx_skb	*tx_skb;
	struct macb_dma_desc	*desc;
	struct sk_buff		*skb;
	unsigned int		tail;
	unsigned long		flags;

	netdev_vdbg(bp->dev, "macb_tx_error_task: q = %u, t = %u, h = %u\n",
		    (unsigned int)(queue - bp->queues),
		    queue->tx_tail, queue->tx_head);

	/* Prevent the queue IRQ handlers from running: each of them may call
	 * macb_tx_interrupt(), which in turn may call netif_wake_subqueue().
	 * As explained below, we have to halt the transmission before updating
	 * TBQP registers so we call netif_tx_stop_all_queues() to notify the
	 * network engine about the macb/gem being halted.
	 */
	spin_lock_irqsave(&bp->lock, flags);

	/* Make sure nobody is trying to queue up new packets */
	netif_tx_stop_all_queues(bp->dev);

	/* Stop transmission now
	 * (in case we have just queued new packets)
	 * macb/gem must be halted to write TBQP register
	 */
	if (macb_halt_tx(bp))
		/* Just complain for now, reinitializing TX path can be good */
		netdev_err(bp->dev, "BUG: halt tx timed out\n");

	/* Treat frames in TX queue including the ones that caused the error.
	 * Free transmit buffers in upper layer.
	 */
	for (tail = queue->tx_tail; tail != queue->tx_head; tail++) {
		u32	ctrl;

		desc = macb_tx_desc(queue, tail);
		ctrl = desc->ctrl;
		tx_skb = macb_tx_skb(queue, tail);
		skb = tx_skb->skb;

		if (ctrl & MACB_BIT(TX_USED)) {
			/* skb is set for the last buffer of the frame */
			while (!skb) {
				macb_tx_unmap(bp, tx_skb);
				tail++;
				tx_skb = macb_tx_skb(queue, tail);
				skb = tx_skb->skb;
			}

			/* ctrl still refers to the first buffer descriptor
			 * since it's the only one written back by the hardware
			 */
			if (!(ctrl & MACB_BIT(TX_BUF_EXHAUSTED))) {
				netdev_vdbg(bp->dev, "txerr skb %u (data %p) TX complete\n",
					    macb_tx_ring_wrap(bp, tail),
					    skb->data);
				bp->dev->stats.tx_packets++;
				queue->stats.tx_packets++;
				bp->dev->stats.tx_bytes += skb->len;
				queue->stats.tx_bytes += skb->len;
			}
		} else {
			/* "Buffers exhausted mid-frame" errors may only happen
			 * if the driver is buggy, so complain loudly about
			 * those. Statistics are updated by hardware.
			 */
			if (ctrl & MACB_BIT(TX_BUF_EXHAUSTED))
				netdev_err(bp->dev,
					   "BUG: TX buffers exhausted mid-frame\n");

			desc->ctrl = ctrl | MACB_BIT(TX_USED);
		}

		macb_tx_unmap(bp, tx_skb);
	}

	/* Set end of TX queue */
	desc = macb_tx_desc(queue, 0);
	macb_set_addr(bp, desc, 0);
	desc->ctrl = MACB_BIT(TX_USED);

	/* Make descriptor updates visible to hardware */
	wmb();

	/* Reinitialize the TX desc queue */
	queue_writel(queue, TBQP, lower_32_bits(queue->tx_ring_dma));
#ifdef CONFIG_ARCH_DMA_ADDR_T_64BIT
	if (bp->hw_dma_cap & HW_DMA_CAP_64B)
		queue_writel(queue, TBQPH, upper_32_bits(queue->tx_ring_dma));
#endif
	/* Make TX ring reflect state of hardware */
	queue->tx_head = 0;
	queue->tx_tail = 0;

	/* Housework before enabling TX IRQ */
	macb_writel(bp, TSR, macb_readl(bp, TSR));
	queue_writel(queue, IER, MACB_TX_INT_FLAGS);

	/* Now we are ready to start transmission again */
	netif_tx_start_all_queues(bp->dev);
	macb_writel(bp, NCR, macb_readl(bp, NCR) | MACB_BIT(TSTART));

	spin_unlock_irqrestore(&bp->lock, flags);
}

static void macb_tx_interrupt(struct macb_queue *queue)
{
	unsigned int tail;
	unsigned int head;
	u32 status;
	struct macb *bp = queue->bp;
	u16 queue_index = queue - bp->queues;

	status = macb_readl(bp, TSR);
	macb_writel(bp, TSR, status);

	if (bp->caps & MACB_CAPS_ISR_CLEAR_ON_WRITE)
		queue_writel(queue, ISR, MACB_BIT(TCOMP));

	netdev_vdbg(bp->dev, "macb_tx_interrupt status = 0x%03lx\n",
		    (unsigned long)status);

	head = queue->tx_head;
	for (tail = queue->tx_tail; tail != head; tail++) {
		struct macb_tx_skb	*tx_skb;
		struct sk_buff		*skb;
		struct macb_dma_desc	*desc;
		u32			ctrl;

		desc = macb_tx_desc(queue, tail);

		/* Make hw descriptor updates visible to CPU */
		rmb();

		ctrl = desc->ctrl;

		/* TX_USED bit is only set by hardware on the very first buffer
		 * descriptor of the transmitted frame.
		 */
		if (!(ctrl & MACB_BIT(TX_USED)))
			break;

		/* Process all buffers of the current transmitted frame */
		for (;; tail++) {
			tx_skb = macb_tx_skb(queue, tail);
			skb = tx_skb->skb;

			/* First, update TX stats if needed */
			if (skb) {
				if (unlikely(skb_shinfo(skb)->tx_flags &
					     SKBTX_HW_TSTAMP) &&
				    gem_ptp_do_txstamp(queue, skb, desc) == 0) {
					/* skb now belongs to timestamp buffer
					 * and will be removed later
					 */
					tx_skb->skb = NULL;
				}
				netdev_vdbg(bp->dev, "skb %u (data %p) TX complete\n",
					    macb_tx_ring_wrap(bp, tail),
					    skb->data);
				bp->dev->stats.tx_packets++;
				queue->stats.tx_packets++;
				bp->dev->stats.tx_bytes += skb->len;
				queue->stats.tx_bytes += skb->len;
			}

			/* Now we can safely release resources */
			macb_tx_unmap(bp, tx_skb);

			/* skb is set only for the last buffer of the frame.
			 * WARNING: at this point skb has been freed by
			 * macb_tx_unmap().
			 */
			if (skb)
				break;
		}
	}

	queue->tx_tail = tail;
	if (__netif_subqueue_stopped(bp->dev, queue_index) &&
	    CIRC_CNT(queue->tx_head, queue->tx_tail,
		     bp->tx_ring_size) <= MACB_TX_WAKEUP_THRESH(bp))
		netif_wake_subqueue(bp->dev, queue_index);
}

static void gem_rx_refill(struct macb_queue *queue)
{
	unsigned int		entry;
	struct sk_buff		*skb;
	dma_addr_t		paddr;
	struct macb *bp = queue->bp;
	struct macb_dma_desc *desc;

	while (CIRC_SPACE(queue->rx_prepared_head, queue->rx_tail,
			bp->rx_ring_size) > 0) {
		entry = macb_rx_ring_wrap(bp, queue->rx_prepared_head);

		/* Make hw descriptor updates visible to CPU */
		rmb();

		queue->rx_prepared_head++;
		desc = macb_rx_desc(queue, entry);

		if (!queue->rx_skbuff[entry]) {
			/* allocate sk_buff for this free entry in ring */
			skb = netdev_alloc_skb(bp->dev, bp->rx_buffer_size);
			if (unlikely(!skb)) {
				netdev_err(bp->dev,
					   "Unable to allocate sk_buff\n");
				break;
			}

			/* now fill corresponding descriptor entry */
			paddr = dma_map_single(&bp->pdev->dev, skb->data,
					       bp->rx_buffer_size,
					       DMA_FROM_DEVICE);
			if (dma_mapping_error(&bp->pdev->dev, paddr)) {
				dev_kfree_skb(skb);
				break;
			}

			queue->rx_skbuff[entry] = skb;

			if (entry == bp->rx_ring_size - 1)
				paddr |= MACB_BIT(RX_WRAP);
			desc->ctrl = 0;
			/* Setting addr clears RX_USED and allows reception,
			 * make sure ctrl is cleared first to avoid a race.
			 */
			dma_wmb();
			macb_set_addr(bp, desc, paddr);

			/* properly align Ethernet header */
			skb_reserve(skb, NET_IP_ALIGN);
		} else {
			desc->ctrl = 0;
			dma_wmb();
			desc->addr &= ~MACB_BIT(RX_USED);
		}
	}

	/* Make descriptor updates visible to hardware */
	wmb();

	netdev_vdbg(bp->dev, "rx ring: queue: %p, prepared head %d, tail %d\n",
			queue, queue->rx_prepared_head, queue->rx_tail);
}

/* Mark DMA descriptors from begin up to and not including end as unused */
static void discard_partial_frame(struct macb_queue *queue, unsigned int begin,
				  unsigned int end)
{
	unsigned int frag;

	for (frag = begin; frag != end; frag++) {
		struct macb_dma_desc *desc = macb_rx_desc(queue, frag);

		desc->addr &= ~MACB_BIT(RX_USED);
	}

	/* Make descriptor updates visible to hardware */
	wmb();

	/* When this happens, the hardware stats registers for
	 * whatever caused this is updated, so we don't have to record
	 * anything.
	 */
}

static int gem_rx(struct macb_queue *queue, struct napi_struct *napi,
		  int budget)
{
	struct macb *bp = queue->bp;
	unsigned int		len;
	unsigned int		entry;
	struct sk_buff		*skb;
	struct macb_dma_desc	*desc;
	int			count = 0;

	while (count < budget) {
		u32 ctrl;
		dma_addr_t addr;
		bool rxused;

		entry = macb_rx_ring_wrap(bp, queue->rx_tail);
		desc = macb_rx_desc(queue, entry);

		/* Make hw descriptor updates visible to CPU */
		rmb();

		rxused = (desc->addr & MACB_BIT(RX_USED)) ? true : false;
		addr = macb_get_addr(bp, desc);

		if (!rxused)
			break;

		/* Ensure ctrl is at least as up-to-date as rxused */
		dma_rmb();

		ctrl = desc->ctrl;

		queue->rx_tail++;
		count++;

		if (!(ctrl & MACB_BIT(RX_SOF) && ctrl & MACB_BIT(RX_EOF))) {
			netdev_err(bp->dev,
				   "not whole frame pointed by descriptor\n");
			bp->dev->stats.rx_dropped++;
			queue->stats.rx_dropped++;
			break;
		}
		skb = queue->rx_skbuff[entry];
		if (unlikely(!skb)) {
			netdev_err(bp->dev,
				   "inconsistent Rx descriptor chain\n");
			bp->dev->stats.rx_dropped++;
			queue->stats.rx_dropped++;
			break;
		}
		/* now everything is ready for receiving packet */
		queue->rx_skbuff[entry] = NULL;
		len = ctrl & bp->rx_frm_len_mask;

		netdev_vdbg(bp->dev, "gem_rx %u (len %u)\n", entry, len);

		skb_put(skb, len);
		dma_unmap_single(&bp->pdev->dev, addr,
				 bp->rx_buffer_size, DMA_FROM_DEVICE);

		skb->protocol = eth_type_trans(skb, bp->dev);
		skb_checksum_none_assert(skb);
		if (bp->dev->features & NETIF_F_RXCSUM &&
		    !(bp->dev->flags & IFF_PROMISC) &&
		    GEM_BFEXT(RX_CSUM, ctrl) & GEM_RX_CSUM_CHECKED_MASK)
			skb->ip_summed = CHECKSUM_UNNECESSARY;

		bp->dev->stats.rx_packets++;
		queue->stats.rx_packets++;
		bp->dev->stats.rx_bytes += skb->len;
		queue->stats.rx_bytes += skb->len;

		gem_ptp_do_rxstamp(bp, skb, desc);

#if defined(DEBUG) && defined(VERBOSE_DEBUG)
		netdev_vdbg(bp->dev, "received skb of length %u, csum: %08x\n",
			    skb->len, skb->csum);
		print_hex_dump(KERN_DEBUG, " mac: ", DUMP_PREFIX_ADDRESS, 16, 1,
			       skb_mac_header(skb), 16, true);
		print_hex_dump(KERN_DEBUG, "data: ", DUMP_PREFIX_ADDRESS, 16, 1,
			       skb->data, 32, true);
#endif

		napi_gro_receive(napi, skb);
	}

	gem_rx_refill(queue);

	return count;
}

static int macb_rx_frame(struct macb_queue *queue, struct napi_struct *napi,
			 unsigned int first_frag, unsigned int last_frag)
{
	unsigned int len;
	unsigned int frag;
	unsigned int offset;
	struct sk_buff *skb;
	struct macb_dma_desc *desc;
	struct macb *bp = queue->bp;

	desc = macb_rx_desc(queue, last_frag);
	len = desc->ctrl & bp->rx_frm_len_mask;

	netdev_vdbg(bp->dev, "macb_rx_frame frags %u - %u (len %u)\n",
		macb_rx_ring_wrap(bp, first_frag),
		macb_rx_ring_wrap(bp, last_frag), len);

	/* The ethernet header starts NET_IP_ALIGN bytes into the
	 * first buffer. Since the header is 14 bytes, this makes the
	 * payload word-aligned.
	 *
	 * Instead of calling skb_reserve(NET_IP_ALIGN), we just copy
	 * the two padding bytes into the skb so that we avoid hitting
	 * the slowpath in memcpy(), and pull them off afterwards.
	 */
	skb = netdev_alloc_skb(bp->dev, len + NET_IP_ALIGN);
	if (!skb) {
		bp->dev->stats.rx_dropped++;
		for (frag = first_frag; ; frag++) {
			desc = macb_rx_desc(queue, frag);
			desc->addr &= ~MACB_BIT(RX_USED);
			if (frag == last_frag)
				break;
		}

		/* Make descriptor updates visible to hardware */
		wmb();

		return 1;
	}

	offset = 0;
	len += NET_IP_ALIGN;
	skb_checksum_none_assert(skb);
	skb_put(skb, len);

	for (frag = first_frag; ; frag++) {
		unsigned int frag_len = bp->rx_buffer_size;

		if (offset + frag_len > len) {
			if (unlikely(frag != last_frag)) {
				dev_kfree_skb_any(skb);
				return -1;
			}
			frag_len = len - offset;
		}
		skb_copy_to_linear_data_offset(skb, offset,
					       macb_rx_buffer(queue, frag),
					       frag_len);
		offset += bp->rx_buffer_size;
		desc = macb_rx_desc(queue, frag);
		desc->addr &= ~MACB_BIT(RX_USED);

		if (frag == last_frag)
			break;
	}

	/* Make descriptor updates visible to hardware */
	wmb();

	__skb_pull(skb, NET_IP_ALIGN);
	skb->protocol = eth_type_trans(skb, bp->dev);

	bp->dev->stats.rx_packets++;
	bp->dev->stats.rx_bytes += skb->len;
	netdev_vdbg(bp->dev, "received skb of length %u, csum: %08x\n",
		    skb->len, skb->csum);
	napi_gro_receive(napi, skb);

	return 0;
}

static inline void macb_init_rx_ring(struct macb_queue *queue)
{
	struct macb *bp = queue->bp;
	dma_addr_t addr;
	struct macb_dma_desc *desc = NULL;
	int i;

	addr = queue->rx_buffers_dma;
	for (i = 0; i < bp->rx_ring_size; i++) {
		desc = macb_rx_desc(queue, i);
		macb_set_addr(bp, desc, addr);
		desc->ctrl = 0;
		addr += bp->rx_buffer_size;
	}
	desc->addr |= MACB_BIT(RX_WRAP);
	queue->rx_tail = 0;
}

static int macb_rx(struct macb_queue *queue, struct napi_struct *napi,
		   int budget)
{
	struct macb *bp = queue->bp;
	bool reset_rx_queue = false;
	int received = 0;
	unsigned int tail;
	int first_frag = -1;

	for (tail = queue->rx_tail; budget > 0; tail++) {
		struct macb_dma_desc *desc = macb_rx_desc(queue, tail);
		u32 ctrl;

		/* Make hw descriptor updates visible to CPU */
		rmb();

		if (!(desc->addr & MACB_BIT(RX_USED)))
			break;

		/* Ensure ctrl is at least as up-to-date as addr */
		dma_rmb();

		ctrl = desc->ctrl;

		if (ctrl & MACB_BIT(RX_SOF)) {
			if (first_frag != -1)
				discard_partial_frame(queue, first_frag, tail);
			first_frag = tail;
		}

		if (ctrl & MACB_BIT(RX_EOF)) {
			int dropped;

			if (unlikely(first_frag == -1)) {
				reset_rx_queue = true;
				continue;
			}

			dropped = macb_rx_frame(queue, napi, first_frag, tail);
			first_frag = -1;
			if (unlikely(dropped < 0)) {
				reset_rx_queue = true;
				continue;
			}
			if (!dropped) {
				received++;
				budget--;
			}
		}
	}

	if (unlikely(reset_rx_queue)) {
		unsigned long flags;
		u32 ctrl;

		netdev_err(bp->dev, "RX queue corruption: reset it\n");

		spin_lock_irqsave(&bp->lock, flags);

		ctrl = macb_readl(bp, NCR);
		macb_writel(bp, NCR, ctrl & ~MACB_BIT(RE));

		macb_init_rx_ring(queue);
		queue_writel(queue, RBQP, queue->rx_ring_dma);

		macb_writel(bp, NCR, ctrl | MACB_BIT(RE));

		spin_unlock_irqrestore(&bp->lock, flags);
		return received;
	}

	if (first_frag != -1)
		queue->rx_tail = first_frag;
	else
		queue->rx_tail = tail;

	return received;
}

static int macb_poll(struct napi_struct *napi, int budget)
{
	struct macb_queue *queue = container_of(napi, struct macb_queue, napi);
	struct macb *bp = queue->bp;
	int work_done;
	u32 status;

	status = macb_readl(bp, RSR);
	macb_writel(bp, RSR, status);

	netdev_vdbg(bp->dev, "poll: status = %08lx, budget = %d\n",
		    (unsigned long)status, budget);

	work_done = bp->macbgem_ops.mog_rx(queue, napi, budget);
	if (work_done < budget) {
		napi_complete_done(napi, work_done);

		/* Packets received while interrupts were disabled */
		status = macb_readl(bp, RSR);
		if (status) {
			if (bp->caps & MACB_CAPS_ISR_CLEAR_ON_WRITE)
				queue_writel(queue, ISR, MACB_BIT(RCOMP));
			napi_reschedule(napi);
		} else {
			queue_writel(queue, IER, bp->rx_intr_mask);
		}
	}

	/* TODO: Handle errors */

	return work_done;
}

static void macb_hresp_error_task(unsigned long data)
{
	struct macb *bp = (struct macb *)data;
	struct net_device *dev = bp->dev;
	struct macb_queue *queue = bp->queues;
	unsigned int q;
	u32 ctrl;

	for (q = 0, queue = bp->queues; q < bp->num_queues; ++q, ++queue) {
		queue_writel(queue, IDR, bp->rx_intr_mask |
					 MACB_TX_INT_FLAGS |
					 MACB_BIT(HRESP));
	}
	ctrl = macb_readl(bp, NCR);
	ctrl &= ~(MACB_BIT(RE) | MACB_BIT(TE));
	macb_writel(bp, NCR, ctrl);

	netif_tx_stop_all_queues(dev);
	netif_carrier_off(dev);

	bp->macbgem_ops.mog_init_rings(bp);

	/* Initialize TX and RX buffers */
	macb_init_buffers(bp);

	/* Enable interrupts */
	for (q = 0, queue = bp->queues; q < bp->num_queues; ++q, ++queue)
		queue_writel(queue, IER,
			     bp->rx_intr_mask |
			     MACB_TX_INT_FLAGS |
			     MACB_BIT(HRESP));

	ctrl |= MACB_BIT(RE) | MACB_BIT(TE);
	macb_writel(bp, NCR, ctrl);

	netif_carrier_on(dev);
	netif_tx_start_all_queues(dev);
}

static void macb_tx_restart(struct macb_queue *queue)
{
	unsigned int head = queue->tx_head;
	unsigned int tail = queue->tx_tail;
	struct macb *bp = queue->bp;

	if (bp->caps & MACB_CAPS_ISR_CLEAR_ON_WRITE)
		queue_writel(queue, ISR, MACB_BIT(TXUBR));

	if (head == tail)
		return;

	macb_writel(bp, NCR, macb_readl(bp, NCR) | MACB_BIT(TSTART));
}

static irqreturn_t macb_interrupt(int irq, void *dev_id)
{
	struct macb_queue *queue = dev_id;
	struct macb *bp = queue->bp;
	struct net_device *dev = bp->dev;
	u32 status, ctrl;

	status = queue_readl(queue, ISR);

	if (unlikely(!status))
		return IRQ_NONE;

	spin_lock(&bp->lock);

	while (status) {
		/* close possible race with dev_close */
		if (unlikely(!netif_running(dev))) {
			queue_writel(queue, IDR, -1);
			if (bp->caps & MACB_CAPS_ISR_CLEAR_ON_WRITE)
				queue_writel(queue, ISR, -1);
			break;
		}

		netdev_vdbg(bp->dev, "queue = %u, isr = 0x%08lx\n",
			    (unsigned int)(queue - bp->queues),
			    (unsigned long)status);

		if (status & bp->rx_intr_mask) {
			/* There's no point taking any more interrupts
			 * until we have processed the buffers. The
			 * scheduling call may fail if the poll routine
			 * is already scheduled, so disable interrupts
			 * now.
			 */
			queue_writel(queue, IDR, bp->rx_intr_mask);
			if (bp->caps & MACB_CAPS_ISR_CLEAR_ON_WRITE)
				queue_writel(queue, ISR, MACB_BIT(RCOMP));

			if (napi_schedule_prep(&queue->napi)) {
				netdev_vdbg(bp->dev, "scheduling RX softirq\n");
				__napi_schedule(&queue->napi);
			}
		}

		if (unlikely(status & (MACB_TX_ERR_FLAGS))) {
			queue_writel(queue, IDR, MACB_TX_INT_FLAGS);
			schedule_work(&queue->tx_error_task);

			if (bp->caps & MACB_CAPS_ISR_CLEAR_ON_WRITE)
				queue_writel(queue, ISR, MACB_TX_ERR_FLAGS);

			break;
		}

		if (status & MACB_BIT(TCOMP))
			macb_tx_interrupt(queue);

		if (status & MACB_BIT(TXUBR))
			macb_tx_restart(queue);

		/* Link change detection isn't possible with RMII, so we'll
		 * add that if/when we get our hands on a full-blown MII PHY.
		 */

		/* There is a hardware issue under heavy load where DMA can
		 * stop, this causes endless "used buffer descriptor read"
		 * interrupts but it can be cleared by re-enabling RX. See
		 * the at91rm9200 manual, section 41.3.1 or the Zynq manual
		 * section 16.7.4 for details. RXUBR is only enabled for
		 * these two versions.
		 */
		if (status & MACB_BIT(RXUBR)) {
			ctrl = macb_readl(bp, NCR);
			macb_writel(bp, NCR, ctrl & ~MACB_BIT(RE));
			wmb();
			macb_writel(bp, NCR, ctrl | MACB_BIT(RE));

			if (bp->caps & MACB_CAPS_ISR_CLEAR_ON_WRITE)
				queue_writel(queue, ISR, MACB_BIT(RXUBR));
		}

		if (status & MACB_BIT(ISR_ROVR)) {
			/* We missed at least one packet */
			if (macb_is_gem(bp))
				bp->hw_stats.gem.rx_overruns++;
			else
				bp->hw_stats.macb.rx_overruns++;

			if (bp->caps & MACB_CAPS_ISR_CLEAR_ON_WRITE)
				queue_writel(queue, ISR, MACB_BIT(ISR_ROVR));
		}

		if (status & MACB_BIT(HRESP)) {
			tasklet_schedule(&bp->hresp_err_tasklet);
			netdev_err(dev, "DMA bus error: HRESP not OK\n");

			if (bp->caps & MACB_CAPS_ISR_CLEAR_ON_WRITE)
				queue_writel(queue, ISR, MACB_BIT(HRESP));
		}
		status = queue_readl(queue, ISR);
	}

	spin_unlock(&bp->lock);

	return IRQ_HANDLED;
}

#ifdef CONFIG_NET_POLL_CONTROLLER
/* Polling receive - used by netconsole and other diagnostic tools
 * to allow network i/o with interrupts disabled.
 */
static void macb_poll_controller(struct net_device *dev)
{
	struct macb *bp = netdev_priv(dev);
	struct macb_queue *queue;
	unsigned long flags;
	unsigned int q;

	local_irq_save(flags);
	for (q = 0, queue = bp->queues; q < bp->num_queues; ++q, ++queue)
		macb_interrupt(dev->irq, queue);
	local_irq_restore(flags);
}
#endif

static unsigned int macb_tx_map(struct macb *bp,
				struct macb_queue *queue,
				struct sk_buff *skb,
				unsigned int hdrlen)
{
	dma_addr_t mapping;
	unsigned int len, entry, i, tx_head = queue->tx_head;
	struct macb_tx_skb *tx_skb = NULL;
	struct macb_dma_desc *desc;
	unsigned int offset, size, count = 0;
	unsigned int f, nr_frags = skb_shinfo(skb)->nr_frags;
	unsigned int eof = 1, mss_mfs = 0;
	u32 ctrl, lso_ctrl = 0, seq_ctrl = 0;

	/* LSO */
	if (skb_shinfo(skb)->gso_size != 0) {
		if (ip_hdr(skb)->protocol == IPPROTO_UDP)
			/* UDP - UFO */
			lso_ctrl = MACB_LSO_UFO_ENABLE;
		else
			/* TCP - TSO */
			lso_ctrl = MACB_LSO_TSO_ENABLE;
	}

	/* First, map non-paged data */
	len = skb_headlen(skb);

	/* first buffer length */
	size = hdrlen;

	offset = 0;
	while (len) {
		entry = macb_tx_ring_wrap(bp, tx_head);
		tx_skb = &queue->tx_skb[entry];

		mapping = dma_map_single(&bp->pdev->dev,
					 skb->data + offset,
					 size, DMA_TO_DEVICE);
		if (dma_mapping_error(&bp->pdev->dev, mapping))
			goto dma_error;

		/* Save info to properly release resources */
		tx_skb->skb = NULL;
		tx_skb->mapping = mapping;
		tx_skb->size = size;
		tx_skb->mapped_as_page = false;

		len -= size;
		offset += size;
		count++;
		tx_head++;

		size = min(len, bp->max_tx_length);
	}

	/* Then, map paged data from fragments */
	for (f = 0; f < nr_frags; f++) {
		const skb_frag_t *frag = &skb_shinfo(skb)->frags[f];

		len = skb_frag_size(frag);
		offset = 0;
		while (len) {
			size = min(len, bp->max_tx_length);
			entry = macb_tx_ring_wrap(bp, tx_head);
			tx_skb = &queue->tx_skb[entry];

			mapping = skb_frag_dma_map(&bp->pdev->dev, frag,
						   offset, size, DMA_TO_DEVICE);
			if (dma_mapping_error(&bp->pdev->dev, mapping))
				goto dma_error;

			/* Save info to properly release resources */
			tx_skb->skb = NULL;
			tx_skb->mapping = mapping;
			tx_skb->size = size;
			tx_skb->mapped_as_page = true;

			len -= size;
			offset += size;
			count++;
			tx_head++;
		}
	}

	/* Should never happen */
	if (unlikely(!tx_skb)) {
		netdev_err(bp->dev, "BUG! empty skb!\n");
		return 0;
	}

	/* This is the last buffer of the frame: save socket buffer */
	tx_skb->skb = skb;

	/* Update TX ring: update buffer descriptors in reverse order
	 * to avoid race condition
	 */

	/* Set 'TX_USED' bit in buffer descriptor at tx_head position
	 * to set the end of TX queue
	 */
	i = tx_head;
	entry = macb_tx_ring_wrap(bp, i);
	ctrl = MACB_BIT(TX_USED);
	desc = macb_tx_desc(queue, entry);
	desc->ctrl = ctrl;

	if (lso_ctrl) {
		if (lso_ctrl == MACB_LSO_UFO_ENABLE)
			/* include header and FCS in value given to h/w */
			mss_mfs = skb_shinfo(skb)->gso_size +
					skb_transport_offset(skb) +
					ETH_FCS_LEN;
		else /* TSO */ {
			mss_mfs = skb_shinfo(skb)->gso_size;
			/* TCP Sequence Number Source Select
			 * can be set only for TSO
			 */
			seq_ctrl = 0;
		}
	}

	do {
		i--;
		entry = macb_tx_ring_wrap(bp, i);
		tx_skb = &queue->tx_skb[entry];
		desc = macb_tx_desc(queue, entry);

		ctrl = (u32)tx_skb->size;
		if (eof) {
			ctrl |= MACB_BIT(TX_LAST);
			eof = 0;
		}
		if (unlikely(entry == (bp->tx_ring_size - 1)))
			ctrl |= MACB_BIT(TX_WRAP);

		/* First descriptor is header descriptor */
		if (i == queue->tx_head) {
			ctrl |= MACB_BF(TX_LSO, lso_ctrl);
			ctrl |= MACB_BF(TX_TCP_SEQ_SRC, seq_ctrl);
			if ((bp->dev->features & NETIF_F_HW_CSUM) &&
			    skb->ip_summed != CHECKSUM_PARTIAL && !lso_ctrl)
				ctrl |= MACB_BIT(TX_NOCRC);
		} else
			/* Only set MSS/MFS on payload descriptors
			 * (second or later descriptor)
			 */
			ctrl |= MACB_BF(MSS_MFS, mss_mfs);

		/* Set TX buffer descriptor */
		macb_set_addr(bp, desc, tx_skb->mapping);
		/* desc->addr must be visible to hardware before clearing
		 * 'TX_USED' bit in desc->ctrl.
		 */
		wmb();
		desc->ctrl = ctrl;
	} while (i != queue->tx_head);

	queue->tx_head = tx_head;

	return count;

dma_error:
	netdev_err(bp->dev, "TX DMA map failed\n");

	for (i = queue->tx_head; i != tx_head; i++) {
		tx_skb = macb_tx_skb(queue, i);

		macb_tx_unmap(bp, tx_skb);
	}

	return 0;
}

static netdev_features_t macb_features_check(struct sk_buff *skb,
					     struct net_device *dev,
					     netdev_features_t features)
{
	unsigned int nr_frags, f;
	unsigned int hdrlen;

	/* Validate LSO compatibility */

	/* there is only one buffer or protocol is not UDP */
	if (!skb_is_nonlinear(skb) || (ip_hdr(skb)->protocol != IPPROTO_UDP))
		return features;

	/* length of header */
	hdrlen = skb_transport_offset(skb);

	/* For UFO only:
	 * When software supplies two or more payload buffers all payload buffers
	 * apart from the last must be a multiple of 8 bytes in size.
	 */
	if (!IS_ALIGNED(skb_headlen(skb) - hdrlen, MACB_TX_LEN_ALIGN))
		return features & ~MACB_NETIF_LSO;

	nr_frags = skb_shinfo(skb)->nr_frags;
	/* No need to check last fragment */
	nr_frags--;
	for (f = 0; f < nr_frags; f++) {
		const skb_frag_t *frag = &skb_shinfo(skb)->frags[f];

		if (!IS_ALIGNED(skb_frag_size(frag), MACB_TX_LEN_ALIGN))
			return features & ~MACB_NETIF_LSO;
	}
	return features;
}

static inline int macb_clear_csum(struct sk_buff *skb)
{
	/* no change for packets without checksum offloading */
	if (skb->ip_summed != CHECKSUM_PARTIAL)
		return 0;

	/* make sure we can modify the header */
	if (unlikely(skb_cow_head(skb, 0)))
		return -1;

	/* initialize checksum field
	 * This is required - at least for Zynq, which otherwise calculates
	 * wrong UDP header checksums for UDP packets with UDP data len <=2
	 */
	*(__sum16 *)(skb_checksum_start(skb) + skb->csum_offset) = 0;
	return 0;
}

static int macb_pad_and_fcs(struct sk_buff **skb, struct net_device *ndev)
{
	bool cloned = skb_cloned(*skb) || skb_header_cloned(*skb);
	int padlen = ETH_ZLEN - (*skb)->len;
	int headroom = skb_headroom(*skb);
	int tailroom = skb_tailroom(*skb);
	struct sk_buff *nskb;
	u32 fcs;

	if (!(ndev->features & NETIF_F_HW_CSUM) ||
	    !((*skb)->ip_summed != CHECKSUM_PARTIAL) ||
	    skb_shinfo(*skb)->gso_size)	/* Not available for GSO */
		return 0;

	if (padlen <= 0) {
		/* FCS could be appeded to tailroom. */
		if (tailroom >= ETH_FCS_LEN)
			goto add_fcs;
		/* FCS could be appeded by moving data to headroom. */
		else if (!cloned && headroom + tailroom >= ETH_FCS_LEN)
			padlen = 0;
		/* No room for FCS, need to reallocate skb. */
		else
			padlen = ETH_FCS_LEN;
	} else {
		/* Add room for FCS. */
		padlen += ETH_FCS_LEN;
	}

	if (!cloned && headroom + tailroom >= padlen) {
		(*skb)->data = memmove((*skb)->head, (*skb)->data, (*skb)->len);
		skb_set_tail_pointer(*skb, (*skb)->len);
	} else {
		nskb = skb_copy_expand(*skb, 0, padlen, GFP_ATOMIC);
		if (!nskb)
			return -ENOMEM;

		dev_consume_skb_any(*skb);
		*skb = nskb;
	}

	if (padlen > ETH_FCS_LEN)
		skb_put_zero(*skb, padlen - ETH_FCS_LEN);

add_fcs:
	/* set FCS to packet */
	fcs = crc32_le(~0, (*skb)->data, (*skb)->len);
	fcs = ~fcs;

	skb_put_u8(*skb, fcs		& 0xff);
	skb_put_u8(*skb, (fcs >> 8)	& 0xff);
	skb_put_u8(*skb, (fcs >> 16)	& 0xff);
	skb_put_u8(*skb, (fcs >> 24)	& 0xff);

	return 0;
}

static netdev_tx_t macb_start_xmit(struct sk_buff *skb, struct net_device *dev)
{
	u16 queue_index = skb_get_queue_mapping(skb);
	struct macb *bp = netdev_priv(dev);
	struct macb_queue *queue = &bp->queues[queue_index];
	unsigned long flags;
	unsigned int desc_cnt, nr_frags, frag_size, f;
	unsigned int hdrlen;
	bool is_lso, is_udp = 0;
	netdev_tx_t ret = NETDEV_TX_OK;

	if (macb_clear_csum(skb)) {
		dev_kfree_skb_any(skb);
		return ret;
	}

	if (macb_pad_and_fcs(&skb, dev)) {
		dev_kfree_skb_any(skb);
		return ret;
	}

	is_lso = (skb_shinfo(skb)->gso_size != 0);

	if (is_lso) {
		is_udp = !!(ip_hdr(skb)->protocol == IPPROTO_UDP);

		/* length of headers */
		if (is_udp)
			/* only queue eth + ip headers separately for UDP */
			hdrlen = skb_transport_offset(skb);
		else
			hdrlen = skb_transport_offset(skb) + tcp_hdrlen(skb);
		if (skb_headlen(skb) < hdrlen) {
			netdev_err(bp->dev, "Error - LSO headers fragmented!!!\n");
			/* if this is required, would need to copy to single buffer */
			return NETDEV_TX_BUSY;
		}
	} else
		hdrlen = min(skb_headlen(skb), bp->max_tx_length);

#if defined(DEBUG) && defined(VERBOSE_DEBUG)
	netdev_vdbg(bp->dev,
		    "start_xmit: queue %hu len %u head %p data %p tail %p end %p\n",
		    queue_index, skb->len, skb->head, skb->data,
		    skb_tail_pointer(skb), skb_end_pointer(skb));
	print_hex_dump(KERN_DEBUG, "data: ", DUMP_PREFIX_OFFSET, 16, 1,
		       skb->data, 16, true);
#endif

	/* Count how many TX buffer descriptors are needed to send this
	 * socket buffer: skb fragments of jumbo frames may need to be
	 * split into many buffer descriptors.
	 */
	if (is_lso && (skb_headlen(skb) > hdrlen))
		/* extra header descriptor if also payload in first buffer */
		desc_cnt = DIV_ROUND_UP((skb_headlen(skb) - hdrlen), bp->max_tx_length) + 1;
	else
		desc_cnt = DIV_ROUND_UP(skb_headlen(skb), bp->max_tx_length);
	nr_frags = skb_shinfo(skb)->nr_frags;
	for (f = 0; f < nr_frags; f++) {
		frag_size = skb_frag_size(&skb_shinfo(skb)->frags[f]);
		desc_cnt += DIV_ROUND_UP(frag_size, bp->max_tx_length);
	}

	spin_lock_irqsave(&bp->lock, flags);

	/* This is a hard error, log it. */
	if (CIRC_SPACE(queue->tx_head, queue->tx_tail,
		       bp->tx_ring_size) < desc_cnt) {
		netif_stop_subqueue(dev, queue_index);
		spin_unlock_irqrestore(&bp->lock, flags);
		netdev_dbg(bp->dev, "tx_head = %u, tx_tail = %u\n",
			   queue->tx_head, queue->tx_tail);
		return NETDEV_TX_BUSY;
	}

	/* Map socket buffer for DMA transfer */
	if (!macb_tx_map(bp, queue, skb, hdrlen)) {
		dev_kfree_skb_any(skb);
		goto unlock;
	}

	/* Make newly initialized descriptor visible to hardware */
	wmb();
	skb_tx_timestamp(skb);

	macb_writel(bp, NCR, macb_readl(bp, NCR) | MACB_BIT(TSTART));

	if (CIRC_SPACE(queue->tx_head, queue->tx_tail, bp->tx_ring_size) < 1)
		netif_stop_subqueue(dev, queue_index);

unlock:
	spin_unlock_irqrestore(&bp->lock, flags);

	return ret;
}

static void macb_init_rx_buffer_size(struct macb *bp, size_t size)
{
	if (!macb_is_gem(bp)) {
		bp->rx_buffer_size = MACB_RX_BUFFER_SIZE;
	} else {
		bp->rx_buffer_size = size;

		if (bp->rx_buffer_size % RX_BUFFER_MULTIPLE) {
			netdev_dbg(bp->dev,
				   "RX buffer must be multiple of %d bytes, expanding\n",
				   RX_BUFFER_MULTIPLE);
			bp->rx_buffer_size =
				roundup(bp->rx_buffer_size, RX_BUFFER_MULTIPLE);
		}
	}

	netdev_dbg(bp->dev, "mtu [%u] rx_buffer_size [%zu]\n",
		   bp->dev->mtu, bp->rx_buffer_size);
}

static void gem_free_rx_buffers(struct macb *bp)
{
	struct sk_buff		*skb;
	struct macb_dma_desc	*desc;
	struct macb_queue *queue;
	dma_addr_t		addr;
	unsigned int q;
	int i;

	for (q = 0, queue = bp->queues; q < bp->num_queues; ++q, ++queue) {
		if (!queue->rx_skbuff)
			continue;

		for (i = 0; i < bp->rx_ring_size; i++) {
			skb = queue->rx_skbuff[i];

			if (!skb)
				continue;

			desc = macb_rx_desc(queue, i);
			addr = macb_get_addr(bp, desc);

			dma_unmap_single(&bp->pdev->dev, addr, bp->rx_buffer_size,
					DMA_FROM_DEVICE);
			dev_kfree_skb_any(skb);
			skb = NULL;
		}

		kfree(queue->rx_skbuff);
		queue->rx_skbuff = NULL;
	}
}

static void macb_free_rx_buffers(struct macb *bp)
{
	struct macb_queue *queue = &bp->queues[0];

	if (queue->rx_buffers) {
		dma_free_coherent(&bp->pdev->dev,
				  bp->rx_ring_size * bp->rx_buffer_size,
				  queue->rx_buffers, queue->rx_buffers_dma);
		queue->rx_buffers = NULL;
	}
}

static void macb_free_consistent(struct macb *bp)
{
	struct macb_queue *queue;
	unsigned int q;
	int size;

	bp->macbgem_ops.mog_free_rx_buffers(bp);

	for (q = 0, queue = bp->queues; q < bp->num_queues; ++q, ++queue) {
		kfree(queue->tx_skb);
		queue->tx_skb = NULL;
		if (queue->tx_ring) {
			size = TX_RING_BYTES(bp) + bp->tx_bd_rd_prefetch;
			dma_free_coherent(&bp->pdev->dev, size,
					  queue->tx_ring, queue->tx_ring_dma);
			queue->tx_ring = NULL;
		}
		if (queue->rx_ring) {
			size = RX_RING_BYTES(bp) + bp->rx_bd_rd_prefetch;
			dma_free_coherent(&bp->pdev->dev, size,
					  queue->rx_ring, queue->rx_ring_dma);
			queue->rx_ring = NULL;
		}
	}
}

static int gem_alloc_rx_buffers(struct macb *bp)
{
	struct macb_queue *queue;
	unsigned int q;
	int size;

	for (q = 0, queue = bp->queues; q < bp->num_queues; ++q, ++queue) {
		size = bp->rx_ring_size * sizeof(struct sk_buff *);
		queue->rx_skbuff = kzalloc(size, GFP_KERNEL);
		if (!queue->rx_skbuff)
			return -ENOMEM;
		else
			netdev_dbg(bp->dev,
				   "Allocated %d RX struct sk_buff entries at %p\n",
				   bp->rx_ring_size, queue->rx_skbuff);
	}
	return 0;
}

static int macb_alloc_rx_buffers(struct macb *bp)
{
	struct macb_queue *queue = &bp->queues[0];
	int size;

	size = bp->rx_ring_size * bp->rx_buffer_size;
	queue->rx_buffers = dma_alloc_coherent(&bp->pdev->dev, size,
					    &queue->rx_buffers_dma, GFP_KERNEL);
	if (!queue->rx_buffers)
		return -ENOMEM;

	netdev_dbg(bp->dev,
		   "Allocated RX buffers of %d bytes at %08lx (mapped %p)\n",
		   size, (unsigned long)queue->rx_buffers_dma, queue->rx_buffers);
	return 0;
}

static int macb_alloc_consistent(struct macb *bp)
{
	struct macb_queue *queue;
	unsigned int q;
	int size;

	for (q = 0, queue = bp->queues; q < bp->num_queues; ++q, ++queue) {
		size = TX_RING_BYTES(bp) + bp->tx_bd_rd_prefetch;
		queue->tx_ring = dma_alloc_coherent(&bp->pdev->dev, size,
						    &queue->tx_ring_dma,
						    GFP_KERNEL);
		if (!queue->tx_ring)
			goto out_err;
		netdev_dbg(bp->dev,
			   "Allocated TX ring for queue %u of %d bytes at %08lx (mapped %p)\n",
			   q, size, (unsigned long)queue->tx_ring_dma,
			   queue->tx_ring);

		size = bp->tx_ring_size * sizeof(struct macb_tx_skb);
		queue->tx_skb = kmalloc(size, GFP_KERNEL);
		if (!queue->tx_skb)
			goto out_err;

		size = RX_RING_BYTES(bp) + bp->rx_bd_rd_prefetch;
		queue->rx_ring = dma_alloc_coherent(&bp->pdev->dev, size,
						 &queue->rx_ring_dma, GFP_KERNEL);
		if (!queue->rx_ring)
			goto out_err;
		netdev_dbg(bp->dev,
			   "Allocated RX ring of %d bytes at %08lx (mapped %p)\n",
			   size, (unsigned long)queue->rx_ring_dma, queue->rx_ring);
	}
	if (bp->macbgem_ops.mog_alloc_rx_buffers(bp))
		goto out_err;

	return 0;

out_err:
	macb_free_consistent(bp);
	return -ENOMEM;
}

static void gem_init_rings(struct macb *bp)
{
	struct macb_queue *queue;
	struct macb_dma_desc *desc = NULL;
	unsigned int q;
	int i;

	for (q = 0, queue = bp->queues; q < bp->num_queues; ++q, ++queue) {
		for (i = 0; i < bp->tx_ring_size; i++) {
			desc = macb_tx_desc(queue, i);
			macb_set_addr(bp, desc, 0);
			desc->ctrl = MACB_BIT(TX_USED);
		}
		desc->ctrl |= MACB_BIT(TX_WRAP);
		queue->tx_head = 0;
		queue->tx_tail = 0;

		queue->rx_tail = 0;
		queue->rx_prepared_head = 0;

		gem_rx_refill(queue);
	}

}

static void macb_init_rings(struct macb *bp)
{
	int i;
	struct macb_dma_desc *desc = NULL;

	macb_init_rx_ring(&bp->queues[0]);

	for (i = 0; i < bp->tx_ring_size; i++) {
		desc = macb_tx_desc(&bp->queues[0], i);
		macb_set_addr(bp, desc, 0);
		desc->ctrl = MACB_BIT(TX_USED);
	}
	bp->queues[0].tx_head = 0;
	bp->queues[0].tx_tail = 0;
	desc->ctrl |= MACB_BIT(TX_WRAP);
}

static void macb_reset_hw(struct macb *bp)
{
	struct macb_queue *queue;
	unsigned int q;
	u32 ctrl = macb_readl(bp, NCR);

	/* Disable RX and TX (XXX: Should we halt the transmission
	 * more gracefully?)
	 */
	ctrl &= ~(MACB_BIT(RE) | MACB_BIT(TE));

	/* Clear the stats registers (XXX: Update stats first?) */
	ctrl |= MACB_BIT(CLRSTAT);

	macb_writel(bp, NCR, ctrl);

	/* Clear all status flags */
	macb_writel(bp, TSR, -1);
	macb_writel(bp, RSR, -1);

	/* Disable all interrupts */
	for (q = 0, queue = bp->queues; q < bp->num_queues; ++q, ++queue) {
		queue_writel(queue, IDR, -1);
		queue_readl(queue, ISR);
		if (bp->caps & MACB_CAPS_ISR_CLEAR_ON_WRITE)
			queue_writel(queue, ISR, -1);
	}
}

static u32 gem_mdc_clk_div(struct macb *bp)
{
	u32 config;
	unsigned long pclk_hz = clk_get_rate(bp->pclk);

	if (pclk_hz <= 20000000)
		config = GEM_BF(CLK, GEM_CLK_DIV8);
	else if (pclk_hz <= 40000000)
		config = GEM_BF(CLK, GEM_CLK_DIV16);
	else if (pclk_hz <= 80000000)
		config = GEM_BF(CLK, GEM_CLK_DIV32);
	else if (pclk_hz <= 120000000)
		config = GEM_BF(CLK, GEM_CLK_DIV48);
	else if (pclk_hz <= 160000000)
		config = GEM_BF(CLK, GEM_CLK_DIV64);
	else
		config = GEM_BF(CLK, GEM_CLK_DIV96);

	return config;
}

static u32 macb_mdc_clk_div(struct macb *bp)
{
	u32 config;
	unsigned long pclk_hz;

	if (macb_is_gem(bp))
		return gem_mdc_clk_div(bp);

	pclk_hz = clk_get_rate(bp->pclk);
	if (pclk_hz <= 20000000)
		config = MACB_BF(CLK, MACB_CLK_DIV8);
	else if (pclk_hz <= 40000000)
		config = MACB_BF(CLK, MACB_CLK_DIV16);
	else if (pclk_hz <= 80000000)
		config = MACB_BF(CLK, MACB_CLK_DIV32);
	else
		config = MACB_BF(CLK, MACB_CLK_DIV64);

	return config;
}

/* Get the DMA bus width field of the network configuration register that we
 * should program.  We find the width from decoding the design configuration
 * register to find the maximum supported data bus width.
 */
static u32 macb_dbw(struct macb *bp)
{
	if (!macb_is_gem(bp))
		return 0;

	switch (GEM_BFEXT(DBWDEF, gem_readl(bp, DCFG1))) {
	case 4:
		return GEM_BF(DBW, GEM_DBW128);
	case 2:
		return GEM_BF(DBW, GEM_DBW64);
	case 1:
	default:
		return GEM_BF(DBW, GEM_DBW32);
	}
}

/* Configure the receive DMA engine
 * - use the correct receive buffer size
 * - set best burst length for DMA operations
 *   (if not supported by FIFO, it will fallback to default)
 * - set both rx/tx packet buffers to full memory size
 * These are configurable parameters for GEM.
 */
static void macb_configure_dma(struct macb *bp)
{
	struct macb_queue *queue;
	u32 buffer_size;
	unsigned int q;
	u32 dmacfg;

	buffer_size = bp->rx_buffer_size / RX_BUFFER_MULTIPLE;
	if (macb_is_gem(bp)) {
		dmacfg = gem_readl(bp, DMACFG) & ~GEM_BF(RXBS, -1L);
		for (q = 0, queue = bp->queues; q < bp->num_queues; ++q, ++queue) {
			if (q)
				queue_writel(queue, RBQS, buffer_size);
			else
				dmacfg |= GEM_BF(RXBS, buffer_size);
		}
		if (bp->dma_burst_length)
			dmacfg = GEM_BFINS(FBLDO, bp->dma_burst_length, dmacfg);
		dmacfg |= GEM_BIT(TXPBMS) | GEM_BF(RXBMS, -1L);
		dmacfg &= ~GEM_BIT(ENDIA_PKT);

		if (bp->native_io)
			dmacfg &= ~GEM_BIT(ENDIA_DESC);
		else
			dmacfg |= GEM_BIT(ENDIA_DESC); /* CPU in big endian */

		if (bp->dev->features & NETIF_F_HW_CSUM)
			dmacfg |= GEM_BIT(TXCOEN);
		else
			dmacfg &= ~GEM_BIT(TXCOEN);

		dmacfg &= ~GEM_BIT(ADDR64);
#ifdef CONFIG_ARCH_DMA_ADDR_T_64BIT
		if (bp->hw_dma_cap & HW_DMA_CAP_64B)
			dmacfg |= GEM_BIT(ADDR64);
#endif
#ifdef CONFIG_MACB_USE_HWSTAMP
		if (bp->hw_dma_cap & HW_DMA_CAP_PTP)
			dmacfg |= GEM_BIT(RXEXT) | GEM_BIT(TXEXT);
#endif
		netdev_dbg(bp->dev, "Cadence configure DMA with 0x%08x\n",
			   dmacfg);
		gem_writel(bp, DMACFG, dmacfg);
	}
}

static void macb_init_hw(struct macb *bp)
{
	u32 config;

	macb_reset_hw(bp);
	macb_set_hwaddr(bp);

	config = macb_mdc_clk_div(bp);
	config |= MACB_BF(RBOF, NET_IP_ALIGN);	/* Make eth data aligned */
	config |= MACB_BIT(DRFCS);		/* Discard Rx FCS */
	if (bp->caps & MACB_CAPS_JUMBO)
		config |= MACB_BIT(JFRAME);	/* Enable jumbo frames */
	else
		config |= MACB_BIT(BIG);	/* Receive oversized frames */
	if (bp->dev->flags & IFF_PROMISC)
		config |= MACB_BIT(CAF);	/* Copy All Frames */
	else if (macb_is_gem(bp) && bp->dev->features & NETIF_F_RXCSUM)
		config |= GEM_BIT(RXCOEN);
	if (!(bp->dev->flags & IFF_BROADCAST))
		config |= MACB_BIT(NBC);	/* No BroadCast */
	config |= macb_dbw(bp);
	macb_writel(bp, NCFGR, config);
	if ((bp->caps & MACB_CAPS_JUMBO) && bp->jumbo_max_len)
		gem_writel(bp, JML, bp->jumbo_max_len);
	bp->rx_frm_len_mask = MACB_RX_FRMLEN_MASK;
	if (bp->caps & MACB_CAPS_JUMBO)
		bp->rx_frm_len_mask = MACB_RX_JFRMLEN_MASK;

	macb_configure_dma(bp);
}

/* The hash address register is 64 bits long and takes up two
 * locations in the memory map.  The least significant bits are stored
 * in EMAC_HSL and the most significant bits in EMAC_HSH.
 *
 * The unicast hash enable and the multicast hash enable bits in the
 * network configuration register enable the reception of hash matched
 * frames. The destination address is reduced to a 6 bit index into
 * the 64 bit hash register using the following hash function.  The
 * hash function is an exclusive or of every sixth bit of the
 * destination address.
 *
 * hi[5] = da[5] ^ da[11] ^ da[17] ^ da[23] ^ da[29] ^ da[35] ^ da[41] ^ da[47]
 * hi[4] = da[4] ^ da[10] ^ da[16] ^ da[22] ^ da[28] ^ da[34] ^ da[40] ^ da[46]
 * hi[3] = da[3] ^ da[09] ^ da[15] ^ da[21] ^ da[27] ^ da[33] ^ da[39] ^ da[45]
 * hi[2] = da[2] ^ da[08] ^ da[14] ^ da[20] ^ da[26] ^ da[32] ^ da[38] ^ da[44]
 * hi[1] = da[1] ^ da[07] ^ da[13] ^ da[19] ^ da[25] ^ da[31] ^ da[37] ^ da[43]
 * hi[0] = da[0] ^ da[06] ^ da[12] ^ da[18] ^ da[24] ^ da[30] ^ da[36] ^ da[42]
 *
 * da[0] represents the least significant bit of the first byte
 * received, that is, the multicast/unicast indicator, and da[47]
 * represents the most significant bit of the last byte received.  If
 * the hash index, hi[n], points to a bit that is set in the hash
 * register then the frame will be matched according to whether the
 * frame is multicast or unicast.  A multicast match will be signalled
 * if the multicast hash enable bit is set, da[0] is 1 and the hash
 * index points to a bit set in the hash register.  A unicast match
 * will be signalled if the unicast hash enable bit is set, da[0] is 0
 * and the hash index points to a bit set in the hash register.  To
 * receive all multicast frames, the hash register should be set with
 * all ones and the multicast hash enable bit should be set in the
 * network configuration register.
 */

static inline int hash_bit_value(int bitnr, __u8 *addr)
{
	if (addr[bitnr / 8] & (1 << (bitnr % 8)))
		return 1;
	return 0;
}

/* Return the hash index value for the specified address. */
static int hash_get_index(__u8 *addr)
{
	int i, j, bitval;
	int hash_index = 0;

	for (j = 0; j < 6; j++) {
		for (i = 0, bitval = 0; i < 8; i++)
			bitval ^= hash_bit_value(i * 6 + j, addr);

		hash_index |= (bitval << j);
	}

	return hash_index;
}

/* Add multicast addresses to the internal multicast-hash table. */
static void macb_sethashtable(struct net_device *dev)
{
	struct netdev_hw_addr *ha;
	unsigned long mc_filter[2];
	unsigned int bitnr;
	struct macb *bp = netdev_priv(dev);

	mc_filter[0] = 0;
	mc_filter[1] = 0;

	netdev_for_each_mc_addr(ha, dev) {
		bitnr = hash_get_index(ha->addr);
		mc_filter[bitnr >> 5] |= 1 << (bitnr & 31);
	}

	macb_or_gem_writel(bp, HRB, mc_filter[0]);
	macb_or_gem_writel(bp, HRT, mc_filter[1]);
}

/* Enable/Disable promiscuous and multicast modes. */
static void macb_set_rx_mode(struct net_device *dev)
{
	unsigned long cfg;
	struct macb *bp = netdev_priv(dev);

	cfg = macb_readl(bp, NCFGR);

	if (dev->flags & IFF_PROMISC) {
		/* Enable promiscuous mode */
		cfg |= MACB_BIT(CAF);

		/* Disable RX checksum offload */
		if (macb_is_gem(bp))
			cfg &= ~GEM_BIT(RXCOEN);
	} else {
		/* Disable promiscuous mode */
		cfg &= ~MACB_BIT(CAF);

		/* Enable RX checksum offload only if requested */
		if (macb_is_gem(bp) && dev->features & NETIF_F_RXCSUM)
			cfg |= GEM_BIT(RXCOEN);
	}

	if (dev->flags & IFF_ALLMULTI) {
		/* Enable all multicast mode */
		macb_or_gem_writel(bp, HRB, -1);
		macb_or_gem_writel(bp, HRT, -1);
		cfg |= MACB_BIT(NCFGR_MTI);
	} else if (!netdev_mc_empty(dev)) {
		/* Enable specific multicasts */
		macb_sethashtable(dev);
		cfg |= MACB_BIT(NCFGR_MTI);
	} else if (dev->flags & (~IFF_ALLMULTI)) {
		/* Disable all multicast mode */
		macb_or_gem_writel(bp, HRB, 0);
		macb_or_gem_writel(bp, HRT, 0);
		cfg &= ~MACB_BIT(NCFGR_MTI);
	}

	macb_writel(bp, NCFGR, cfg);
}

static int macb_open(struct net_device *dev)
{
	size_t bufsz = dev->mtu + ETH_HLEN + ETH_FCS_LEN + NET_IP_ALIGN;
	struct macb *bp = netdev_priv(dev);
	struct macb_queue *queue;
	unsigned int q;
	int err;

	netdev_dbg(bp->dev, "open\n");

	err = pm_runtime_get_sync(&bp->pdev->dev);
	if (err < 0)
		goto pm_exit;

	/* RX buffers initialization */
	macb_init_rx_buffer_size(bp, bufsz);

	err = macb_alloc_consistent(bp);
	if (err) {
		netdev_err(dev, "Unable to allocate DMA memory (error %d)\n",
			   err);
		goto pm_exit;
	}

	for (q = 0, queue = bp->queues; q < bp->num_queues; ++q, ++queue)
		napi_enable(&queue->napi);

	macb_init_hw(bp);

	err = macb_phylink_connect(bp);
	if (err)
<<<<<<< HEAD
		goto napi_exit;
=======
		goto reset_hw;
>>>>>>> 547bbf7d

	netif_tx_start_all_queues(dev);

	if (bp->ptp_info)
		bp->ptp_info->ptp_init(dev);

	return 0;

<<<<<<< HEAD
napi_exit:
	for (q = 0, queue = bp->queues; q < bp->num_queues; ++q, ++queue)
		napi_disable(&queue->napi);
=======
reset_hw:
	macb_reset_hw(bp);
	for (q = 0, queue = bp->queues; q < bp->num_queues; ++q, ++queue)
		napi_disable(&queue->napi);
	macb_free_consistent(bp);
>>>>>>> 547bbf7d
pm_exit:
	pm_runtime_put_sync(&bp->pdev->dev);
	return err;
}

static int macb_close(struct net_device *dev)
{
	struct macb *bp = netdev_priv(dev);
	struct macb_queue *queue;
	unsigned long flags;
	unsigned int q;

	netif_tx_stop_all_queues(dev);

	for (q = 0, queue = bp->queues; q < bp->num_queues; ++q, ++queue)
		napi_disable(&queue->napi);

	phylink_stop(bp->phylink);
	phylink_disconnect_phy(bp->phylink);

	spin_lock_irqsave(&bp->lock, flags);
	macb_reset_hw(bp);
	netif_carrier_off(dev);
	spin_unlock_irqrestore(&bp->lock, flags);

	macb_free_consistent(bp);

	if (bp->ptp_info)
		bp->ptp_info->ptp_remove(dev);

	pm_runtime_put(&bp->pdev->dev);

	return 0;
}

static int macb_change_mtu(struct net_device *dev, int new_mtu)
{
	if (netif_running(dev))
		return -EBUSY;

	dev->mtu = new_mtu;

	return 0;
}

static void gem_update_stats(struct macb *bp)
{
	struct macb_queue *queue;
	unsigned int i, q, idx;
	unsigned long *stat;

	u32 *p = &bp->hw_stats.gem.tx_octets_31_0;

	for (i = 0; i < GEM_STATS_LEN; ++i, ++p) {
		u32 offset = gem_statistics[i].offset;
		u64 val = bp->macb_reg_readl(bp, offset);

		bp->ethtool_stats[i] += val;
		*p += val;

		if (offset == GEM_OCTTXL || offset == GEM_OCTRXL) {
			/* Add GEM_OCTTXH, GEM_OCTRXH */
			val = bp->macb_reg_readl(bp, offset + 4);
			bp->ethtool_stats[i] += ((u64)val) << 32;
			*(++p) += val;
		}
	}

	idx = GEM_STATS_LEN;
	for (q = 0, queue = bp->queues; q < bp->num_queues; ++q, ++queue)
		for (i = 0, stat = &queue->stats.first; i < QUEUE_STATS_LEN; ++i, ++stat)
			bp->ethtool_stats[idx++] = *stat;
}

static struct net_device_stats *gem_get_stats(struct macb *bp)
{
	struct gem_stats *hwstat = &bp->hw_stats.gem;
	struct net_device_stats *nstat = &bp->dev->stats;

	gem_update_stats(bp);

	nstat->rx_errors = (hwstat->rx_frame_check_sequence_errors +
			    hwstat->rx_alignment_errors +
			    hwstat->rx_resource_errors +
			    hwstat->rx_overruns +
			    hwstat->rx_oversize_frames +
			    hwstat->rx_jabbers +
			    hwstat->rx_undersized_frames +
			    hwstat->rx_length_field_frame_errors);
	nstat->tx_errors = (hwstat->tx_late_collisions +
			    hwstat->tx_excessive_collisions +
			    hwstat->tx_underrun +
			    hwstat->tx_carrier_sense_errors);
	nstat->multicast = hwstat->rx_multicast_frames;
	nstat->collisions = (hwstat->tx_single_collision_frames +
			     hwstat->tx_multiple_collision_frames +
			     hwstat->tx_excessive_collisions);
	nstat->rx_length_errors = (hwstat->rx_oversize_frames +
				   hwstat->rx_jabbers +
				   hwstat->rx_undersized_frames +
				   hwstat->rx_length_field_frame_errors);
	nstat->rx_over_errors = hwstat->rx_resource_errors;
	nstat->rx_crc_errors = hwstat->rx_frame_check_sequence_errors;
	nstat->rx_frame_errors = hwstat->rx_alignment_errors;
	nstat->rx_fifo_errors = hwstat->rx_overruns;
	nstat->tx_aborted_errors = hwstat->tx_excessive_collisions;
	nstat->tx_carrier_errors = hwstat->tx_carrier_sense_errors;
	nstat->tx_fifo_errors = hwstat->tx_underrun;

	return nstat;
}

static void gem_get_ethtool_stats(struct net_device *dev,
				  struct ethtool_stats *stats, u64 *data)
{
	struct macb *bp;

	bp = netdev_priv(dev);
	gem_update_stats(bp);
	memcpy(data, &bp->ethtool_stats, sizeof(u64)
			* (GEM_STATS_LEN + QUEUE_STATS_LEN * MACB_MAX_QUEUES));
}

static int gem_get_sset_count(struct net_device *dev, int sset)
{
	struct macb *bp = netdev_priv(dev);

	switch (sset) {
	case ETH_SS_STATS:
		return GEM_STATS_LEN + bp->num_queues * QUEUE_STATS_LEN;
	default:
		return -EOPNOTSUPP;
	}
}

static void gem_get_ethtool_strings(struct net_device *dev, u32 sset, u8 *p)
{
	char stat_string[ETH_GSTRING_LEN];
	struct macb *bp = netdev_priv(dev);
	struct macb_queue *queue;
	unsigned int i;
	unsigned int q;

	switch (sset) {
	case ETH_SS_STATS:
		for (i = 0; i < GEM_STATS_LEN; i++, p += ETH_GSTRING_LEN)
			memcpy(p, gem_statistics[i].stat_string,
			       ETH_GSTRING_LEN);

		for (q = 0, queue = bp->queues; q < bp->num_queues; ++q, ++queue) {
			for (i = 0; i < QUEUE_STATS_LEN; i++, p += ETH_GSTRING_LEN) {
				snprintf(stat_string, ETH_GSTRING_LEN, "q%d_%s",
						q, queue_statistics[i].stat_string);
				memcpy(p, stat_string, ETH_GSTRING_LEN);
			}
		}
		break;
	}
}

static struct net_device_stats *macb_get_stats(struct net_device *dev)
{
	struct macb *bp = netdev_priv(dev);
	struct net_device_stats *nstat = &bp->dev->stats;
	struct macb_stats *hwstat = &bp->hw_stats.macb;

	if (macb_is_gem(bp))
		return gem_get_stats(bp);

	/* read stats from hardware */
	macb_update_stats(bp);

	/* Convert HW stats into netdevice stats */
	nstat->rx_errors = (hwstat->rx_fcs_errors +
			    hwstat->rx_align_errors +
			    hwstat->rx_resource_errors +
			    hwstat->rx_overruns +
			    hwstat->rx_oversize_pkts +
			    hwstat->rx_jabbers +
			    hwstat->rx_undersize_pkts +
			    hwstat->rx_length_mismatch);
	nstat->tx_errors = (hwstat->tx_late_cols +
			    hwstat->tx_excessive_cols +
			    hwstat->tx_underruns +
			    hwstat->tx_carrier_errors +
			    hwstat->sqe_test_errors);
	nstat->collisions = (hwstat->tx_single_cols +
			     hwstat->tx_multiple_cols +
			     hwstat->tx_excessive_cols);
	nstat->rx_length_errors = (hwstat->rx_oversize_pkts +
				   hwstat->rx_jabbers +
				   hwstat->rx_undersize_pkts +
				   hwstat->rx_length_mismatch);
	nstat->rx_over_errors = hwstat->rx_resource_errors +
				   hwstat->rx_overruns;
	nstat->rx_crc_errors = hwstat->rx_fcs_errors;
	nstat->rx_frame_errors = hwstat->rx_align_errors;
	nstat->rx_fifo_errors = hwstat->rx_overruns;
	/* XXX: What does "missed" mean? */
	nstat->tx_aborted_errors = hwstat->tx_excessive_cols;
	nstat->tx_carrier_errors = hwstat->tx_carrier_errors;
	nstat->tx_fifo_errors = hwstat->tx_underruns;
	/* Don't know about heartbeat or window errors... */

	return nstat;
}

static int macb_get_regs_len(struct net_device *netdev)
{
	return MACB_GREGS_NBR * sizeof(u32);
}

static void macb_get_regs(struct net_device *dev, struct ethtool_regs *regs,
			  void *p)
{
	struct macb *bp = netdev_priv(dev);
	unsigned int tail, head;
	u32 *regs_buff = p;

	regs->version = (macb_readl(bp, MID) & ((1 << MACB_REV_SIZE) - 1))
			| MACB_GREGS_VERSION;

	tail = macb_tx_ring_wrap(bp, bp->queues[0].tx_tail);
	head = macb_tx_ring_wrap(bp, bp->queues[0].tx_head);

	regs_buff[0]  = macb_readl(bp, NCR);
	regs_buff[1]  = macb_or_gem_readl(bp, NCFGR);
	regs_buff[2]  = macb_readl(bp, NSR);
	regs_buff[3]  = macb_readl(bp, TSR);
	regs_buff[4]  = macb_readl(bp, RBQP);
	regs_buff[5]  = macb_readl(bp, TBQP);
	regs_buff[6]  = macb_readl(bp, RSR);
	regs_buff[7]  = macb_readl(bp, IMR);

	regs_buff[8]  = tail;
	regs_buff[9]  = head;
	regs_buff[10] = macb_tx_dma(&bp->queues[0], tail);
	regs_buff[11] = macb_tx_dma(&bp->queues[0], head);

	if (!(bp->caps & MACB_CAPS_USRIO_DISABLED))
		regs_buff[12] = macb_or_gem_readl(bp, USRIO);
	if (macb_is_gem(bp))
		regs_buff[13] = gem_readl(bp, DMACFG);
}

static void macb_get_wol(struct net_device *netdev, struct ethtool_wolinfo *wol)
{
	struct macb *bp = netdev_priv(netdev);

	if (bp->wol & MACB_WOL_HAS_MAGIC_PACKET) {
		phylink_ethtool_get_wol(bp->phylink, wol);
		wol->supported |= WAKE_MAGIC;

		if (bp->wol & MACB_WOL_ENABLED)
			wol->wolopts |= WAKE_MAGIC;
	}
}

static int macb_set_wol(struct net_device *netdev, struct ethtool_wolinfo *wol)
{
	struct macb *bp = netdev_priv(netdev);
	int ret;

	/* Pass the order to phylink layer */
	ret = phylink_ethtool_set_wol(bp->phylink, wol);
	/* Don't manage WoL on MAC if handled by the PHY
	 * or if there's a failure in talking to the PHY
	 */
	if (!ret || ret != -EOPNOTSUPP)
		return ret;

	if (!(bp->wol & MACB_WOL_HAS_MAGIC_PACKET) ||
	    (wol->wolopts & ~WAKE_MAGIC))
		return -EOPNOTSUPP;

	if (wol->wolopts & WAKE_MAGIC)
		bp->wol |= MACB_WOL_ENABLED;
	else
		bp->wol &= ~MACB_WOL_ENABLED;

	device_set_wakeup_enable(&bp->pdev->dev, bp->wol & MACB_WOL_ENABLED);

	return 0;
}

static int macb_get_link_ksettings(struct net_device *netdev,
				   struct ethtool_link_ksettings *kset)
{
	struct macb *bp = netdev_priv(netdev);

	return phylink_ethtool_ksettings_get(bp->phylink, kset);
}

static int macb_set_link_ksettings(struct net_device *netdev,
				   const struct ethtool_link_ksettings *kset)
{
	struct macb *bp = netdev_priv(netdev);

	return phylink_ethtool_ksettings_set(bp->phylink, kset);
}

static void macb_get_ringparam(struct net_device *netdev,
			       struct ethtool_ringparam *ring)
{
	struct macb *bp = netdev_priv(netdev);

	ring->rx_max_pending = MAX_RX_RING_SIZE;
	ring->tx_max_pending = MAX_TX_RING_SIZE;

	ring->rx_pending = bp->rx_ring_size;
	ring->tx_pending = bp->tx_ring_size;
}

static int macb_set_ringparam(struct net_device *netdev,
			      struct ethtool_ringparam *ring)
{
	struct macb *bp = netdev_priv(netdev);
	u32 new_rx_size, new_tx_size;
	unsigned int reset = 0;

	if ((ring->rx_mini_pending) || (ring->rx_jumbo_pending))
		return -EINVAL;

	new_rx_size = clamp_t(u32, ring->rx_pending,
			      MIN_RX_RING_SIZE, MAX_RX_RING_SIZE);
	new_rx_size = roundup_pow_of_two(new_rx_size);

	new_tx_size = clamp_t(u32, ring->tx_pending,
			      MIN_TX_RING_SIZE, MAX_TX_RING_SIZE);
	new_tx_size = roundup_pow_of_two(new_tx_size);

	if ((new_tx_size == bp->tx_ring_size) &&
	    (new_rx_size == bp->rx_ring_size)) {
		/* nothing to do */
		return 0;
	}

	if (netif_running(bp->dev)) {
		reset = 1;
		macb_close(bp->dev);
	}

	bp->rx_ring_size = new_rx_size;
	bp->tx_ring_size = new_tx_size;

	if (reset)
		macb_open(bp->dev);

	return 0;
}

#ifdef CONFIG_MACB_USE_HWSTAMP
static unsigned int gem_get_tsu_rate(struct macb *bp)
{
	struct clk *tsu_clk;
	unsigned int tsu_rate;

	tsu_clk = devm_clk_get(&bp->pdev->dev, "tsu_clk");
	if (!IS_ERR(tsu_clk))
		tsu_rate = clk_get_rate(tsu_clk);
	/* try pclk instead */
	else if (!IS_ERR(bp->pclk)) {
		tsu_clk = bp->pclk;
		tsu_rate = clk_get_rate(tsu_clk);
	} else
		return -ENOTSUPP;
	return tsu_rate;
}

static s32 gem_get_ptp_max_adj(void)
{
	return 64000000;
}

static int gem_get_ts_info(struct net_device *dev,
			   struct ethtool_ts_info *info)
{
	struct macb *bp = netdev_priv(dev);

	if ((bp->hw_dma_cap & HW_DMA_CAP_PTP) == 0) {
		ethtool_op_get_ts_info(dev, info);
		return 0;
	}

	info->so_timestamping =
		SOF_TIMESTAMPING_TX_SOFTWARE |
		SOF_TIMESTAMPING_RX_SOFTWARE |
		SOF_TIMESTAMPING_SOFTWARE |
		SOF_TIMESTAMPING_TX_HARDWARE |
		SOF_TIMESTAMPING_RX_HARDWARE |
		SOF_TIMESTAMPING_RAW_HARDWARE;
	info->tx_types =
		(1 << HWTSTAMP_TX_ONESTEP_SYNC) |
		(1 << HWTSTAMP_TX_OFF) |
		(1 << HWTSTAMP_TX_ON);
	info->rx_filters =
		(1 << HWTSTAMP_FILTER_NONE) |
		(1 << HWTSTAMP_FILTER_ALL);

	info->phc_index = bp->ptp_clock ? ptp_clock_index(bp->ptp_clock) : -1;

	return 0;
}

static struct macb_ptp_info gem_ptp_info = {
	.ptp_init	 = gem_ptp_init,
	.ptp_remove	 = gem_ptp_remove,
	.get_ptp_max_adj = gem_get_ptp_max_adj,
	.get_tsu_rate	 = gem_get_tsu_rate,
	.get_ts_info	 = gem_get_ts_info,
	.get_hwtst	 = gem_get_hwtst,
	.set_hwtst	 = gem_set_hwtst,
};
#endif

static int macb_get_ts_info(struct net_device *netdev,
			    struct ethtool_ts_info *info)
{
	struct macb *bp = netdev_priv(netdev);

	if (bp->ptp_info)
		return bp->ptp_info->get_ts_info(netdev, info);

	return ethtool_op_get_ts_info(netdev, info);
}

static void gem_enable_flow_filters(struct macb *bp, bool enable)
{
	struct net_device *netdev = bp->dev;
	struct ethtool_rx_fs_item *item;
	u32 t2_scr;
	int num_t2_scr;

	if (!(netdev->features & NETIF_F_NTUPLE))
		return;

	num_t2_scr = GEM_BFEXT(T2SCR, gem_readl(bp, DCFG8));

	list_for_each_entry(item, &bp->rx_fs_list.list, list) {
		struct ethtool_rx_flow_spec *fs = &item->fs;
		struct ethtool_tcpip4_spec *tp4sp_m;

		if (fs->location >= num_t2_scr)
			continue;

		t2_scr = gem_readl_n(bp, SCRT2, fs->location);

		/* enable/disable screener regs for the flow entry */
		t2_scr = GEM_BFINS(ETHTEN, enable, t2_scr);

		/* only enable fields with no masking */
		tp4sp_m = &(fs->m_u.tcp_ip4_spec);

		if (enable && (tp4sp_m->ip4src == 0xFFFFFFFF))
			t2_scr = GEM_BFINS(CMPAEN, 1, t2_scr);
		else
			t2_scr = GEM_BFINS(CMPAEN, 0, t2_scr);

		if (enable && (tp4sp_m->ip4dst == 0xFFFFFFFF))
			t2_scr = GEM_BFINS(CMPBEN, 1, t2_scr);
		else
			t2_scr = GEM_BFINS(CMPBEN, 0, t2_scr);

		if (enable && ((tp4sp_m->psrc == 0xFFFF) || (tp4sp_m->pdst == 0xFFFF)))
			t2_scr = GEM_BFINS(CMPCEN, 1, t2_scr);
		else
			t2_scr = GEM_BFINS(CMPCEN, 0, t2_scr);

		gem_writel_n(bp, SCRT2, fs->location, t2_scr);
	}
}

static void gem_prog_cmp_regs(struct macb *bp, struct ethtool_rx_flow_spec *fs)
{
	struct ethtool_tcpip4_spec *tp4sp_v, *tp4sp_m;
	uint16_t index = fs->location;
	u32 w0, w1, t2_scr;
	bool cmp_a = false;
	bool cmp_b = false;
	bool cmp_c = false;

	tp4sp_v = &(fs->h_u.tcp_ip4_spec);
	tp4sp_m = &(fs->m_u.tcp_ip4_spec);

	/* ignore field if any masking set */
	if (tp4sp_m->ip4src == 0xFFFFFFFF) {
		/* 1st compare reg - IP source address */
		w0 = 0;
		w1 = 0;
		w0 = tp4sp_v->ip4src;
		w1 = GEM_BFINS(T2DISMSK, 1, w1); /* 32-bit compare */
		w1 = GEM_BFINS(T2CMPOFST, GEM_T2COMPOFST_ETYPE, w1);
		w1 = GEM_BFINS(T2OFST, ETYPE_SRCIP_OFFSET, w1);
		gem_writel_n(bp, T2CMPW0, T2CMP_OFST(GEM_IP4SRC_CMP(index)), w0);
		gem_writel_n(bp, T2CMPW1, T2CMP_OFST(GEM_IP4SRC_CMP(index)), w1);
		cmp_a = true;
	}

	/* ignore field if any masking set */
	if (tp4sp_m->ip4dst == 0xFFFFFFFF) {
		/* 2nd compare reg - IP destination address */
		w0 = 0;
		w1 = 0;
		w0 = tp4sp_v->ip4dst;
		w1 = GEM_BFINS(T2DISMSK, 1, w1); /* 32-bit compare */
		w1 = GEM_BFINS(T2CMPOFST, GEM_T2COMPOFST_ETYPE, w1);
		w1 = GEM_BFINS(T2OFST, ETYPE_DSTIP_OFFSET, w1);
		gem_writel_n(bp, T2CMPW0, T2CMP_OFST(GEM_IP4DST_CMP(index)), w0);
		gem_writel_n(bp, T2CMPW1, T2CMP_OFST(GEM_IP4DST_CMP(index)), w1);
		cmp_b = true;
	}

	/* ignore both port fields if masking set in both */
	if ((tp4sp_m->psrc == 0xFFFF) || (tp4sp_m->pdst == 0xFFFF)) {
		/* 3rd compare reg - source port, destination port */
		w0 = 0;
		w1 = 0;
		w1 = GEM_BFINS(T2CMPOFST, GEM_T2COMPOFST_IPHDR, w1);
		if (tp4sp_m->psrc == tp4sp_m->pdst) {
			w0 = GEM_BFINS(T2MASK, tp4sp_v->psrc, w0);
			w0 = GEM_BFINS(T2CMP, tp4sp_v->pdst, w0);
			w1 = GEM_BFINS(T2DISMSK, 1, w1); /* 32-bit compare */
			w1 = GEM_BFINS(T2OFST, IPHDR_SRCPORT_OFFSET, w1);
		} else {
			/* only one port definition */
			w1 = GEM_BFINS(T2DISMSK, 0, w1); /* 16-bit compare */
			w0 = GEM_BFINS(T2MASK, 0xFFFF, w0);
			if (tp4sp_m->psrc == 0xFFFF) { /* src port */
				w0 = GEM_BFINS(T2CMP, tp4sp_v->psrc, w0);
				w1 = GEM_BFINS(T2OFST, IPHDR_SRCPORT_OFFSET, w1);
			} else { /* dst port */
				w0 = GEM_BFINS(T2CMP, tp4sp_v->pdst, w0);
				w1 = GEM_BFINS(T2OFST, IPHDR_DSTPORT_OFFSET, w1);
			}
		}
		gem_writel_n(bp, T2CMPW0, T2CMP_OFST(GEM_PORT_CMP(index)), w0);
		gem_writel_n(bp, T2CMPW1, T2CMP_OFST(GEM_PORT_CMP(index)), w1);
		cmp_c = true;
	}

	t2_scr = 0;
	t2_scr = GEM_BFINS(QUEUE, (fs->ring_cookie) & 0xFF, t2_scr);
	t2_scr = GEM_BFINS(ETHT2IDX, SCRT2_ETHT, t2_scr);
	if (cmp_a)
		t2_scr = GEM_BFINS(CMPA, GEM_IP4SRC_CMP(index), t2_scr);
	if (cmp_b)
		t2_scr = GEM_BFINS(CMPB, GEM_IP4DST_CMP(index), t2_scr);
	if (cmp_c)
		t2_scr = GEM_BFINS(CMPC, GEM_PORT_CMP(index), t2_scr);
	gem_writel_n(bp, SCRT2, index, t2_scr);
}

static int gem_add_flow_filter(struct net_device *netdev,
		struct ethtool_rxnfc *cmd)
{
	struct macb *bp = netdev_priv(netdev);
	struct ethtool_rx_flow_spec *fs = &cmd->fs;
	struct ethtool_rx_fs_item *item, *newfs;
	unsigned long flags;
	int ret = -EINVAL;
	bool added = false;

	newfs = kmalloc(sizeof(*newfs), GFP_KERNEL);
	if (newfs == NULL)
		return -ENOMEM;
	memcpy(&newfs->fs, fs, sizeof(newfs->fs));

	netdev_dbg(netdev,
			"Adding flow filter entry,type=%u,queue=%u,loc=%u,src=%08X,dst=%08X,ps=%u,pd=%u\n",
			fs->flow_type, (int)fs->ring_cookie, fs->location,
			htonl(fs->h_u.tcp_ip4_spec.ip4src),
			htonl(fs->h_u.tcp_ip4_spec.ip4dst),
			htons(fs->h_u.tcp_ip4_spec.psrc), htons(fs->h_u.tcp_ip4_spec.pdst));

	spin_lock_irqsave(&bp->rx_fs_lock, flags);

	/* find correct place to add in list */
	list_for_each_entry(item, &bp->rx_fs_list.list, list) {
		if (item->fs.location > newfs->fs.location) {
			list_add_tail(&newfs->list, &item->list);
			added = true;
			break;
		} else if (item->fs.location == fs->location) {
			netdev_err(netdev, "Rule not added: location %d not free!\n",
					fs->location);
			ret = -EBUSY;
			goto err;
		}
	}
	if (!added)
		list_add_tail(&newfs->list, &bp->rx_fs_list.list);

	gem_prog_cmp_regs(bp, fs);
	bp->rx_fs_list.count++;
	/* enable filtering if NTUPLE on */
	gem_enable_flow_filters(bp, 1);

	spin_unlock_irqrestore(&bp->rx_fs_lock, flags);
	return 0;

err:
	spin_unlock_irqrestore(&bp->rx_fs_lock, flags);
	kfree(newfs);
	return ret;
}

static int gem_del_flow_filter(struct net_device *netdev,
		struct ethtool_rxnfc *cmd)
{
	struct macb *bp = netdev_priv(netdev);
	struct ethtool_rx_fs_item *item;
	struct ethtool_rx_flow_spec *fs;
	unsigned long flags;

	spin_lock_irqsave(&bp->rx_fs_lock, flags);

	list_for_each_entry(item, &bp->rx_fs_list.list, list) {
		if (item->fs.location == cmd->fs.location) {
			/* disable screener regs for the flow entry */
			fs = &(item->fs);
			netdev_dbg(netdev,
					"Deleting flow filter entry,type=%u,queue=%u,loc=%u,src=%08X,dst=%08X,ps=%u,pd=%u\n",
					fs->flow_type, (int)fs->ring_cookie, fs->location,
					htonl(fs->h_u.tcp_ip4_spec.ip4src),
					htonl(fs->h_u.tcp_ip4_spec.ip4dst),
					htons(fs->h_u.tcp_ip4_spec.psrc),
					htons(fs->h_u.tcp_ip4_spec.pdst));

			gem_writel_n(bp, SCRT2, fs->location, 0);

			list_del(&item->list);
			bp->rx_fs_list.count--;
			spin_unlock_irqrestore(&bp->rx_fs_lock, flags);
			kfree(item);
			return 0;
		}
	}

	spin_unlock_irqrestore(&bp->rx_fs_lock, flags);
	return -EINVAL;
}

static int gem_get_flow_entry(struct net_device *netdev,
		struct ethtool_rxnfc *cmd)
{
	struct macb *bp = netdev_priv(netdev);
	struct ethtool_rx_fs_item *item;

	list_for_each_entry(item, &bp->rx_fs_list.list, list) {
		if (item->fs.location == cmd->fs.location) {
			memcpy(&cmd->fs, &item->fs, sizeof(cmd->fs));
			return 0;
		}
	}
	return -EINVAL;
}

static int gem_get_all_flow_entries(struct net_device *netdev,
		struct ethtool_rxnfc *cmd, u32 *rule_locs)
{
	struct macb *bp = netdev_priv(netdev);
	struct ethtool_rx_fs_item *item;
	uint32_t cnt = 0;

	list_for_each_entry(item, &bp->rx_fs_list.list, list) {
		if (cnt == cmd->rule_cnt)
			return -EMSGSIZE;
		rule_locs[cnt] = item->fs.location;
		cnt++;
	}
	cmd->data = bp->max_tuples;
	cmd->rule_cnt = cnt;

	return 0;
}

static int gem_get_rxnfc(struct net_device *netdev, struct ethtool_rxnfc *cmd,
		u32 *rule_locs)
{
	struct macb *bp = netdev_priv(netdev);
	int ret = 0;

	switch (cmd->cmd) {
	case ETHTOOL_GRXRINGS:
		cmd->data = bp->num_queues;
		break;
	case ETHTOOL_GRXCLSRLCNT:
		cmd->rule_cnt = bp->rx_fs_list.count;
		break;
	case ETHTOOL_GRXCLSRULE:
		ret = gem_get_flow_entry(netdev, cmd);
		break;
	case ETHTOOL_GRXCLSRLALL:
		ret = gem_get_all_flow_entries(netdev, cmd, rule_locs);
		break;
	default:
		netdev_err(netdev,
			  "Command parameter %d is not supported\n", cmd->cmd);
		ret = -EOPNOTSUPP;
	}

	return ret;
}

static int gem_set_rxnfc(struct net_device *netdev, struct ethtool_rxnfc *cmd)
{
	struct macb *bp = netdev_priv(netdev);
	int ret;

	switch (cmd->cmd) {
	case ETHTOOL_SRXCLSRLINS:
		if ((cmd->fs.location >= bp->max_tuples)
				|| (cmd->fs.ring_cookie >= bp->num_queues)) {
			ret = -EINVAL;
			break;
		}
		ret = gem_add_flow_filter(netdev, cmd);
		break;
	case ETHTOOL_SRXCLSRLDEL:
		ret = gem_del_flow_filter(netdev, cmd);
		break;
	default:
		netdev_err(netdev,
			  "Command parameter %d is not supported\n", cmd->cmd);
		ret = -EOPNOTSUPP;
	}

	return ret;
}

static const struct ethtool_ops macb_ethtool_ops = {
	.get_regs_len		= macb_get_regs_len,
	.get_regs		= macb_get_regs,
	.get_link		= ethtool_op_get_link,
	.get_ts_info		= ethtool_op_get_ts_info,
	.get_wol		= macb_get_wol,
	.set_wol		= macb_set_wol,
	.get_link_ksettings     = macb_get_link_ksettings,
	.set_link_ksettings     = macb_set_link_ksettings,
	.get_ringparam		= macb_get_ringparam,
	.set_ringparam		= macb_set_ringparam,
};

static const struct ethtool_ops gem_ethtool_ops = {
	.get_regs_len		= macb_get_regs_len,
	.get_regs		= macb_get_regs,
	.get_link		= ethtool_op_get_link,
	.get_ts_info		= macb_get_ts_info,
	.get_ethtool_stats	= gem_get_ethtool_stats,
	.get_strings		= gem_get_ethtool_strings,
	.get_sset_count		= gem_get_sset_count,
	.get_link_ksettings     = macb_get_link_ksettings,
	.set_link_ksettings     = macb_set_link_ksettings,
	.get_ringparam		= macb_get_ringparam,
	.set_ringparam		= macb_set_ringparam,
	.get_rxnfc			= gem_get_rxnfc,
	.set_rxnfc			= gem_set_rxnfc,
};

static int macb_ioctl(struct net_device *dev, struct ifreq *rq, int cmd)
{
	struct macb *bp = netdev_priv(dev);

	if (!netif_running(dev))
		return -EINVAL;

	if (bp->ptp_info) {
		switch (cmd) {
		case SIOCSHWTSTAMP:
			return bp->ptp_info->set_hwtst(dev, rq, cmd);
		case SIOCGHWTSTAMP:
			return bp->ptp_info->get_hwtst(dev, rq);
		}
	}

	return phylink_mii_ioctl(bp->phylink, rq, cmd);
}

static inline void macb_set_txcsum_feature(struct macb *bp,
					   netdev_features_t features)
{
	u32 val;

	if (!macb_is_gem(bp))
		return;

	val = gem_readl(bp, DMACFG);
	if (features & NETIF_F_HW_CSUM)
		val |= GEM_BIT(TXCOEN);
	else
		val &= ~GEM_BIT(TXCOEN);

	gem_writel(bp, DMACFG, val);
}

static inline void macb_set_rxcsum_feature(struct macb *bp,
					   netdev_features_t features)
{
	struct net_device *netdev = bp->dev;
	u32 val;

	if (!macb_is_gem(bp))
		return;

	val = gem_readl(bp, NCFGR);
	if ((features & NETIF_F_RXCSUM) && !(netdev->flags & IFF_PROMISC))
		val |= GEM_BIT(RXCOEN);
	else
		val &= ~GEM_BIT(RXCOEN);

	gem_writel(bp, NCFGR, val);
}

static inline void macb_set_rxflow_feature(struct macb *bp,
					   netdev_features_t features)
{
	if (!macb_is_gem(bp))
		return;

	gem_enable_flow_filters(bp, !!(features & NETIF_F_NTUPLE));
}

static int macb_set_features(struct net_device *netdev,
			     netdev_features_t features)
{
	struct macb *bp = netdev_priv(netdev);
	netdev_features_t changed = features ^ netdev->features;

	/* TX checksum offload */
	if (changed & NETIF_F_HW_CSUM)
		macb_set_txcsum_feature(bp, features);

	/* RX checksum offload */
	if (changed & NETIF_F_RXCSUM)
		macb_set_rxcsum_feature(bp, features);

	/* RX Flow Filters */
	if (changed & NETIF_F_NTUPLE)
		macb_set_rxflow_feature(bp, features);

	return 0;
}

static void macb_restore_features(struct macb *bp)
{
	struct net_device *netdev = bp->dev;
	netdev_features_t features = netdev->features;

	/* TX checksum offload */
	macb_set_txcsum_feature(bp, features);

	/* RX checksum offload */
	macb_set_rxcsum_feature(bp, features);

	/* RX Flow Filters */
	macb_set_rxflow_feature(bp, features);
}

static const struct net_device_ops macb_netdev_ops = {
	.ndo_open		= macb_open,
	.ndo_stop		= macb_close,
	.ndo_start_xmit		= macb_start_xmit,
	.ndo_set_rx_mode	= macb_set_rx_mode,
	.ndo_get_stats		= macb_get_stats,
	.ndo_do_ioctl		= macb_ioctl,
	.ndo_validate_addr	= eth_validate_addr,
	.ndo_change_mtu		= macb_change_mtu,
	.ndo_set_mac_address	= eth_mac_addr,
#ifdef CONFIG_NET_POLL_CONTROLLER
	.ndo_poll_controller	= macb_poll_controller,
#endif
	.ndo_set_features	= macb_set_features,
	.ndo_features_check	= macb_features_check,
};

/* Configure peripheral capabilities according to device tree
 * and integration options used
 */
static void macb_configure_caps(struct macb *bp,
				const struct macb_config *dt_conf)
{
	u32 dcfg;

	if (dt_conf)
		bp->caps = dt_conf->caps;

	if (hw_is_gem(bp->regs, bp->native_io)) {
		bp->caps |= MACB_CAPS_MACB_IS_GEM;

		dcfg = gem_readl(bp, DCFG1);
		if (GEM_BFEXT(IRQCOR, dcfg) == 0)
			bp->caps |= MACB_CAPS_ISR_CLEAR_ON_WRITE;
		dcfg = gem_readl(bp, DCFG2);
		if ((dcfg & (GEM_BIT(RX_PKT_BUFF) | GEM_BIT(TX_PKT_BUFF))) == 0)
			bp->caps |= MACB_CAPS_FIFO_MODE;
#ifdef CONFIG_MACB_USE_HWSTAMP
		if (gem_has_ptp(bp)) {
			if (!GEM_BFEXT(TSU, gem_readl(bp, DCFG5)))
				dev_err(&bp->pdev->dev,
					"GEM doesn't support hardware ptp.\n");
			else {
				bp->hw_dma_cap |= HW_DMA_CAP_PTP;
				bp->ptp_info = &gem_ptp_info;
			}
		}
#endif
	}

	dev_dbg(&bp->pdev->dev, "Cadence caps 0x%08x\n", bp->caps);
}

static void macb_probe_queues(void __iomem *mem,
			      bool native_io,
			      unsigned int *queue_mask,
			      unsigned int *num_queues)
{
	unsigned int hw_q;

	*queue_mask = 0x1;
	*num_queues = 1;

	/* is it macb or gem ?
	 *
	 * We need to read directly from the hardware here because
	 * we are early in the probe process and don't have the
	 * MACB_CAPS_MACB_IS_GEM flag positioned
	 */
	if (!hw_is_gem(mem, native_io))
		return;

	/* bit 0 is never set but queue 0 always exists */
	*queue_mask = readl_relaxed(mem + GEM_DCFG6) & 0xff;

	*queue_mask |= 0x1;

	for (hw_q = 1; hw_q < MACB_MAX_QUEUES; ++hw_q)
		if (*queue_mask & (1 << hw_q))
			(*num_queues)++;
}

static int macb_clk_init(struct platform_device *pdev, struct clk **pclk,
			 struct clk **hclk, struct clk **tx_clk,
			 struct clk **rx_clk, struct clk **tsu_clk)
{
	struct macb_platform_data *pdata;
	int err;

	pdata = dev_get_platdata(&pdev->dev);
	if (pdata) {
		*pclk = pdata->pclk;
		*hclk = pdata->hclk;
	} else {
		*pclk = devm_clk_get(&pdev->dev, "pclk");
		*hclk = devm_clk_get(&pdev->dev, "hclk");
	}

	if (IS_ERR_OR_NULL(*pclk)) {
		err = PTR_ERR(*pclk);
		if (!err)
			err = -ENODEV;

		dev_err(&pdev->dev, "failed to get macb_clk (%d)\n", err);
		return err;
	}

	if (IS_ERR_OR_NULL(*hclk)) {
		err = PTR_ERR(*hclk);
		if (!err)
			err = -ENODEV;

		dev_err(&pdev->dev, "failed to get hclk (%d)\n", err);
		return err;
	}

	*tx_clk = devm_clk_get_optional(&pdev->dev, "tx_clk");
	if (IS_ERR(*tx_clk))
		return PTR_ERR(*tx_clk);

	*rx_clk = devm_clk_get_optional(&pdev->dev, "rx_clk");
	if (IS_ERR(*rx_clk))
		return PTR_ERR(*rx_clk);

	*tsu_clk = devm_clk_get_optional(&pdev->dev, "tsu_clk");
	if (IS_ERR(*tsu_clk))
		return PTR_ERR(*tsu_clk);

	err = clk_prepare_enable(*pclk);
	if (err) {
		dev_err(&pdev->dev, "failed to enable pclk (%d)\n", err);
		return err;
	}

	err = clk_prepare_enable(*hclk);
	if (err) {
		dev_err(&pdev->dev, "failed to enable hclk (%d)\n", err);
		goto err_disable_pclk;
	}

	err = clk_prepare_enable(*tx_clk);
	if (err) {
		dev_err(&pdev->dev, "failed to enable tx_clk (%d)\n", err);
		goto err_disable_hclk;
	}

	err = clk_prepare_enable(*rx_clk);
	if (err) {
		dev_err(&pdev->dev, "failed to enable rx_clk (%d)\n", err);
		goto err_disable_txclk;
	}

	err = clk_prepare_enable(*tsu_clk);
	if (err) {
		dev_err(&pdev->dev, "failed to enable tsu_clk (%d)\n", err);
		goto err_disable_rxclk;
	}

	return 0;

err_disable_rxclk:
	clk_disable_unprepare(*rx_clk);

err_disable_txclk:
	clk_disable_unprepare(*tx_clk);

err_disable_hclk:
	clk_disable_unprepare(*hclk);

err_disable_pclk:
	clk_disable_unprepare(*pclk);

	return err;
}

static int macb_init(struct platform_device *pdev)
{
	struct net_device *dev = platform_get_drvdata(pdev);
	unsigned int hw_q, q;
	struct macb *bp = netdev_priv(dev);
	struct macb_queue *queue;
	int err;
	u32 val, reg;

	bp->tx_ring_size = DEFAULT_TX_RING_SIZE;
	bp->rx_ring_size = DEFAULT_RX_RING_SIZE;

	/* set the queue register mapping once for all: queue0 has a special
	 * register mapping but we don't want to test the queue index then
	 * compute the corresponding register offset at run time.
	 */
	for (hw_q = 0, q = 0; hw_q < MACB_MAX_QUEUES; ++hw_q) {
		if (!(bp->queue_mask & (1 << hw_q)))
			continue;

		queue = &bp->queues[q];
		queue->bp = bp;
		netif_napi_add(dev, &queue->napi, macb_poll, NAPI_POLL_WEIGHT);
		if (hw_q) {
			queue->ISR  = GEM_ISR(hw_q - 1);
			queue->IER  = GEM_IER(hw_q - 1);
			queue->IDR  = GEM_IDR(hw_q - 1);
			queue->IMR  = GEM_IMR(hw_q - 1);
			queue->TBQP = GEM_TBQP(hw_q - 1);
			queue->RBQP = GEM_RBQP(hw_q - 1);
			queue->RBQS = GEM_RBQS(hw_q - 1);
#ifdef CONFIG_ARCH_DMA_ADDR_T_64BIT
			if (bp->hw_dma_cap & HW_DMA_CAP_64B) {
				queue->TBQPH = GEM_TBQPH(hw_q - 1);
				queue->RBQPH = GEM_RBQPH(hw_q - 1);
			}
#endif
		} else {
			/* queue0 uses legacy registers */
			queue->ISR  = MACB_ISR;
			queue->IER  = MACB_IER;
			queue->IDR  = MACB_IDR;
			queue->IMR  = MACB_IMR;
			queue->TBQP = MACB_TBQP;
			queue->RBQP = MACB_RBQP;
#ifdef CONFIG_ARCH_DMA_ADDR_T_64BIT
			if (bp->hw_dma_cap & HW_DMA_CAP_64B) {
				queue->TBQPH = MACB_TBQPH;
				queue->RBQPH = MACB_RBQPH;
			}
#endif
		}

		/* get irq: here we use the linux queue index, not the hardware
		 * queue index. the queue irq definitions in the device tree
		 * must remove the optional gaps that could exist in the
		 * hardware queue mask.
		 */
		queue->irq = platform_get_irq(pdev, q);
		err = devm_request_irq(&pdev->dev, queue->irq, macb_interrupt,
				       IRQF_SHARED, dev->name, queue);
		if (err) {
			dev_err(&pdev->dev,
				"Unable to request IRQ %d (error %d)\n",
				queue->irq, err);
			return err;
		}

		INIT_WORK(&queue->tx_error_task, macb_tx_error_task);
		q++;
	}

	dev->netdev_ops = &macb_netdev_ops;

	/* setup appropriated routines according to adapter type */
	if (macb_is_gem(bp)) {
		bp->max_tx_length = GEM_MAX_TX_LEN;
		bp->macbgem_ops.mog_alloc_rx_buffers = gem_alloc_rx_buffers;
		bp->macbgem_ops.mog_free_rx_buffers = gem_free_rx_buffers;
		bp->macbgem_ops.mog_init_rings = gem_init_rings;
		bp->macbgem_ops.mog_rx = gem_rx;
		dev->ethtool_ops = &gem_ethtool_ops;
	} else {
		bp->max_tx_length = MACB_MAX_TX_LEN;
		bp->macbgem_ops.mog_alloc_rx_buffers = macb_alloc_rx_buffers;
		bp->macbgem_ops.mog_free_rx_buffers = macb_free_rx_buffers;
		bp->macbgem_ops.mog_init_rings = macb_init_rings;
		bp->macbgem_ops.mog_rx = macb_rx;
		dev->ethtool_ops = &macb_ethtool_ops;
	}

	/* Set features */
	dev->hw_features = NETIF_F_SG;

	/* Check LSO capability */
	if (GEM_BFEXT(PBUF_LSO, gem_readl(bp, DCFG6)))
		dev->hw_features |= MACB_NETIF_LSO;

	/* Checksum offload is only available on gem with packet buffer */
	if (macb_is_gem(bp) && !(bp->caps & MACB_CAPS_FIFO_MODE))
		dev->hw_features |= NETIF_F_HW_CSUM | NETIF_F_RXCSUM;
	if (bp->caps & MACB_CAPS_SG_DISABLED)
		dev->hw_features &= ~NETIF_F_SG;
	dev->features = dev->hw_features;

	/* Check RX Flow Filters support.
	 * Max Rx flows set by availability of screeners & compare regs:
	 * each 4-tuple define requires 1 T2 screener reg + 3 compare regs
	 */
	reg = gem_readl(bp, DCFG8);
	bp->max_tuples = min((GEM_BFEXT(SCR2CMP, reg) / 3),
			GEM_BFEXT(T2SCR, reg));
	if (bp->max_tuples > 0) {
		/* also needs one ethtype match to check IPv4 */
		if (GEM_BFEXT(SCR2ETH, reg) > 0) {
			/* program this reg now */
			reg = 0;
			reg = GEM_BFINS(ETHTCMP, (uint16_t)ETH_P_IP, reg);
			gem_writel_n(bp, ETHT, SCRT2_ETHT, reg);
			/* Filtering is supported in hw but don't enable it in kernel now */
			dev->hw_features |= NETIF_F_NTUPLE;
			/* init Rx flow definitions */
			INIT_LIST_HEAD(&bp->rx_fs_list.list);
			bp->rx_fs_list.count = 0;
			spin_lock_init(&bp->rx_fs_lock);
		} else
			bp->max_tuples = 0;
	}

	if (!(bp->caps & MACB_CAPS_USRIO_DISABLED)) {
		val = 0;
		if (phy_interface_mode_is_rgmii(bp->phy_interface))
			val = GEM_BIT(RGMII);
		else if (bp->phy_interface == PHY_INTERFACE_MODE_RMII &&
			 (bp->caps & MACB_CAPS_USRIO_DEFAULT_IS_MII_GMII))
			val = MACB_BIT(RMII);
		else if (!(bp->caps & MACB_CAPS_USRIO_DEFAULT_IS_MII_GMII))
			val = MACB_BIT(MII);

		if (bp->caps & MACB_CAPS_USRIO_HAS_CLKEN)
			val |= MACB_BIT(CLKEN);

		macb_or_gem_writel(bp, USRIO, val);
	}

	/* Set MII management clock divider */
	val = macb_mdc_clk_div(bp);
	val |= macb_dbw(bp);
	if (bp->phy_interface == PHY_INTERFACE_MODE_SGMII)
		val |= GEM_BIT(SGMIIEN) | GEM_BIT(PCSSEL);
	macb_writel(bp, NCFGR, val);

	return 0;
}

#if defined(CONFIG_OF)
/* 1518 rounded up */
#define AT91ETHER_MAX_RBUFF_SZ	0x600
/* max number of receive buffers */
#define AT91ETHER_MAX_RX_DESCR	9

static struct sifive_fu540_macb_mgmt *mgmt;

static int at91ether_alloc_coherent(struct macb *lp)
{
	struct macb_queue *q = &lp->queues[0];

	q->rx_ring = dma_alloc_coherent(&lp->pdev->dev,
					 (AT91ETHER_MAX_RX_DESCR *
					  macb_dma_desc_get_size(lp)),
					 &q->rx_ring_dma, GFP_KERNEL);
	if (!q->rx_ring)
		return -ENOMEM;

	q->rx_buffers = dma_alloc_coherent(&lp->pdev->dev,
					    AT91ETHER_MAX_RX_DESCR *
					    AT91ETHER_MAX_RBUFF_SZ,
					    &q->rx_buffers_dma, GFP_KERNEL);
	if (!q->rx_buffers) {
		dma_free_coherent(&lp->pdev->dev,
				  AT91ETHER_MAX_RX_DESCR *
				  macb_dma_desc_get_size(lp),
				  q->rx_ring, q->rx_ring_dma);
		q->rx_ring = NULL;
		return -ENOMEM;
	}

	return 0;
}

static void at91ether_free_coherent(struct macb *lp)
{
	struct macb_queue *q = &lp->queues[0];

	if (q->rx_ring) {
		dma_free_coherent(&lp->pdev->dev,
				  AT91ETHER_MAX_RX_DESCR *
				  macb_dma_desc_get_size(lp),
				  q->rx_ring, q->rx_ring_dma);
		q->rx_ring = NULL;
	}

	if (q->rx_buffers) {
		dma_free_coherent(&lp->pdev->dev,
				  AT91ETHER_MAX_RX_DESCR *
				  AT91ETHER_MAX_RBUFF_SZ,
				  q->rx_buffers, q->rx_buffers_dma);
		q->rx_buffers = NULL;
	}
}

/* Initialize and start the Receiver and Transmit subsystems */
static int at91ether_start(struct macb *lp)
{
	struct macb_queue *q = &lp->queues[0];
	struct macb_dma_desc *desc;
	dma_addr_t addr;
	u32 ctl;
	int i, ret;

	ret = at91ether_alloc_coherent(lp);
	if (ret)
		return ret;

	addr = q->rx_buffers_dma;
	for (i = 0; i < AT91ETHER_MAX_RX_DESCR; i++) {
		desc = macb_rx_desc(q, i);
		macb_set_addr(lp, desc, addr);
		desc->ctrl = 0;
		addr += AT91ETHER_MAX_RBUFF_SZ;
	}

	/* Set the Wrap bit on the last descriptor */
	desc->addr |= MACB_BIT(RX_WRAP);

	/* Reset buffer index */
	q->rx_tail = 0;

	/* Program address of descriptor list in Rx Buffer Queue register */
	macb_writel(lp, RBQP, q->rx_ring_dma);

	/* Enable Receive and Transmit */
	ctl = macb_readl(lp, NCR);
	macb_writel(lp, NCR, ctl | MACB_BIT(RE) | MACB_BIT(TE));

	/* Enable MAC interrupts */
	macb_writel(lp, IER, MACB_BIT(RCOMP)	|
			     MACB_BIT(RXUBR)	|
			     MACB_BIT(ISR_TUND)	|
			     MACB_BIT(ISR_RLE)	|
			     MACB_BIT(TCOMP)	|
			     MACB_BIT(ISR_ROVR)	|
			     MACB_BIT(HRESP));

	return 0;
}

static void at91ether_stop(struct macb *lp)
{
	u32 ctl;

	/* Disable MAC interrupts */
	macb_writel(lp, IDR, MACB_BIT(RCOMP)	|
			     MACB_BIT(RXUBR)	|
			     MACB_BIT(ISR_TUND)	|
			     MACB_BIT(ISR_RLE)	|
			     MACB_BIT(TCOMP)	|
			     MACB_BIT(ISR_ROVR) |
			     MACB_BIT(HRESP));

	/* Disable Receiver and Transmitter */
	ctl = macb_readl(lp, NCR);
	macb_writel(lp, NCR, ctl & ~(MACB_BIT(TE) | MACB_BIT(RE)));

	/* Free resources. */
	at91ether_free_coherent(lp);
}

/* Open the ethernet interface */
static int at91ether_open(struct net_device *dev)
{
	struct macb *lp = netdev_priv(dev);
	u32 ctl;
	int ret;

	ret = pm_runtime_get_sync(&lp->pdev->dev);
	if (ret < 0) {
		pm_runtime_put_noidle(&lp->pdev->dev);
		return ret;
	}

	/* Clear internal statistics */
	ctl = macb_readl(lp, NCR);
	macb_writel(lp, NCR, ctl | MACB_BIT(CLRSTAT));

	macb_set_hwaddr(lp);

	ret = at91ether_start(lp);
	if (ret)
		goto pm_exit;

	ret = macb_phylink_connect(lp);
	if (ret)
		goto stop;

	netif_start_queue(dev);

	return 0;

stop:
	at91ether_stop(lp);
pm_exit:
	pm_runtime_put_sync(&lp->pdev->dev);
	return ret;
}

/* Close the interface */
static int at91ether_close(struct net_device *dev)
{
	struct macb *lp = netdev_priv(dev);

	netif_stop_queue(dev);

	phylink_stop(lp->phylink);
	phylink_disconnect_phy(lp->phylink);

	at91ether_stop(lp);

	return pm_runtime_put(&lp->pdev->dev);
}

/* Transmit packet */
static netdev_tx_t at91ether_start_xmit(struct sk_buff *skb,
					struct net_device *dev)
{
	struct macb *lp = netdev_priv(dev);

	if (macb_readl(lp, TSR) & MACB_BIT(RM9200_BNQ)) {
		netif_stop_queue(dev);

		/* Store packet information (to free when Tx completed) */
		lp->skb = skb;
		lp->skb_length = skb->len;
		lp->skb_physaddr = dma_map_single(&lp->pdev->dev, skb->data,
						  skb->len, DMA_TO_DEVICE);
		if (dma_mapping_error(&lp->pdev->dev, lp->skb_physaddr)) {
			dev_kfree_skb_any(skb);
			dev->stats.tx_dropped++;
			netdev_err(dev, "%s: DMA mapping error\n", __func__);
			return NETDEV_TX_OK;
		}

		/* Set address of the data in the Transmit Address register */
		macb_writel(lp, TAR, lp->skb_physaddr);
		/* Set length of the packet in the Transmit Control register */
		macb_writel(lp, TCR, skb->len);

	} else {
		netdev_err(dev, "%s called, but device is busy!\n", __func__);
		return NETDEV_TX_BUSY;
	}

	return NETDEV_TX_OK;
}

/* Extract received frame from buffer descriptors and sent to upper layers.
 * (Called from interrupt context)
 */
static void at91ether_rx(struct net_device *dev)
{
	struct macb *lp = netdev_priv(dev);
	struct macb_queue *q = &lp->queues[0];
	struct macb_dma_desc *desc;
	unsigned char *p_recv;
	struct sk_buff *skb;
	unsigned int pktlen;

	desc = macb_rx_desc(q, q->rx_tail);
	while (desc->addr & MACB_BIT(RX_USED)) {
		p_recv = q->rx_buffers + q->rx_tail * AT91ETHER_MAX_RBUFF_SZ;
		pktlen = MACB_BF(RX_FRMLEN, desc->ctrl);
		skb = netdev_alloc_skb(dev, pktlen + 2);
		if (skb) {
			skb_reserve(skb, 2);
			skb_put_data(skb, p_recv, pktlen);

			skb->protocol = eth_type_trans(skb, dev);
			dev->stats.rx_packets++;
			dev->stats.rx_bytes += pktlen;
			netif_rx(skb);
		} else {
			dev->stats.rx_dropped++;
		}

		if (desc->ctrl & MACB_BIT(RX_MHASH_MATCH))
			dev->stats.multicast++;

		/* reset ownership bit */
		desc->addr &= ~MACB_BIT(RX_USED);

		/* wrap after last buffer */
		if (q->rx_tail == AT91ETHER_MAX_RX_DESCR - 1)
			q->rx_tail = 0;
		else
			q->rx_tail++;

		desc = macb_rx_desc(q, q->rx_tail);
	}
}

/* MAC interrupt handler */
static irqreturn_t at91ether_interrupt(int irq, void *dev_id)
{
	struct net_device *dev = dev_id;
	struct macb *lp = netdev_priv(dev);
	u32 intstatus, ctl;

	/* MAC Interrupt Status register indicates what interrupts are pending.
	 * It is automatically cleared once read.
	 */
	intstatus = macb_readl(lp, ISR);

	/* Receive complete */
	if (intstatus & MACB_BIT(RCOMP))
		at91ether_rx(dev);

	/* Transmit complete */
	if (intstatus & MACB_BIT(TCOMP)) {
		/* The TCOM bit is set even if the transmission failed */
		if (intstatus & (MACB_BIT(ISR_TUND) | MACB_BIT(ISR_RLE)))
			dev->stats.tx_errors++;

		if (lp->skb) {
			dev_consume_skb_irq(lp->skb);
			lp->skb = NULL;
			dma_unmap_single(&lp->pdev->dev, lp->skb_physaddr,
					 lp->skb_length, DMA_TO_DEVICE);
			dev->stats.tx_packets++;
			dev->stats.tx_bytes += lp->skb_length;
		}
		netif_wake_queue(dev);
	}

	/* Work-around for EMAC Errata section 41.3.1 */
	if (intstatus & MACB_BIT(RXUBR)) {
		ctl = macb_readl(lp, NCR);
		macb_writel(lp, NCR, ctl & ~MACB_BIT(RE));
		wmb();
		macb_writel(lp, NCR, ctl | MACB_BIT(RE));
	}

	if (intstatus & MACB_BIT(ISR_ROVR))
		netdev_err(dev, "ROVR error\n");

	return IRQ_HANDLED;
}

#ifdef CONFIG_NET_POLL_CONTROLLER
static void at91ether_poll_controller(struct net_device *dev)
{
	unsigned long flags;

	local_irq_save(flags);
	at91ether_interrupt(dev->irq, dev);
	local_irq_restore(flags);
}
#endif

static const struct net_device_ops at91ether_netdev_ops = {
	.ndo_open		= at91ether_open,
	.ndo_stop		= at91ether_close,
	.ndo_start_xmit		= at91ether_start_xmit,
	.ndo_get_stats		= macb_get_stats,
	.ndo_set_rx_mode	= macb_set_rx_mode,
	.ndo_set_mac_address	= eth_mac_addr,
	.ndo_do_ioctl		= macb_ioctl,
	.ndo_validate_addr	= eth_validate_addr,
#ifdef CONFIG_NET_POLL_CONTROLLER
	.ndo_poll_controller	= at91ether_poll_controller,
#endif
};

static int at91ether_clk_init(struct platform_device *pdev, struct clk **pclk,
			      struct clk **hclk, struct clk **tx_clk,
			      struct clk **rx_clk, struct clk **tsu_clk)
{
	int err;

	*hclk = NULL;
	*tx_clk = NULL;
	*rx_clk = NULL;
	*tsu_clk = NULL;

	*pclk = devm_clk_get(&pdev->dev, "ether_clk");
	if (IS_ERR(*pclk))
		return PTR_ERR(*pclk);

	err = clk_prepare_enable(*pclk);
	if (err) {
		dev_err(&pdev->dev, "failed to enable pclk (%d)\n", err);
		return err;
	}

	return 0;
}

static int at91ether_init(struct platform_device *pdev)
{
	struct net_device *dev = platform_get_drvdata(pdev);
	struct macb *bp = netdev_priv(dev);
	int err;

	bp->queues[0].bp = bp;

	dev->netdev_ops = &at91ether_netdev_ops;
	dev->ethtool_ops = &macb_ethtool_ops;

	err = devm_request_irq(&pdev->dev, dev->irq, at91ether_interrupt,
			       0, dev->name, dev);
	if (err)
		return err;

	macb_writel(bp, NCR, 0);

	macb_writel(bp, NCFGR, MACB_BF(CLK, MACB_CLK_DIV32) | MACB_BIT(BIG));

	return 0;
}

static unsigned long fu540_macb_tx_recalc_rate(struct clk_hw *hw,
					       unsigned long parent_rate)
{
	return mgmt->rate;
}

static long fu540_macb_tx_round_rate(struct clk_hw *hw, unsigned long rate,
				     unsigned long *parent_rate)
{
	if (WARN_ON(rate < 2500000))
		return 2500000;
	else if (rate == 2500000)
		return 2500000;
	else if (WARN_ON(rate < 13750000))
		return 2500000;
	else if (WARN_ON(rate < 25000000))
		return 25000000;
	else if (rate == 25000000)
		return 25000000;
	else if (WARN_ON(rate < 75000000))
		return 25000000;
	else if (WARN_ON(rate < 125000000))
		return 125000000;
	else if (rate == 125000000)
		return 125000000;

	WARN_ON(rate > 125000000);

	return 125000000;
}

static int fu540_macb_tx_set_rate(struct clk_hw *hw, unsigned long rate,
				  unsigned long parent_rate)
{
	rate = fu540_macb_tx_round_rate(hw, rate, &parent_rate);
	if (rate != 125000000)
		iowrite32(1, mgmt->reg);
	else
		iowrite32(0, mgmt->reg);
	mgmt->rate = rate;

	return 0;
}

static const struct clk_ops fu540_c000_ops = {
	.recalc_rate = fu540_macb_tx_recalc_rate,
	.round_rate = fu540_macb_tx_round_rate,
	.set_rate = fu540_macb_tx_set_rate,
};

static int fu540_c000_clk_init(struct platform_device *pdev, struct clk **pclk,
			       struct clk **hclk, struct clk **tx_clk,
			       struct clk **rx_clk, struct clk **tsu_clk)
{
	struct clk_init_data init;
	int err = 0;

	err = macb_clk_init(pdev, pclk, hclk, tx_clk, rx_clk, tsu_clk);
	if (err)
		return err;

	mgmt = devm_kzalloc(&pdev->dev, sizeof(*mgmt), GFP_KERNEL);
	if (!mgmt)
		return -ENOMEM;

	init.name = "sifive-gemgxl-mgmt";
	init.ops = &fu540_c000_ops;
	init.flags = 0;
	init.num_parents = 0;

	mgmt->rate = 0;
	mgmt->hw.init = &init;

	*tx_clk = devm_clk_register(&pdev->dev, &mgmt->hw);
	if (IS_ERR(*tx_clk))
		return PTR_ERR(*tx_clk);

	err = clk_prepare_enable(*tx_clk);
	if (err)
		dev_err(&pdev->dev, "failed to enable tx_clk (%u)\n", err);
	else
		dev_info(&pdev->dev, "Registered clk switch '%s'\n", init.name);

	return 0;
}

static int fu540_c000_init(struct platform_device *pdev)
{
	mgmt->reg = devm_platform_ioremap_resource(pdev, 1);
	if (IS_ERR(mgmt->reg))
		return PTR_ERR(mgmt->reg);

	return macb_init(pdev);
}

static const struct macb_config fu540_c000_config = {
	.caps = MACB_CAPS_GIGABIT_MODE_AVAILABLE | MACB_CAPS_JUMBO |
		MACB_CAPS_GEM_HAS_PTP,
	.dma_burst_length = 16,
	.clk_init = fu540_c000_clk_init,
	.init = fu540_c000_init,
	.jumbo_max_len = 10240,
};

static const struct macb_config at91sam9260_config = {
	.caps = MACB_CAPS_USRIO_HAS_CLKEN | MACB_CAPS_USRIO_DEFAULT_IS_MII_GMII,
	.clk_init = macb_clk_init,
	.init = macb_init,
};

static const struct macb_config sama5d3macb_config = {
	.caps = MACB_CAPS_SG_DISABLED
	      | MACB_CAPS_USRIO_HAS_CLKEN | MACB_CAPS_USRIO_DEFAULT_IS_MII_GMII,
	.clk_init = macb_clk_init,
	.init = macb_init,
};

static const struct macb_config pc302gem_config = {
	.caps = MACB_CAPS_SG_DISABLED | MACB_CAPS_GIGABIT_MODE_AVAILABLE,
	.dma_burst_length = 16,
	.clk_init = macb_clk_init,
	.init = macb_init,
};

static const struct macb_config sama5d2_config = {
	.caps = MACB_CAPS_USRIO_DEFAULT_IS_MII_GMII,
	.dma_burst_length = 16,
	.clk_init = macb_clk_init,
	.init = macb_init,
};

static const struct macb_config sama5d3_config = {
	.caps = MACB_CAPS_SG_DISABLED | MACB_CAPS_GIGABIT_MODE_AVAILABLE
	      | MACB_CAPS_USRIO_DEFAULT_IS_MII_GMII | MACB_CAPS_JUMBO,
	.dma_burst_length = 16,
	.clk_init = macb_clk_init,
	.init = macb_init,
	.jumbo_max_len = 10240,
};

static const struct macb_config sama5d4_config = {
	.caps = MACB_CAPS_USRIO_DEFAULT_IS_MII_GMII,
	.dma_burst_length = 4,
	.clk_init = macb_clk_init,
	.init = macb_init,
};

static const struct macb_config emac_config = {
	.caps = MACB_CAPS_NEEDS_RSTONUBR | MACB_CAPS_MACB_IS_EMAC,
	.clk_init = at91ether_clk_init,
	.init = at91ether_init,
};

static const struct macb_config np4_config = {
	.caps = MACB_CAPS_USRIO_DISABLED,
	.clk_init = macb_clk_init,
	.init = macb_init,
};

static const struct macb_config zynqmp_config = {
	.caps = MACB_CAPS_GIGABIT_MODE_AVAILABLE |
			MACB_CAPS_JUMBO |
			MACB_CAPS_GEM_HAS_PTP | MACB_CAPS_BD_RD_PREFETCH,
	.dma_burst_length = 16,
	.clk_init = macb_clk_init,
	.init = macb_init,
	.jumbo_max_len = 10240,
};

static const struct macb_config zynq_config = {
	.caps = MACB_CAPS_GIGABIT_MODE_AVAILABLE | MACB_CAPS_NO_GIGABIT_HALF |
		MACB_CAPS_NEEDS_RSTONUBR,
	.dma_burst_length = 16,
	.clk_init = macb_clk_init,
	.init = macb_init,
};

static const struct of_device_id macb_dt_ids[] = {
	{ .compatible = "cdns,at32ap7000-macb" },
	{ .compatible = "cdns,at91sam9260-macb", .data = &at91sam9260_config },
	{ .compatible = "cdns,macb" },
	{ .compatible = "cdns,np4-macb", .data = &np4_config },
	{ .compatible = "cdns,pc302-gem", .data = &pc302gem_config },
	{ .compatible = "cdns,gem", .data = &pc302gem_config },
	{ .compatible = "cdns,sam9x60-macb", .data = &at91sam9260_config },
	{ .compatible = "atmel,sama5d2-gem", .data = &sama5d2_config },
	{ .compatible = "atmel,sama5d3-gem", .data = &sama5d3_config },
	{ .compatible = "atmel,sama5d3-macb", .data = &sama5d3macb_config },
	{ .compatible = "atmel,sama5d4-gem", .data = &sama5d4_config },
	{ .compatible = "cdns,at91rm9200-emac", .data = &emac_config },
	{ .compatible = "cdns,emac", .data = &emac_config },
	{ .compatible = "cdns,zynqmp-gem", .data = &zynqmp_config},
	{ .compatible = "cdns,zynq-gem", .data = &zynq_config },
	{ .compatible = "sifive,fu540-c000-gem", .data = &fu540_c000_config },
	{ /* sentinel */ }
};
MODULE_DEVICE_TABLE(of, macb_dt_ids);
#endif /* CONFIG_OF */

static const struct macb_config default_gem_config = {
	.caps = MACB_CAPS_GIGABIT_MODE_AVAILABLE |
			MACB_CAPS_JUMBO |
			MACB_CAPS_GEM_HAS_PTP,
	.dma_burst_length = 16,
	.clk_init = macb_clk_init,
	.init = macb_init,
	.jumbo_max_len = 10240,
};

static int macb_probe(struct platform_device *pdev)
{
	const struct macb_config *macb_config = &default_gem_config;
	int (*clk_init)(struct platform_device *, struct clk **,
			struct clk **, struct clk **,  struct clk **,
			struct clk **) = macb_config->clk_init;
	int (*init)(struct platform_device *) = macb_config->init;
	struct device_node *np = pdev->dev.of_node;
	struct clk *pclk, *hclk = NULL, *tx_clk = NULL, *rx_clk = NULL;
	struct clk *tsu_clk = NULL;
	unsigned int queue_mask, num_queues;
	bool native_io;
	phy_interface_t interface;
	struct net_device *dev;
	struct resource *regs;
	void __iomem *mem;
	const char *mac;
	struct macb *bp;
	int err, val;

	regs = platform_get_resource(pdev, IORESOURCE_MEM, 0);
	mem = devm_ioremap_resource(&pdev->dev, regs);
	if (IS_ERR(mem))
		return PTR_ERR(mem);

	if (np) {
		const struct of_device_id *match;

		match = of_match_node(macb_dt_ids, np);
		if (match && match->data) {
			macb_config = match->data;
			clk_init = macb_config->clk_init;
			init = macb_config->init;
		}
	}

	err = clk_init(pdev, &pclk, &hclk, &tx_clk, &rx_clk, &tsu_clk);
	if (err)
		return err;

	pm_runtime_set_autosuspend_delay(&pdev->dev, MACB_PM_TIMEOUT);
	pm_runtime_use_autosuspend(&pdev->dev);
	pm_runtime_get_noresume(&pdev->dev);
	pm_runtime_set_active(&pdev->dev);
	pm_runtime_enable(&pdev->dev);
	native_io = hw_is_native_io(mem);

	macb_probe_queues(mem, native_io, &queue_mask, &num_queues);
	dev = alloc_etherdev_mq(sizeof(*bp), num_queues);
	if (!dev) {
		err = -ENOMEM;
		goto err_disable_clocks;
	}

	dev->base_addr = regs->start;

	SET_NETDEV_DEV(dev, &pdev->dev);

	bp = netdev_priv(dev);
	bp->pdev = pdev;
	bp->dev = dev;
	bp->regs = mem;
	bp->native_io = native_io;
	if (native_io) {
		bp->macb_reg_readl = hw_readl_native;
		bp->macb_reg_writel = hw_writel_native;
	} else {
		bp->macb_reg_readl = hw_readl;
		bp->macb_reg_writel = hw_writel;
	}
	bp->num_queues = num_queues;
	bp->queue_mask = queue_mask;
	if (macb_config)
		bp->dma_burst_length = macb_config->dma_burst_length;
	bp->pclk = pclk;
	bp->hclk = hclk;
	bp->tx_clk = tx_clk;
	bp->rx_clk = rx_clk;
	bp->tsu_clk = tsu_clk;
	if (macb_config)
		bp->jumbo_max_len = macb_config->jumbo_max_len;

	bp->wol = 0;
	if (of_get_property(np, "magic-packet", NULL))
		bp->wol |= MACB_WOL_HAS_MAGIC_PACKET;
	device_set_wakeup_capable(&pdev->dev, bp->wol & MACB_WOL_HAS_MAGIC_PACKET);

	spin_lock_init(&bp->lock);

	/* setup capabilities */
	macb_configure_caps(bp, macb_config);

#ifdef CONFIG_ARCH_DMA_ADDR_T_64BIT
	if (GEM_BFEXT(DAW64, gem_readl(bp, DCFG6))) {
		dma_set_mask(&pdev->dev, DMA_BIT_MASK(44));
		bp->hw_dma_cap |= HW_DMA_CAP_64B;
	}
#endif
	platform_set_drvdata(pdev, dev);

	dev->irq = platform_get_irq(pdev, 0);
	if (dev->irq < 0) {
		err = dev->irq;
		goto err_out_free_netdev;
	}

	/* MTU range: 68 - 1500 or 10240 */
	dev->min_mtu = GEM_MTU_MIN_SIZE;
	if (bp->caps & MACB_CAPS_JUMBO)
		dev->max_mtu = gem_readl(bp, JML) - ETH_HLEN - ETH_FCS_LEN;
	else
		dev->max_mtu = ETH_DATA_LEN;

	if (bp->caps & MACB_CAPS_BD_RD_PREFETCH) {
		val = GEM_BFEXT(RXBD_RDBUFF, gem_readl(bp, DCFG10));
		if (val)
			bp->rx_bd_rd_prefetch = (2 << (val - 1)) *
						macb_dma_desc_get_size(bp);

		val = GEM_BFEXT(TXBD_RDBUFF, gem_readl(bp, DCFG10));
		if (val)
			bp->tx_bd_rd_prefetch = (2 << (val - 1)) *
						macb_dma_desc_get_size(bp);
	}

	bp->rx_intr_mask = MACB_RX_INT_FLAGS;
	if (bp->caps & MACB_CAPS_NEEDS_RSTONUBR)
		bp->rx_intr_mask |= MACB_BIT(RXUBR);

	mac = of_get_mac_address(np);
	if (PTR_ERR(mac) == -EPROBE_DEFER) {
		err = -EPROBE_DEFER;
		goto err_out_free_netdev;
	} else if (!IS_ERR_OR_NULL(mac)) {
		ether_addr_copy(bp->dev->dev_addr, mac);
	} else {
		macb_get_hwaddr(bp);
	}

	err = of_get_phy_mode(np, &interface);
	if (err)
		/* not found in DT, MII by default */
		bp->phy_interface = PHY_INTERFACE_MODE_MII;
	else
		bp->phy_interface = interface;

	/* IP specific init */
	err = init(pdev);
	if (err)
		goto err_out_free_netdev;

	err = macb_mii_init(bp);
	if (err)
		goto err_out_free_netdev;

	netif_carrier_off(dev);

	err = register_netdev(dev);
	if (err) {
		dev_err(&pdev->dev, "Cannot register net device, aborting.\n");
		goto err_out_unregister_mdio;
	}

	tasklet_init(&bp->hresp_err_tasklet, macb_hresp_error_task,
		     (unsigned long)bp);

	netdev_info(dev, "Cadence %s rev 0x%08x at 0x%08lx irq %d (%pM)\n",
		    macb_is_gem(bp) ? "GEM" : "MACB", macb_readl(bp, MID),
		    dev->base_addr, dev->irq, dev->dev_addr);

	pm_runtime_mark_last_busy(&bp->pdev->dev);
	pm_runtime_put_autosuspend(&bp->pdev->dev);

	return 0;

err_out_unregister_mdio:
	mdiobus_unregister(bp->mii_bus);
	mdiobus_free(bp->mii_bus);

err_out_free_netdev:
	free_netdev(dev);

err_disable_clocks:
	clk_disable_unprepare(tx_clk);
	clk_disable_unprepare(hclk);
	clk_disable_unprepare(pclk);
	clk_disable_unprepare(rx_clk);
	clk_disable_unprepare(tsu_clk);
	pm_runtime_disable(&pdev->dev);
	pm_runtime_set_suspended(&pdev->dev);
	pm_runtime_dont_use_autosuspend(&pdev->dev);

	return err;
}

static int macb_remove(struct platform_device *pdev)
{
	struct net_device *dev;
	struct macb *bp;

	dev = platform_get_drvdata(pdev);

	if (dev) {
		bp = netdev_priv(dev);
		mdiobus_unregister(bp->mii_bus);
		mdiobus_free(bp->mii_bus);

		unregister_netdev(dev);
		tasklet_kill(&bp->hresp_err_tasklet);
		pm_runtime_disable(&pdev->dev);
		pm_runtime_dont_use_autosuspend(&pdev->dev);
		if (!pm_runtime_suspended(&pdev->dev)) {
			clk_disable_unprepare(bp->tx_clk);
			clk_disable_unprepare(bp->hclk);
			clk_disable_unprepare(bp->pclk);
			clk_disable_unprepare(bp->rx_clk);
			clk_disable_unprepare(bp->tsu_clk);
			pm_runtime_set_suspended(&pdev->dev);
		}
		phylink_destroy(bp->phylink);
		free_netdev(dev);
	}

	return 0;
}

static int __maybe_unused macb_suspend(struct device *dev)
{
	struct net_device *netdev = dev_get_drvdata(dev);
	struct macb *bp = netdev_priv(netdev);
	struct macb_queue *queue = bp->queues;
	unsigned long flags;
	unsigned int q;

	if (!netif_running(netdev))
		return 0;

	if (bp->wol & MACB_WOL_ENABLED) {
		macb_writel(bp, IER, MACB_BIT(WOL));
		macb_writel(bp, WOL, MACB_BIT(MAG));
		enable_irq_wake(bp->queues[0].irq);
		netif_device_detach(netdev);
	} else {
		netif_device_detach(netdev);
		for (q = 0, queue = bp->queues; q < bp->num_queues;
		     ++q, ++queue)
			napi_disable(&queue->napi);
		rtnl_lock();
		phylink_stop(bp->phylink);
		rtnl_unlock();
		spin_lock_irqsave(&bp->lock, flags);
		macb_reset_hw(bp);
		spin_unlock_irqrestore(&bp->lock, flags);

		if (!(bp->caps & MACB_CAPS_USRIO_DISABLED))
			bp->pm_data.usrio = macb_or_gem_readl(bp, USRIO);

		if (netdev->hw_features & NETIF_F_NTUPLE)
			bp->pm_data.scrt2 = gem_readl_n(bp, ETHT, SCRT2_ETHT);
	}

	if (bp->ptp_info)
		bp->ptp_info->ptp_remove(netdev);
	if (!device_may_wakeup(dev))
		pm_runtime_force_suspend(dev);

	return 0;
}

static int __maybe_unused macb_resume(struct device *dev)
{
	struct net_device *netdev = dev_get_drvdata(dev);
	struct macb *bp = netdev_priv(netdev);
	struct macb_queue *queue = bp->queues;
	unsigned int q;

	if (!netif_running(netdev))
		return 0;

	if (!device_may_wakeup(dev))
		pm_runtime_force_resume(dev);

	if (bp->wol & MACB_WOL_ENABLED) {
		macb_writel(bp, IDR, MACB_BIT(WOL));
		macb_writel(bp, WOL, 0);
		disable_irq_wake(bp->queues[0].irq);
	} else {
		macb_writel(bp, NCR, MACB_BIT(MPE));

		if (netdev->hw_features & NETIF_F_NTUPLE)
			gem_writel_n(bp, ETHT, SCRT2_ETHT, bp->pm_data.scrt2);

		if (!(bp->caps & MACB_CAPS_USRIO_DISABLED))
			macb_or_gem_writel(bp, USRIO, bp->pm_data.usrio);

		for (q = 0, queue = bp->queues; q < bp->num_queues;
		     ++q, ++queue)
			napi_enable(&queue->napi);
		rtnl_lock();
		phylink_start(bp->phylink);
		rtnl_unlock();
	}

	macb_init_hw(bp);
	macb_set_rx_mode(netdev);
	macb_restore_features(bp);
	netif_device_attach(netdev);
	if (bp->ptp_info)
		bp->ptp_info->ptp_init(netdev);

	return 0;
}

static int __maybe_unused macb_runtime_suspend(struct device *dev)
{
	struct net_device *netdev = dev_get_drvdata(dev);
	struct macb *bp = netdev_priv(netdev);

	if (!(device_may_wakeup(dev))) {
		clk_disable_unprepare(bp->tx_clk);
		clk_disable_unprepare(bp->hclk);
		clk_disable_unprepare(bp->pclk);
		clk_disable_unprepare(bp->rx_clk);
	}
	clk_disable_unprepare(bp->tsu_clk);

	return 0;
}

static int __maybe_unused macb_runtime_resume(struct device *dev)
{
	struct net_device *netdev = dev_get_drvdata(dev);
	struct macb *bp = netdev_priv(netdev);

	if (!(device_may_wakeup(dev))) {
		clk_prepare_enable(bp->pclk);
		clk_prepare_enable(bp->hclk);
		clk_prepare_enable(bp->tx_clk);
		clk_prepare_enable(bp->rx_clk);
	}
	clk_prepare_enable(bp->tsu_clk);

	return 0;
}

static const struct dev_pm_ops macb_pm_ops = {
	SET_SYSTEM_SLEEP_PM_OPS(macb_suspend, macb_resume)
	SET_RUNTIME_PM_OPS(macb_runtime_suspend, macb_runtime_resume, NULL)
};

static struct platform_driver macb_driver = {
	.probe		= macb_probe,
	.remove		= macb_remove,
	.driver		= {
		.name		= "macb",
		.of_match_table	= of_match_ptr(macb_dt_ids),
		.pm	= &macb_pm_ops,
	},
};

module_platform_driver(macb_driver);

MODULE_LICENSE("GPL");
MODULE_DESCRIPTION("Cadence MACB/GEM Ethernet driver");
MODULE_AUTHOR("Haavard Skinnemoen (Atmel)");
MODULE_ALIAS("platform:macb");<|MERGE_RESOLUTION|>--- conflicted
+++ resolved
@@ -2558,11 +2558,7 @@
 
 	err = macb_phylink_connect(bp);
 	if (err)
-<<<<<<< HEAD
-		goto napi_exit;
-=======
 		goto reset_hw;
->>>>>>> 547bbf7d
 
 	netif_tx_start_all_queues(dev);
 
@@ -2571,17 +2567,11 @@
 
 	return 0;
 
-<<<<<<< HEAD
-napi_exit:
-	for (q = 0, queue = bp->queues; q < bp->num_queues; ++q, ++queue)
-		napi_disable(&queue->napi);
-=======
 reset_hw:
 	macb_reset_hw(bp);
 	for (q = 0, queue = bp->queues; q < bp->num_queues; ++q, ++queue)
 		napi_disable(&queue->napi);
 	macb_free_consistent(bp);
->>>>>>> 547bbf7d
 pm_exit:
 	pm_runtime_put_sync(&bp->pdev->dev);
 	return err;
