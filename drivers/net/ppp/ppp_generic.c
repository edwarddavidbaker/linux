--- conflicted
+++ resolved
@@ -762,21 +762,12 @@
 
 			ppp_lock(ppp);
 			if (ppp->pass_filter) {
-<<<<<<< HEAD
-				sk_unattached_filter_destroy(ppp->pass_filter);
-				ppp->pass_filter = NULL;
-			}
-			if (fprog.filter != NULL)
-				err = sk_unattached_filter_create(&ppp->pass_filter,
-								  &fprog);
-=======
 				bpf_prog_destroy(ppp->pass_filter);
 				ppp->pass_filter = NULL;
 			}
 			if (fprog.filter != NULL)
 				err = bpf_prog_create(&ppp->pass_filter,
 						      &fprog);
->>>>>>> bfe01a5b
 			else
 				err = 0;
 			kfree(code);
@@ -797,21 +788,12 @@
 
 			ppp_lock(ppp);
 			if (ppp->active_filter) {
-<<<<<<< HEAD
-				sk_unattached_filter_destroy(ppp->active_filter);
-				ppp->active_filter = NULL;
-			}
-			if (fprog.filter != NULL)
-				err = sk_unattached_filter_create(&ppp->active_filter,
-								  &fprog);
-=======
 				bpf_prog_destroy(ppp->active_filter);
 				ppp->active_filter = NULL;
 			}
 			if (fprog.filter != NULL)
 				err = bpf_prog_create(&ppp->active_filter,
 						      &fprog);
->>>>>>> bfe01a5b
 			else
 				err = 0;
 			kfree(code);
