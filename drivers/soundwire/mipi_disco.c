// SPDX-License-Identifier: (GPL-2.0-only OR BSD-3-Clause)
// Copyright(c) 2015-17 Intel Corporation.

/*
 * MIPI Discovery And Configuration (DisCo) Specification for SoundWire
 * specifies properties to be implemented for SoundWire Masters and Slaves.
 * The DisCo spec doesn't mandate these properties. However, SDW bus cannot
 * work without knowing these values.
 *
 * The helper functions read the Master and Slave properties. Implementers
 * of Master or Slave drivers can use any of the below three mechanisms:
 *    a) Use these APIs here as .read_prop() callback for Master and Slave
 *    b) Implement own methods and set those as .read_prop(), but invoke
 *    APIs in this file for generic read and override the values with
 *    platform specific data
 *    c) Implement ones own methods which do not use anything provided
 *    here
 */

#include <linux/device.h>
#include <linux/property.h>
#include <linux/mod_devicetable.h>
#include <linux/soundwire/sdw.h>
#include "bus.h"

/**
 * sdw_master_read_prop() - Read Master properties
 * @bus: SDW bus instance
 */
int sdw_master_read_prop(struct sdw_bus *bus)
{
	struct sdw_master_prop *prop = &bus->prop;
	struct fwnode_handle *link;
	char name[32];
	int nval, i;

	device_property_read_u32(bus->dev,
				 "mipi-sdw-sw-interface-revision",
				 &prop->revision);

	/* Find master handle */
	snprintf(name, sizeof(name),
		 "mipi-sdw-link-%d-subproperties", bus->link_id);

	link = device_get_named_child_node(bus->dev, name);
	if (!link) {
		dev_err(bus->dev, "Master node %s not found\n", name);
		return -EIO;
	}

	if (fwnode_property_read_bool(link,
				      "mipi-sdw-clock-stop-mode0-supported"))
		prop->clk_stop_modes |= BIT(SDW_CLK_STOP_MODE0);

	if (fwnode_property_read_bool(link,
				      "mipi-sdw-clock-stop-mode1-supported"))
		prop->clk_stop_modes |= BIT(SDW_CLK_STOP_MODE1);

	fwnode_property_read_u32(link,
				 "mipi-sdw-max-clock-frequency",
				 &prop->max_clk_freq);

	nval = fwnode_property_count_u32(link, "mipi-sdw-clock-frequencies-supported");
	if (nval > 0) {
		prop->num_clk_freq = nval;
		prop->clk_freq = devm_kcalloc(bus->dev, prop->num_clk_freq,
					      sizeof(*prop->clk_freq),
					      GFP_KERNEL);
		if (!prop->clk_freq)
			return -ENOMEM;

		fwnode_property_read_u32_array(link,
				"mipi-sdw-clock-frequencies-supported",
				prop->clk_freq, prop->num_clk_freq);
	}

	/*
	 * Check the frequencies supported. If FW doesn't provide max
	 * freq, then populate here by checking values.
	 */
	if (!prop->max_clk_freq && prop->clk_freq) {
		prop->max_clk_freq = prop->clk_freq[0];
		for (i = 1; i < prop->num_clk_freq; i++) {
			if (prop->clk_freq[i] > prop->max_clk_freq)
				prop->max_clk_freq = prop->clk_freq[i];
		}
	}

	nval = fwnode_property_count_u32(link, "mipi-sdw-supported-clock-gears");
	if (nval > 0) {
		prop->num_clk_gears = nval;
		prop->clk_gears = devm_kcalloc(bus->dev, prop->num_clk_gears,
					       sizeof(*prop->clk_gears),
					       GFP_KERNEL);
		if (!prop->clk_gears)
			return -ENOMEM;

		fwnode_property_read_u32_array(link,
					       "mipi-sdw-supported-clock-gears",
					       prop->clk_gears,
					       prop->num_clk_gears);
	}

	fwnode_property_read_u32(link, "mipi-sdw-default-frame-rate",
				 &prop->default_frame_rate);

	fwnode_property_read_u32(link, "mipi-sdw-default-frame-row-size",
				 &prop->default_row);

	fwnode_property_read_u32(link, "mipi-sdw-default-frame-col-size",
				 &prop->default_col);

	prop->dynamic_frame =  fwnode_property_read_bool(link,
			"mipi-sdw-dynamic-frame-shape");

	fwnode_property_read_u32(link, "mipi-sdw-command-error-threshold",
				 &prop->err_threshold);

	return 0;
}
EXPORT_SYMBOL(sdw_master_read_prop);

static int sdw_slave_read_dp0(struct sdw_slave *slave,
			      struct fwnode_handle *port,
			      struct sdw_dp0_prop *dp0)
{
	int nval;

	fwnode_property_read_u32(port, "mipi-sdw-port-max-wordlength",
				 &dp0->max_word);

	fwnode_property_read_u32(port, "mipi-sdw-port-min-wordlength",
				 &dp0->min_word);

	nval = fwnode_property_count_u32(port, "mipi-sdw-port-wordlength-configs");
	if (nval > 0) {

		dp0->num_words = nval;
		dp0->words = devm_kcalloc(&slave->dev,
					  dp0->num_words, sizeof(*dp0->words),
					  GFP_KERNEL);
		if (!dp0->words)
			return -ENOMEM;

		fwnode_property_read_u32_array(port,
				"mipi-sdw-port-wordlength-configs",
				dp0->words, dp0->num_words);
	}

	dp0->BRA_flow_controlled = fwnode_property_read_bool(port,
				"mipi-sdw-bra-flow-controlled");

	dp0->simple_ch_prep_sm = fwnode_property_read_bool(port,
				"mipi-sdw-simplified-channel-prepare-sm");

	dp0->imp_def_interrupts = fwnode_property_read_bool(port,
				"mipi-sdw-imp-def-dp0-interrupts-supported");

	return 0;
}

static int sdw_slave_read_dpn(struct sdw_slave *slave,
			      struct sdw_dpn_prop *dpn, int count, int ports,
			      char *type)
{
	struct fwnode_handle *node;
	u32 bit, i = 0;
	int nval;
	unsigned long addr;
	char name[40];

	addr = ports;
	/* valid ports are 1 to 14 so apply mask */
	addr &= GENMASK(14, 1);

	for_each_set_bit(bit, &addr, 32) {
		snprintf(name, sizeof(name),
			 "mipi-sdw-dp-%d-%s-subproperties", bit, type);

		dpn[i].num = bit;

		node = device_get_named_child_node(&slave->dev, name);
		if (!node) {
			dev_err(&slave->dev, "%s dpN not found\n", name);
			return -EIO;
		}

		fwnode_property_read_u32(node, "mipi-sdw-port-max-wordlength",
					 &dpn[i].max_word);
		fwnode_property_read_u32(node, "mipi-sdw-port-min-wordlength",
					 &dpn[i].min_word);

		nval = fwnode_property_count_u32(node, "mipi-sdw-port-wordlength-configs");
		if (nval > 0) {
			dpn[i].num_words = nval;
			dpn[i].words = devm_kcalloc(&slave->dev,
						    dpn[i].num_words,
						    sizeof(*dpn[i].words),
						    GFP_KERNEL);
			if (!dpn[i].words)
				return -ENOMEM;

			fwnode_property_read_u32_array(node,
					"mipi-sdw-port-wordlength-configs",
					dpn[i].words, dpn[i].num_words);
		}

		fwnode_property_read_u32(node, "mipi-sdw-data-port-type",
					 &dpn[i].type);

		fwnode_property_read_u32(node,
					 "mipi-sdw-max-grouping-supported",
					 &dpn[i].max_grouping);

		dpn[i].simple_ch_prep_sm = fwnode_property_read_bool(node,
				"mipi-sdw-simplified-channelprepare-sm");

		fwnode_property_read_u32(node,
					 "mipi-sdw-port-channelprepare-timeout",
					 &dpn[i].ch_prep_timeout);

		fwnode_property_read_u32(node,
				"mipi-sdw-imp-def-dpn-interrupts-supported",
				&dpn[i].imp_def_interrupts);

		fwnode_property_read_u32(node, "mipi-sdw-min-channel-number",
					 &dpn[i].min_ch);

		fwnode_property_read_u32(node, "mipi-sdw-max-channel-number",
					 &dpn[i].max_ch);

		nval = fwnode_property_count_u32(node, "mipi-sdw-channel-number-list");
		if (nval > 0) {
			dpn[i].num_channels = nval;
			dpn[i].channels = devm_kcalloc(&slave->dev,
						       dpn[i].num_channels,
						       sizeof(*dpn[i].channels),
						 GFP_KERNEL);
			if (!dpn[i].channels)
				return -ENOMEM;

			fwnode_property_read_u32_array(node,
					"mipi-sdw-channel-number-list",
					dpn[i].channels, dpn[i].num_channels);
		}

		nval = fwnode_property_count_u32(node, "mipi-sdw-channel-combination-list");
		if (nval > 0) {
			dpn[i].num_ch_combinations = nval;
			dpn[i].ch_combinations = devm_kcalloc(&slave->dev,
					dpn[i].num_ch_combinations,
					sizeof(*dpn[i].ch_combinations),
					GFP_KERNEL);
			if (!dpn[i].ch_combinations)
				return -ENOMEM;

			fwnode_property_read_u32_array(node,
					"mipi-sdw-channel-combination-list",
					dpn[i].ch_combinations,
					dpn[i].num_ch_combinations);
		}

		fwnode_property_read_u32(node,
				"mipi-sdw-modes-supported", &dpn[i].modes);

		fwnode_property_read_u32(node, "mipi-sdw-max-async-buffer",
					 &dpn[i].max_async_buffer);

		dpn[i].block_pack_mode = fwnode_property_read_bool(node,
				"mipi-sdw-block-packing-mode");

		fwnode_property_read_u32(node, "mipi-sdw-port-encoding-type",
					 &dpn[i].port_encoding);

		/* TODO: Read audio mode */

		i++;
	}

	return 0;
}

/**
 * sdw_slave_read_prop() - Read Slave properties
 * @slave: SDW Slave
 */
int sdw_slave_read_prop(struct sdw_slave *slave)
{
	struct sdw_slave_prop *prop = &slave->prop;
	struct device *dev = &slave->dev;
	struct fwnode_handle *port;
<<<<<<< HEAD
	int nval, dp0 = 0;
=======
	int num_of_ports, nval, i;
>>>>>>> 89bf2d97

	device_property_read_u32(dev, "mipi-sdw-sw-interface-revision",
				 &prop->mipi_revision);

	prop->wake_capable = device_property_read_bool(dev,
				"mipi-sdw-wake-up-unavailable");
	prop->wake_capable = !prop->wake_capable;

	prop->test_mode_capable = device_property_read_bool(dev,
				"mipi-sdw-test-mode-supported");

	prop->clk_stop_mode1 = false;
	if (device_property_read_bool(dev,
				"mipi-sdw-clock-stop-mode1-supported"))
		prop->clk_stop_mode1 = true;

	prop->simple_clk_stop_capable = device_property_read_bool(dev,
			"mipi-sdw-simplified-clockstopprepare-sm-supported");

	device_property_read_u32(dev, "mipi-sdw-clockstopprepare-timeout",
				 &prop->clk_stop_timeout);

	device_property_read_u32(dev, "mipi-sdw-slave-channelprepare-timeout",
				 &prop->ch_prep_timeout);

	device_property_read_u32(dev,
			"mipi-sdw-clockstopprepare-hard-reset-behavior",
			&prop->reset_behave);

	prop->high_PHY_capable = device_property_read_bool(dev,
			"mipi-sdw-highPHY-capable");

	prop->paging_support = device_property_read_bool(dev,
			"mipi-sdw-paging-support");

	prop->bank_delay_support = device_property_read_bool(dev,
			"mipi-sdw-bank-delay-support");

	device_property_read_u32(dev,
			"mipi-sdw-port15-read-behavior", &prop->p15_behave);

	device_property_read_u32(dev, "mipi-sdw-master-count",
				 &prop->master_count);

	device_property_read_u32(dev, "mipi-sdw-source-port-list",
				 &prop->source_ports);

	device_property_read_u32(dev, "mipi-sdw-sink-port-list",
				 &prop->sink_ports);

	/* Read dp0 properties */
	port = device_get_named_child_node(dev, "mipi-sdw-dp-0-subproperties");
	if (!port) {
		dev_dbg(dev, "DP0 node not found!!\n");
	} else {
		prop->dp0_prop = devm_kzalloc(&slave->dev,
					      sizeof(*prop->dp0_prop),
					      GFP_KERNEL);
		if (!prop->dp0_prop)
			return -ENOMEM;

		sdw_slave_read_dp0(slave, port, prop->dp0_prop);
	}

	/*
	 * Based on each DPn port, get source and sink dpn properties.
	 * Also, some ports can operate as both source or sink.
	 */

	/* Allocate memory for set bits in port lists */
	nval = hweight32(prop->source_ports);
	prop->src_dpn_prop = devm_kcalloc(&slave->dev, nval,
					  sizeof(*prop->src_dpn_prop),
					  GFP_KERNEL);
	if (!prop->src_dpn_prop)
		return -ENOMEM;

	/* Read dpn properties for source port(s) */
	sdw_slave_read_dpn(slave, prop->src_dpn_prop, nval,
			   prop->source_ports, "source");

	nval = hweight32(prop->sink_ports);
	prop->sink_dpn_prop = devm_kcalloc(&slave->dev, nval,
					   sizeof(*prop->sink_dpn_prop),
					   GFP_KERNEL);
	if (!prop->sink_dpn_prop)
		return -ENOMEM;

	/* Read dpn properties for sink port(s) */
	sdw_slave_read_dpn(slave, prop->sink_dpn_prop, nval,
			   prop->sink_ports, "sink");

	return 0;
}
EXPORT_SYMBOL(sdw_slave_read_prop);<|MERGE_RESOLUTION|>--- conflicted
+++ resolved
@@ -289,11 +289,7 @@
 	struct sdw_slave_prop *prop = &slave->prop;
 	struct device *dev = &slave->dev;
 	struct fwnode_handle *port;
-<<<<<<< HEAD
-	int nval, dp0 = 0;
-=======
-	int num_of_ports, nval, i;
->>>>>>> 89bf2d97
+	int nval;
 
 	device_property_read_u32(dev, "mipi-sdw-sw-interface-revision",
 				 &prop->mipi_revision);
