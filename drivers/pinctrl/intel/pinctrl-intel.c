--- conflicted
+++ resolved
@@ -754,22 +754,14 @@
  * intel_gpio_to_pin() - Translate from GPIO offset to pin number
  * @pctrl: Pinctrl structure
  * @offset: GPIO offset from gpiolib
-<<<<<<< HEAD
- * @commmunity: Community is filled here if not %NULL
-=======
  * @community: Community is filled here if not %NULL
->>>>>>> 0fd79184
  * @padgrp: Pad group is filled here if not %NULL
  *
  * When coming through gpiolib irqchip, the GPIO offset is not
  * automatically translated to pinctrl pin number. This function can be
  * used to find out the corresponding pinctrl pin.
  */
-<<<<<<< HEAD
-static int intel_gpio_to_pin(struct intel_pinctrl *pctrl, unsigned offset,
-=======
 static int intel_gpio_to_pin(struct intel_pinctrl *pctrl, unsigned int offset,
->>>>>>> 0fd79184
 			     const struct intel_community **community,
 			     const struct intel_padgroup **padgrp)
 {
@@ -803,29 +795,17 @@
 	return -EINVAL;
 }
 
-<<<<<<< HEAD
-static int intel_gpio_get(struct gpio_chip *chip, unsigned offset)
-=======
 static int intel_gpio_get(struct gpio_chip *chip, unsigned int offset)
->>>>>>> 0fd79184
 {
 	struct intel_pinctrl *pctrl = gpiochip_get_data(chip);
 	void __iomem *reg;
 	u32 padcfg0;
 	int pin;
-<<<<<<< HEAD
 
 	pin = intel_gpio_to_pin(pctrl, offset, NULL, NULL);
 	if (pin < 0)
 		return -EINVAL;
 
-=======
-
-	pin = intel_gpio_to_pin(pctrl, offset, NULL, NULL);
-	if (pin < 0)
-		return -EINVAL;
-
->>>>>>> 0fd79184
 	reg = intel_get_padcfg(pctrl, pin, PADCFG0);
 	if (!reg)
 		return -EINVAL;
@@ -845,19 +825,11 @@
 	void __iomem *reg;
 	u32 padcfg0;
 	int pin;
-<<<<<<< HEAD
 
 	pin = intel_gpio_to_pin(pctrl, offset, NULL, NULL);
 	if (pin < 0)
 		return;
 
-=======
-
-	pin = intel_gpio_to_pin(pctrl, offset, NULL, NULL);
-	if (pin < 0)
-		return;
-
->>>>>>> 0fd79184
 	reg = intel_get_padcfg(pctrl, pin, PADCFG0);
 	if (!reg)
 		return;
@@ -878,19 +850,11 @@
 	void __iomem *reg;
 	u32 padcfg0;
 	int pin;
-<<<<<<< HEAD
 
 	pin = intel_gpio_to_pin(pctrl, offset, NULL, NULL);
 	if (pin < 0)
 		return -EINVAL;
 
-=======
-
-	pin = intel_gpio_to_pin(pctrl, offset, NULL, NULL);
-	if (pin < 0)
-		return -EINVAL;
-
->>>>>>> 0fd79184
 	reg = intel_get_padcfg(pctrl, pin, PADCFG0);
 	if (!reg)
 		return -EINVAL;
