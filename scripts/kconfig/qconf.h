/* SPDX-License-Identifier: GPL-2.0 */
/*
 * Copyright (C) 2002 Roman Zippel <zippel@linux-m68k.org>
 */

#include <QCheckBox>
#include <QDialog>
#include <QHeaderView>
#include <QLineEdit>
#include <QMainWindow>
#include <QPushButton>
#include <QSettings>
#include <QSplitter>
#include <QTextBrowser>
#include <QTreeWidget>

#include "expr.h"

class ConfigView;
class ConfigList;
class ConfigItem;
class ConfigLineEdit;
class ConfigMainWindow;

class ConfigSettings : public QSettings {
public:
	ConfigSettings();
	QList<int> readSizes(const QString& key, bool *ok);
	bool writeSizes(const QString& key, const QList<int>& value);
};

enum colIdx {
	promptColIdx, nameColIdx, noColIdx, modColIdx, yesColIdx, dataColIdx
};
enum listMode {
	singleMode, menuMode, symbolMode, fullMode, listMode
};
enum optionMode {
	normalOpt = 0, allOpt, promptOpt
};

class ConfigList : public QTreeWidget {
	Q_OBJECT
	typedef class QTreeWidget Parent;
public:
	ConfigList(ConfigView* p, const char *name = 0);
	void reinit(void);
	ConfigItem* findConfigItem(struct menu *);
	ConfigView* parent(void) const
	{
		return (ConfigView*)Parent::parent();
	}
	void setSelected(QTreeWidgetItem *item, bool enable) {
		for (int i = 0; i < selectedItems().size(); i++)
			selectedItems().at(i)->setSelected(false);

		item->setSelected(enable);
	}

protected:
	void keyPressEvent(QKeyEvent *e);
	void mousePressEvent(QMouseEvent *e);
	void mouseReleaseEvent(QMouseEvent *e);
	void mouseMoveEvent(QMouseEvent *e);
	void mouseDoubleClickEvent(QMouseEvent *e);
	void focusInEvent(QFocusEvent *e);
	void contextMenuEvent(QContextMenuEvent *e);

public slots:
	void setRootMenu(struct menu *menu);

	void updateList();
	void setValue(ConfigItem* item, tristate val);
	void changeValue(ConfigItem* item);
	void updateSelection(void);
	void saveSettings(void);
	void setOptionMode(QAction *action);

signals:
	void menuChanged(struct menu *menu);
	void menuSelected(struct menu *menu);
	void itemSelected(struct menu *menu);
	void parentSelected(void);
	void gotFocus(struct menu *);

public:
	void updateListAll(void)
	{
		updateAll = true;
		updateList();
		updateAll = false;
	}
<<<<<<< HEAD
	ConfigList* listView()
	{
		return this;
	}
	void addColumn(colIdx idx)
	{
		showColumn(idx);
	}
	void removeColumn(colIdx idx)
	{
		hideColumn(idx);
	}
=======
>>>>>>> dc18613d
	void setAllOpen(bool open);
	void setParentMenu(void);

	bool menuSkip(struct menu *);

	void updateMenuList(ConfigItem *parent, struct menu*);
	void updateMenuList(struct menu *menu);

	bool updateAll;

	bool showName, showRange, showData;
	enum listMode mode;
	enum optionMode optMode;
	struct menu *rootEntry;
	QPalette disabledColorGroup;
	QPalette inactivedColorGroup;
	QMenu* headerPopup;

	static QAction *showNormalAction, *showAllAction, *showPromptAction;
};

class ConfigItem : public QTreeWidgetItem {
	typedef class QTreeWidgetItem Parent;
public:
	ConfigItem(ConfigList *parent, ConfigItem *after, struct menu *m, bool v)
	: Parent(parent, after), nextItem(0), menu(m), visible(v), goParent(false)
	{
		init();
	}
	ConfigItem(ConfigItem *parent, ConfigItem *after, struct menu *m, bool v)
	: Parent(parent, after), nextItem(0), menu(m), visible(v), goParent(false)
	{
		init();
	}
	ConfigItem(ConfigList *parent, ConfigItem *after, bool v)
	: Parent(parent, after), nextItem(0), menu(0), visible(v), goParent(true)
	{
		init();
	}
	~ConfigItem(void);
	void init(void);
	void okRename(int col);
	void updateMenu(void);
	void testUpdateMenu(bool v);
	ConfigList* listView() const
	{
		return (ConfigList*)Parent::treeWidget();
	}
	ConfigItem* firstChild() const
	{
		return (ConfigItem *)Parent::child(0);
	}
	ConfigItem* nextSibling()
	{
		ConfigItem *ret = NULL;
		ConfigItem *_parent = (ConfigItem *)parent();

		if(_parent) {
			ret = (ConfigItem *)_parent->child(_parent->indexOfChild(this)+1);
		} else {
			QTreeWidget *_treeWidget = treeWidget();
			ret = (ConfigItem *)_treeWidget->topLevelItem(_treeWidget->indexOfTopLevelItem(this)+1);
		}

		return ret;
	}
	// TODO: Implement paintCell

	ConfigItem* nextItem;
	struct menu *menu;
	bool visible;
	bool goParent;

	static QIcon symbolYesIcon, symbolModIcon, symbolNoIcon;
	static QIcon choiceYesIcon, choiceNoIcon;
	static QIcon menuIcon, menubackIcon;
};

class ConfigLineEdit : public QLineEdit {
	Q_OBJECT
	typedef class QLineEdit Parent;
public:
	ConfigLineEdit(ConfigView* parent);
	ConfigView* parent(void) const
	{
		return (ConfigView*)Parent::parent();
	}
	void show(ConfigItem *i);
	void keyPressEvent(QKeyEvent *e);

public:
	ConfigItem *item;
};

class ConfigView : public QWidget {
	Q_OBJECT
	typedef class QWidget Parent;
public:
	ConfigView(QWidget* parent, const char *name = 0);
	~ConfigView(void);
	static void updateList();
	static void updateListAll(void);

	bool showName(void) const { return list->showName; }
	bool showRange(void) const { return list->showRange; }
	bool showData(void) const { return list->showData; }
public slots:
	void setShowName(bool);
	void setShowRange(bool);
	void setShowData(bool);
signals:
	void showNameChanged(bool);
	void showRangeChanged(bool);
	void showDataChanged(bool);
public:
	ConfigList* list;
	ConfigLineEdit* lineEdit;

	static ConfigView* viewList;
	ConfigView* nextView;
};

class ConfigInfoView : public QTextBrowser {
	Q_OBJECT
	typedef class QTextBrowser Parent;
	QMenu *contextMenu;
public:
	ConfigInfoView(QWidget* parent, const char *name = 0);
	bool showDebug(void) const { return _showDebug; }

public slots:
	void setInfo(struct menu *menu);
	void saveSettings(void);
	void setShowDebug(bool);
	void clicked (const QUrl &url);

signals:
	void showDebugChanged(bool);
	void menuSelected(struct menu *);

protected:
	void symbolInfo(void);
	void menuInfo(void);
	QString debug_info(struct symbol *sym);
	static QString print_filter(const QString &str);
	static void expr_print_help(void *data, struct symbol *sym, const char *str);
	void contextMenuEvent(QContextMenuEvent *event);

	struct symbol *sym;
	struct menu *_menu;
	bool _showDebug;
};

class ConfigSearchWindow : public QDialog {
	Q_OBJECT
	typedef class QDialog Parent;
public:
	ConfigSearchWindow(ConfigMainWindow *parent);

public slots:
	void saveSettings(void);
	void search(void);

protected:
	QLineEdit* editField;
	QPushButton* searchButton;
	QSplitter* split;
	ConfigView* list;
	ConfigInfoView* info;

	struct symbol **result;
};

class ConfigMainWindow : public QMainWindow {
	Q_OBJECT

	char *configname;
	static QAction *saveAction;
	static void conf_changed(void);
public:
	ConfigMainWindow(void);
public slots:
	void changeMenu(struct menu *);
	void changeItens(struct menu *);
	void setMenuLink(struct menu *);
	void listFocusChanged(void);
	void goBack(void);
	void loadConfig(void);
	bool saveConfig(void);
	void saveConfigAs(void);
	void searchConfig(void);
	void showSingleView(void);
	void showSplitView(void);
	void showFullView(void);
	void showIntro(void);
	void showAbout(void);
	void saveSettings(void);

protected:
	void closeEvent(QCloseEvent *e);

	ConfigSearchWindow *searchWindow;
	ConfigView *menuView;
	ConfigList *menuList;
	ConfigView *configView;
	ConfigList *configList;
	ConfigInfoView *helpText;
	QAction *backAction;
	QAction *singleViewAction;
	QAction *splitViewAction;
	QAction *fullViewAction;
	QSplitter *split1;
	QSplitter *split2;
};<|MERGE_RESOLUTION|>--- conflicted
+++ resolved
@@ -90,21 +90,6 @@
 		updateList();
 		updateAll = false;
 	}
-<<<<<<< HEAD
-	ConfigList* listView()
-	{
-		return this;
-	}
-	void addColumn(colIdx idx)
-	{
-		showColumn(idx);
-	}
-	void removeColumn(colIdx idx)
-	{
-		hideColumn(idx);
-	}
-=======
->>>>>>> dc18613d
 	void setAllOpen(bool open);
 	void setParentMenu(void);
 
